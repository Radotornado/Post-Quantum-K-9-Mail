<?xml version='1.0' encoding='UTF-8'?>
<resources xmlns:xliff="urn:oasis:names:tc:xliff:document:1.2">
  <!--=== App-specific strings =============================================================-->
  <!--This should make it easier for forks to change the branding-->
  <!--Used in AndroidManifest.xml-->
  <string name="app_name">K-9 Mail</string>
  <string name="beta_app_name">K-9 Mail BETA</string>
  <string name="shortcuts_title">חשבונות K-9</string>
  <string name="remote_control_label">K-9 Mail שליטה מרחוק</string>
  <string name="remote_control_desc">אפשר לK-9 לשלוט בהגדרות פעילות הדואר.</string>
  <!--Used in the about dialog-->
  <string name="app_authors">Google, The K-9 Dog Walkers.</string>
  <string name="app_copyright_fmt">Copyright 2008-<xliff:g>%s</xliff:g> The K-9 Dog Walkers. Portions Copyright 2006-<xliff:g>%s</xliff:g> the Android Open Source Project.</string>
  <string name="app_license">Licensed under the Apache License, Version 2.0.</string>
  <!--Welcome message-->
  <string name="accounts_welcome"><![CDATA[
<p>
ברוכים הבאים ל-K-9 הגדרת דואר. K-9 הוא קוד פתוח של תוכנת מייל לאנדרואיד המבוססת במקור על תוכנת המייל הסטנדרטית של האנדרואיד
</p><p>
תכונות משופרות של K-9 כוללת:
</p>
<ul>
  <li>דחוף דואר באמצעות IMAP IDLE</li>
  <li>ביצועים טובים יותר</li>
  <li>הודעה refiling</li>
  <li>חתימות דוא\"ל</li>
  <li>עותק מוסתר אל עצמי</li>
  <li>תיקיות מנויים</li>
  <li>כל התיקיות מסונכרנות</li>
  <li>חזור- כתובת תצורה</li>
  <li>מקלדת קיצורי דרך</li>
  <li>תמיכה טובה יותר ב-IMAP</li>
  <li>שמירת קבצים מצורפים אל SD</li>
  <li>רוקן אשפה</li>
  <li>מיון הודעת</li>
  <li>ועוד …</li>
</ul>
<p>
לידיעתך, K-9 אינו תומך ברוב חשבונות Hotmail החינמיים, כמו תוכנות דואר רבות, יש כמה מוזרויות כאשר מדברים על Microsoft Exchange.
</p><p>
נא לשלוח דיווחי באגים, לתרום תכונות חדשות ולשאול שאלות על
<a href=\"http://k9mail.googlecode.com/\">http://k9mail.googlecode.com/</a>.
</p>
    ]]></string>
  <!--Default signature-->
  <!--General strings that include the app name-->
  <string name="account_delete_dlg_instructions_fmt">החשבון \"<xliff:g id="account">%s</xliff:g>\" ימחק מ K-9 Mail .</string>
  <string name="account_recreate_dlg_instructions_fmt">על הנתונים עבור \"<xliff:g id="account">%s</xliff:g>\" ימחקו מ K-9 Mail, אך הגדרות החשבון יישמרו.</string>
  <string name="account_clear_dlg_instructions_fmt">כל ההודעות ב \"<xliff:g id="account">%s</xliff:g>\" ימחקו מ K-9 Mail, אך הגדרות החשבון יישמרו.</string>
  <string name="insufficient_apg_permissions">ל-K-9 אין הרשאה לגשת ל APG באופן מלא, התקן מחדש את K-9 כדי לתקן את זה.</string>
  <!--=== App Store-specific strings =======================================================-->
  <!--=== General strings ==================================================================-->
  <string name="app_authors_fmt">מפתחים: <xliff:g id="app_authors">%s</xliff:g></string>
  <string name="app_libraries">אנחנו משתמשים בספריות הבאות של ספקים חיצוניים: <xliff:g id="app_libraries_list">%s</xliff:g></string>
  <string name="read_attachment_label">קרא הקבצים המצורפים לדוא\"ל</string>
  <string name="read_attachment_desc">אפשר ליישום זה לקרוא את קבצים המצורפים לדוא\"ל שלך.</string>
  <string name="read_messages_label">קרא אימיילים</string>
  <string name="read_messages_desc">אפשר ליישום זה לקרוא את האימיילים שלכם.</string>
  <string name="delete_messages_label">מחק אימיילים</string>
  <string name="delete_messages_desc">אפשר ליישום זה למחוק את האימיילים שלכם.</string>
  <string name="about_title_fmt">אודות <xliff:g id="app_name">%s</xliff:g></string>
  <string name="accounts_title">חשבונות</string>
  <string name="advanced">מתקדם</string>
  <string name="message_list_title"><xliff:g id="account">%s</xliff:g>:<xliff:g id="folder">%s</xliff:g> </string>
  <string name="compose_title_compose">חבר</string>
  <string name="choose_folder_title">בחר תיקייה</string>
  <string name="status_sending_account">שולח… <xliff:g id="account">%s</xliff:g><xliff:g id="progress">%s</xliff:g></string>
  <string name="folder_progress">\u0020<xliff:g id="completed">%s</xliff:g>/<xliff:g id="total">%s</xliff:g></string>
  <string name="status_syncing_off">הסנכרון מושבת</string>
  <string name="next_action">הבא</string>
  <string name="previous_action">הקודם</string>
  <!--Used to confirm acceptance of dialog boxes, warnings, errors, etc.-->
  <string name="okay_action">אישור</string>
  <string name="cancel_action">ביטול</string>
  <string name="send_action">שלח</string>
  <string name="send_again_action">שלח שוב</string>
  <string name="select_action">בחר</string>
  <string name="deselect_action">בטל בחירה</string>
  <string name="reply_action">השב</string>
  <string name="reply_all_action">השב על הכל</string>
  <string name="delete_action">מחק</string>
  <string name="archive_action">ארכיון</string>
  <string name="spam_action">דואר זבל</string>
  <string name="forward_action">קדימה</string>
  <string name="move_action">העבר</string>
  <string name="continue_action">המשך</string>
  <string name="done_action">סיום</string>
  <string name="discard_action">השלך</string>
  <string name="save_draft_action">שמור כטיוטה</string>
  <string name="check_mail_action">בדוק דואר</string>
  <string name="send_messages_action">שלח הודעות</string>
  <string name="refresh_folders_action">רענן תיקיות</string>
  <string name="add_account_action">הוסף חשבון</string>
  <string name="compose_action">חבר</string>
  <string name="search_action">חפש</string>
  <string name="search_results">תוצאות חיפוש</string>
  <string name="preferences_action">הגדרות</string>
  <string name="account_settings_action">הגדרות חשבון</string>
  <string name="folder_settings_action">הגדרות תיקייה</string>
  <string name="global_settings_action">הגדרות כלליות</string>
  <string name="remove_account_action">מחק חשבון</string>
  <string name="clear_pending_action">נקה פעולות ממתינות(סכנה!)</string>
  <string name="mark_as_read_action">סמן כנקרא</string>
  <string name="send_alternate_action">שתף</string>
  <string name="send_alternate_chooser_title">בחר את השולח</string>
  <string name="flag_action">הוסף כוכב</string>
  <string name="unflag_action">מחק כוכב</string>
  <string name="copy_action">העתק</string>
  <string name="select_text_action">בחר טקסט</string>
  <string name="mark_as_unread_action">סמן כלא נקרא</string>
  <string name="add_cc_bcc_action">הוסף עותק / עותק מוסתר</string>
  <string name="read_receipt">אישור קריאה</string>
  <string name="read_receipt_enabled">נדרש אישור לקריאה</string>
  <string name="read_receipt_disabled">לא נדרש אישור קריאה</string>
  <string name="add_attachment_action">צרף קובץ</string>
  <string name="empty_trash_action">רוקן אשפה</string>
  <string name="expunge_action">רוקן</string>
  <string name="clear_local_folder_action">נקה הודעות מקומיות</string>
  <string name="about_action">אודות</string>
  <string name="prefs_title">הגדרות</string>
  <string name="accounts_context_menu_title">אפשרויות חשבון</string>
  <!--Shown in place of the subject when a message has no subject. Showing this in parentheses is customary.-->
  <string name="general_no_subject">(ללא כותרת)</string>
  <string name="general_no_sender">ללא שולח</string>
  <string name="status_loading_more">טוען הודעות</string>
  <string name="status_network_error">שגיאת חיבור</string>
  <string name="status_invalid_id_error">לא נמצאו הודעות</string>
  <string name="status_loading_more_failed">נסה שוב לטעון הודעות נוספות</string>
  <string name="abbrev_gigabytes">GB</string>
  <string name="abbrev_megabytes">MB</string>
  <string name="abbrev_kilobytes">KB</string>
  <string name="abbrev_bytes">B</string>
  <string name="compacting_account">דחיסת חשבון</string>
  <string name="clearing_account">מנקה חשבון \"<xliff:g id="account">%s</xliff:g>\"</string>
  <string name="recreating_account">יוצר מחדש חשבון \"<xliff:g id="account">%s</xliff:g>\"</string>
  <string name="notification_new_title">מייל חדש</string>
  <string name="notification_new_one_account_fmt"><xliff:g id="unread_message_count">%d</xliff:g> לא נקראו (<xliff:g id="account">%s</xliff:g>)</string>
  <string name="notification_bg_sync_ticker">בודק דוא"ל: <xliff:g id="account">%s</xliff:g>:<xliff:g id="folder">%s</xliff:g></string>
  <string name="notification_bg_sync_title">בודק דוא\"ל</string>
  <string name="notification_bg_send_ticker">שולח דוא"ל: <xliff:g id="account">%s</xliff:g></string>
  <string name="notification_bg_send_title">שולח דוא\"ל</string>
  <string name="notification_bg_title_separator">:</string>
  <string name="special_mailbox_name_inbox">דואר נכנס</string>
  <string name="special_mailbox_name_outbox">דואר יוצא</string>
  <string name="special_mailbox_name_drafts">טיוטות</string>
  <string name="special_mailbox_name_trash">אשפה</string>
  <string name="special_mailbox_name_sent">נשלחו</string>
  <string name="special_mailbox_name_archive">ארכיון</string>
  <string name="special_mailbox_name_spam">דואר זבל</string>
  <string name="special_mailbox_name_drafts_fmt"><xliff:g id="folder">%s</xliff:g> (טיוטות)</string>
  <string name="special_mailbox_name_trash_fmt"><xliff:g id="folder">%s</xliff:g> (אשפה)</string>
  <string name="special_mailbox_name_sent_fmt"><xliff:g id="folder">%s</xliff:g> (נשלחו)</string>
  <string name="special_mailbox_name_archive_fmt"><xliff:g id="folder">%s</xliff:g> (ארכיון)</string>
  <string name="special_mailbox_name_spam_fmt"><xliff:g id="folder">%s</xliff:g> (דואר זבל)</string>
  <string name="send_failure_subject">נכשל בשליחת כמה הודעות</string>
  <string name="debug_version_fmt">גרסא: <xliff:g id="version">%s</xliff:g></string>
  <string name="debug_enable_debug_logging_title">אפשר רישום איתור באגים</string>
  <string name="debug_enable_debug_logging_summary">יומן ניתוח מידע נוסף</string>
  <string name="debug_enable_sensitive_logging_title">יומן מידע רגיש</string>
  <string name="debug_enable_sensitive_logging_summary">עשוי להציג סיסמאות ביומן.</string>
  <string name="message_list_load_more_messages_action">טען עוד הודעות</string>
  <string name="message_to_fmt">ל:<xliff:g id="counterParty">%s</xliff:g></string>
  <string name="message_compose_to_hint">ל</string>
  <string name="message_compose_cc_hint">עותק</string>
  <string name="message_compose_bcc_hint">עותק מוסתר</string>
  <string name="message_compose_subject_hint">נושא</string>
  <string name="message_compose_content_hint">הודעת טקסט</string>
  <string name="message_compose_quote_header_separator">-------- ההודעה המורית --------</string>
  <string name="message_compose_quote_header_subject">נושא:</string>
  <string name="message_compose_quote_header_send_date">נשלח:</string>
  <string name="message_compose_quote_header_from">מ:</string>
  <string name="message_compose_quote_header_to">ל:</string>
  <string name="message_compose_quote_header_cc">Cc:</string>
  <string name="message_compose_reply_header_fmt"><xliff:g id="sender">%s</xliff:g> כותב:</string>
  <string name="message_compose_error_no_recipients">עליך להוסיף לפחות נמען אחד.</string>
  <string name="error_contact_address_not_found">לא ניתן למצוא כתובת דוא\"ל.</string>
  <string name="message_compose_attachments_skipped_toast">קבצים מסוימים אינם ניתנים להעברה בגלל שהם לא הורדו.</string>
  <string name="message_compose_show_quoted_text_action">צטט הודעה</string>
  <string name="message_view_from_format">מ: <xliff:g id="name">%s</xliff:g> &lt;<xliff:g id="email">%s</xliff:g>&gt;</string>
  <string name="message_to_label">ל:</string>
  <string name="message_view_cc_label">עותק:</string>
  <string name="message_view_attachment_view_action">פתח</string>
  <string name="message_view_attachment_download_action">שמור</string>
  <string name="message_view_status_attachment_saved">הקובץ המצורף נשמר בכרטיס ה SD בתור <xliff:g id="filename">%s</xliff:g>.</string>
  <string name="message_view_status_attachment_not_saved">אין אפשרות לשמור את הקובץ המצורף לכרטיס ה SD.</string>
  <string name="message_view_show_pictures_action">הצג תמונות</string>
  <string name="message_view_fetching_attachment_toast">מוריד קובץ מצורף.</string>
  <string name="message_view_no_viewer">לא ניתן למצוא את מציג בשביל <xliff:g id="mimetype">%s</xliff:g>.</string>
  <string name="message_view_download_remainder">הורד את ההודעה המלאה</string>
  <!--NOTE: The following message refers to strings with id account_setup_incoming_save_all_headers_label and account_setup_incoming_title-->
  <string name="message_additional_headers_not_downloaded">לא כל הכותרות הורדו או נשמרו. בחר \" שמור את כל הכותרות המקומיות \"בהגדרות של שרת חשבון הודעות נכנסות כדי לאפשר את זה בעתיד.</string>
  <string name="message_no_additional_headers_available">כל הכותרות הורדו, אבל אין כותרות נוספות להצגה.</string>
  <string name="message_additional_headers_retrieval_failed">שליפה של כותרות נוספות מהשרת של מסד הנתונים או מהדואר נכשל.</string>
  <string name="from_same_sender">עוד מהשולח הזה</string>
  <string name="message_discarded_toast">ההודעה נמחקה</string>
  <string name="message_saved_toast">ההודעה נשמרה כטיוטה</string>
  <string name="global_settings_flag_label">הצג כוכבים</string>
  <string name="global_settings_flag_summary">הכוכבים מצביעים על ההודעות המסומנות</string>
  <string name="global_settings_checkbox_label">תיבות סימון בחירה-מרובה</string>
  <string name="global_settings_checkbox_summary">תמיד הצג תיבות סימון בחירה-מרובה</string>
  <string name="global_settings_preview_lines_label">קווי תצוגה מקדימה</string>
  <string name="global_settings_show_correspondent_names_label">הצג שמות תואמים</string>
  <string name="global_settings_show_correspondent_names_summary">הצג שמות תואמים במקום כתובות הדוא\"ל שלהם</string>
  <string name="global_settings_show_contact_name_label">הצג שמות אנשי קשר</string>
  <string name="global_settings_show_contact_name_summary">השתמש בשמות נמענים מתוך אנשי הקשר שלך כאשר זמין</string>
  <string name="global_settings_registered_name_color_label">לצבוע את אנשי הקשר</string>
  <string name="global_settings_registered_name_color_default">אל תצבע שמות ברשימת אנשי הקשר שלך</string>
  <string name="global_settings_registered_name_color_changed">צבע שמות ברשימת אנשי הקשר שלך</string>
  <string name="global_settings_messageview_fixedwidth_label">גופנים ברוחב קבוע</string>
  <string name="global_settings_messageview_fixedwidth_summary">השתמש בגופן ברוחב קבוע בעת הצגת הודעות טקסט רגילות</string>
  <string name="global_settings_messageview_return_to_list_label">חזור לרשימה לאחר המחיקה</string>
  <string name="global_settings_messageview_return_to_list_summary">חזור אל רשימת ההודעות לאחר מחיקת הודעה</string>
  <string name="global_settings_messageview_show_next_label">הצג את ההודעה הבאה אחרי מחיקה</string>
  <string name="global_settings_messageview_show_next_summary">הצג את הודעה הבאה כברירת מחדל לאחר מחיקת הודעה</string>
  <string name="global_settings_confirm_actions_title">אישור פעולות</string>
  <string name="global_settings_confirm_actions_summary">הצג דו שיח בכל פעם שאתה מבצע את פעולות הנבחרות</string>
  <string name="global_settings_confirm_action_spam">דואר זבל</string>
  <string name="quiet_time">שעות שקט</string>
  <string name="quiet_time_description">השבת צלצול, זמזום והבהוב בלילה</string>
  <string name="quiet_time_starts">התחלת שעות שקט</string>
  <string name="quiet_time_ends">סוף זמן שקט</string>
  <string name="account_setup_basics_title">הגדר חשבון חדש</string>
  <string name="account_setup_basics_email_hint">כתובת דוא\"ל</string>
  <string name="account_setup_basics_password_hint">סיסמא</string>
  <string name="account_setup_basics_manual_setup_action">הוראות הגדרה</string>
  <string name="account_setup_check_settings_title"/>
  <string name="account_setup_check_settings_retr_info_msg">מאחזר מידע חשבון …</string>
  <string name="account_setup_check_settings_check_incoming_msg">בדיקת הגדרות שרת הדואר הנכנס …</string>
  <string name="account_setup_check_settings_check_outgoing_msg">בדיקת הגדרות שרת הדואר היוצא …</string>
  <string name="account_setup_check_settings_authenticate">מאמת …</string>
  <string name="account_setup_check_settings_fetch">מייבא הגדרות החשבון …</string>
  <string name="account_setup_check_settings_canceling_msg">מבטל…</string>
  <string name="account_setup_names_title">כמעט מוכן!</string>
  <string name="account_setup_names_account_name_label">תן שם לחשבון זה (לא חובה):</string>
  <string name="account_setup_names_user_name_label">הקלד את שמך (מוצג בהודעות יוצאות):</string>
  <string name="account_setup_account_type_title">סוג חשבון</string>
  <string name="account_setup_account_type_instructions">איזה סוג חשבון זה?</string>
  <string name="account_setup_account_type_pop_action">POP3</string>
  <string name="account_setup_account_type_imap_action">IMAP</string>
  <string name="account_setup_account_type_webdav_action">חילופי (WebDAV)</string>
  <string name="account_setup_incoming_title">הגדרות שרת דואר נכנס</string>
  <string name="account_setup_incoming_username_label">שם משתמש</string>
  <string name="account_setup_incoming_password_label">סיסמא</string>
  <string name="account_setup_incoming_pop_server_label">שרת POP3</string>
  <string name="account_setup_incoming_imap_server_label">שרת IMAP</string>
  <string name="account_setup_incoming_webdav_server_label">שרת חילופי</string>
  <string name="account_setup_incoming_port_label">Port</string>
  <string name="account_setup_incoming_security_label">סוג אבטחה</string>
  <string name="account_setup_incoming_auth_type_label">סוג אימות</string>
  <string name="account_setup_incoming_security_none_label">כלום</string>
  <string name="account_setup_incoming_delete_policy_label">כאשר אני מוחק הודעה</string>
  <string name="account_setup_incoming_delete_policy_never_label">אל תמחוק בשרת</string>
  <string name="account_setup_incoming_delete_policy_delete_label">מחק מהשרת</string>
  <string name="account_setup_incoming_delete_policy_markread_label">סמן כנקרא בשרת</string>
  <string name="account_setup_incoming_compression_label">השתמש בדחיסה ברשת:</string>
  <string name="account_setup_incoming_mobile_label">סלולרי</string>
  <string name="account_setup_incoming_wifi_label">Wi-Fi</string>
  <string name="account_setup_incoming_other_label">אחר</string>
  <string name="local_storage_provider_external_label">אחסון חיצוני (כרטיס SD)</string>
  <string name="local_storage_provider_internal_label">אחסון פנימי רגיל</string>
  <string name="local_storage_provider_samsunggalaxy_label">%1$s אחסון פנימי נוסף</string>
  <string name="local_storage_provider_label">מיקום האחסון</string>
  <string name="account_setup_expunge_policy_label">למחוק הודעות שנמחקו</string>
  <string name="account_setup_expunge_policy_immediately">מיד</string>
  <string name="account_setup_expunge_policy_on_poll">When polling</string>
  <string name="account_setup_expunge_policy_manual">רק באופן ידני</string>
  <string name="drafts_folder_label">תיקיית טיוטות</string>
  <string name="sent_folder_label">תיקיית הודעות שנשלחו</string>
  <string name="trash_folder_label">תיקיית אשפה</string>
  <string name="archive_folder_label">תיקיית ארכיון</string>
  <string name="spam_folder_label">תיקיית דואר זבל</string>
  <string name="account_setup_incoming_subscribed_folders_only_label">הצג רק תיקיות רשומות</string>
  <string name="account_setup_auto_expand_folder">הרחב את התיקייה אוטומטית</string>
  <string name="account_setup_incoming_webdav_path_prefix_hint">לא חובה</string>
  <string name="account_setup_incoming_webdav_auth_path_label">נתיב אימות</string>
  <string name="account_setup_incoming_webdav_auth_path_hint">לא חובה</string>
  <string name="account_setup_incoming_webdav_mailbox_path_label">כינוי תיבת דואר</string>
  <string name="account_setup_incoming_webdav_mailbox_path_hint">לא חובה</string>
  <string name="account_setup_outgoing_title">הגדרות שרת דואר יוצא</string>
  <string name="account_setup_outgoing_smtp_server_label">שרת SMTP</string>
  <string name="account_setup_outgoing_port_label">Port</string>
  <string name="account_setup_outgoing_security_label">סוג אבטחה</string>
  <string name="account_setup_outgoing_require_login_label">דרוש הרשמה.</string>
  <string name="account_setup_outgoing_username_label">שם משתמש</string>
  <string name="account_setup_outgoing_password_label">סיסמא</string>
  <string name="account_setup_outgoing_authentication_label">סו אימות</string>
  <string name="account_setup_bad_uri">הגדרה לא חוקית: <xliff:g id="err_mess">%s</xliff:g></string>
  <string name="account_setup_options_title">אפשרויות חשבון</string>
  <string name="compact_action">קומפקטי</string>
  <string name="clear_action">נקה ההודעות (סכנה!)</string>
  <string name="recreate_action">לשחזר נתונים (המפלט האחרון!)</string>
  <string name="account_setup_options_mail_check_frequency_never">אפ פעם</string>
  <string name="account_setup_options_mail_check_frequency_1min">כל דקה</string>
  <string name="account_setup_options_mail_check_frequency_5min">כל 5 דקות</string>
  <string name="account_setup_options_mail_check_frequency_10min">כל 10 דקות</string>
  <string name="account_setup_options_mail_check_frequency_15min">כל 15 דקות</string>
  <string name="account_setup_options_mail_check_frequency_30min">כל 30 דקות</string>
  <string name="account_setup_options_mail_check_frequency_1hour">כל שעה</string>
  <string name="account_setup_options_mail_check_frequency_2hour">כל שעתיים</string>
  <string name="account_setup_options_mail_check_frequency_3hour">כל 3 שעות</string>
  <string name="account_setup_options_mail_check_frequency_6hour">כל 6 שעות</string>
  <string name="account_setup_options_mail_check_frequency_12hour">כל 12 שעות</string>
  <string name="account_setup_options_mail_check_frequency_24hour">כל 24 שעות</string>
  <string name="account_setup_options_enable_push_label">אפשר דחיפת דואר עבור חשבון זה</string>
  <string name="account_setup_options_enable_push_summary">אם השרת שלך תומך בכך, ההודעות החדשות יופיעו באופן מיידי. אפשרות זו יכולה לשפר באופן דרמטי או לפגוע בביצועים.</string>
  <string name="idle_refresh_period_label">רענן חיבור IDLE</string>
  <string name="idle_refresh_period_1min">כל דקה</string>
  <string name="idle_refresh_period_2min">כל 2 דקות</string>
  <string name="idle_refresh_period_3min">כל 3 דקות</string>
  <string name="idle_refresh_period_6min">כל 6 דקות</string>
  <string name="idle_refresh_period_12min">כל 12 דקות</string>
  <string name="idle_refresh_period_24min">כל 24 דקות</string>
  <string name="idle_refresh_period_36min">כל 36 דקות</string>
  <string name="idle_refresh_period_48min">כל 48 דקות</string>
  <string name="idle_refresh_period_60min">כל 60 דקות</string>
  <string name="account_setup_options_notify_label">הודע לי כאשר מגיע דואר</string>
  <string name="account_setup_options_notify_sync_label">הודע לי בזמן שהדואר נבדק</string>
  <string name="account_setup_options_mail_display_count_label">מספר הודעות להצגה</string>
  <string name="account_setup_options_mail_display_count_10">10 הודעות</string>
  <string name="account_setup_options_mail_display_count_25">25 הודעות</string>
  <string name="account_setup_options_mail_display_count_50">50 הודעות</string>
  <string name="account_setup_options_mail_display_count_100">100 הודעות</string>
  <string name="account_setup_options_mail_display_count_250">250 הודעות</string>
  <string name="account_setup_options_mail_display_count_500">500 הודעות</string>
  <string name="account_setup_options_mail_display_count_1000">1000 הדועות</string>
  <string name="account_setup_options_mail_display_count_all">כל ההודעות</string>
  <string name="move_copy_cannot_copy_unsynced_message">לא ניתן להעתיק או להעביר הודעה שלא מסונכרנת עם השרת</string>
  <string name="account_setup_failed_dlg_title">ההגדרה לא הסתיימה</string>
  <string name="account_setup_failed_dlg_edit_details_action">ערוך פרטים</string>
  <string name="account_setup_failed_dlg_continue_action">המשך</string>
  <string name="account_settings_push_advanced_title">מתקדם</string>
  <string name="account_settings_title_fmt">הגדרות חשבון</string>
  <string name="account_settings_default_label">חשבון ברירת מחדל</string>
  <string name="account_settings_default_summary">לשלוח דואר מחשבון זה כברירת מחדל</string>
  <string name="account_settings_notify_label">התראות על הודעה חדשה</string>
  <string name="account_settings_notify_sync_label">סינכרון התראות</string>
  <string name="account_settings_email_label">כתובת הדוא\"ל שלך</string>
  <string name="account_settings_notify_summary">נא הודע לי בשורת מצב כאשר מגיע דואר</string>
  <string name="account_settings_notify_sync_summary">נא הודע לי בשורת המצב בזמן שהדואר נבדק</string>
  <string name="account_settings_notify_self_label">כלול את הדואר היוצא</string>
  <string name="account_settings_notify_self_summary">הצג התראה להודעות ששלחתי</string>
  <string name="account_settings_notification_opens_unread_label">ההתראה פותחת הודעות שלא נקראו</string>
  <string name="account_settings_notification_opens_unread_summary">חיפוש אחר הודעות שלא נקראו כאשר ההתראה נפתחת</string>
  <string name="account_settings_show_pictures_label">תמיד הצג תמונות</string>
  <string name="account_settings_show_pictures_never">לא</string>
  <string name="account_settings_show_pictures_only_from_contacts">מאנשי הקשר</string>
  <string name="account_settings_show_pictures_always">מכל אחד</string>
  <string name="account_settings_composition">שולח דואר</string>
  <string name="account_settings_default_quoted_text_shown_label">צטט את ההודעה המקורית במענה</string>
  <string name="account_settings_default_quoted_text_shown_summary">במענה להודעות, ההודעה המקורית תוצג בתגובה שלך.</string>
  <string name="account_settings_reply_after_quote_label">השב לאחר הטקסט המצוטט</string>
  <string name="account_settings_reply_after_quote_summary">במענה להודעות, ההודעה המקורית תופיע מעל התגובה שלך.</string>
  <string name="account_settings_message_format_label">עיצוב הודעה</string>
  <string name="account_settings_message_format_text">טקסט רגיל (תמונות ועיצובים יוסרו)</string>
  <string name="account_settings_message_format_html">HTML (תמונות ועיצוב נשמרים)</string>
  <string name="account_settings_message_read_receipt_label">אישור קריאה</string>
  <string name="account_settings_message_read_receipt_summary">תמיד בקש אישור קריאה</string>
  <string name="account_settings_quote_style_label">השב סגנון ציטוט</string>
  <string name="account_settings_quote_style_prefix">קידומת (כגון Gmail, Pine)</string>
  <string name="account_settings_quote_style_header">כותרת (כמו Yahoo! Outlook, Hotmail)</string>
  <string name="account_settings_general_title">הגדרות כלליות</string>
  <string name="account_settings_sync">שולף דואר</string>
  <string name="account_settings_folders">תיקיות</string>
  <string name="account_settings_quote_prefix_label">קידומת טקסט מצוטט</string>
  <string name="account_settings_crypto">הצפנה</string>
  <string name="account_settings_crypto_app">OpenPGP Provider</string>
  <string name="account_settings_crypto_app_none">כלום</string>
  <string name="account_settings_storage_title">אחסון</string>
  <string name="account_settings_color_label">צבע חשבון</string>
  <string name="account_settings_color_summary">בחר את הצבע של החשבון המשומש בתיקייה וברשימת החשבונות</string>
  <string name="account_settings_led_color_label">צבע התראות LED</string>
  <string name="account_settings_led_color_summary">בחר את צבע ה LED שיהבהב לחשבון זה</string>
  <string name="account_settings_mail_display_count_label">גודל תיקיה מקומית</string>
  <string name="account_settings_autodownload_message_size_label">להביא הודעות בנפח של עד</string>
  <string name="account_settings_autodownload_message_size_1">1Kb</string>
  <string name="account_settings_autodownload_message_size_2">2Kb</string>
  <string name="account_settings_autodownload_message_size_4">4Kb</string>
  <string name="account_settings_autodownload_message_size_8">8Kb</string>
  <string name="account_settings_autodownload_message_size_16">16Kb</string>
  <string name="account_settings_autodownload_message_size_32">32Kb</string>
  <string name="account_settings_autodownload_message_size_64">64Kb</string>
  <string name="account_settings_autodownload_message_size_128">128Kb</string>
  <string name="account_settings_autodownload_message_size_256">256Kb</string>
  <string name="account_settings_autodownload_message_size_512">512Kb</string>
  <string name="account_settings_autodownload_message_size_1024">1Mb</string>
  <string name="account_settings_autodownload_message_size_2048">2Mb</string>
  <string name="account_settings_autodownload_message_size_5120">5Mb</string>
  <string name="account_settings_autodownload_message_size_10240">10Mb</string>
  <string name="account_settings_autodownload_message_size_any">כל גודל(ללא הגבלה)</string>
  <string name="account_settings_message_age_label">סנכרון הודעות מ</string>
  <string name="account_settings_message_age_any">כל זמן (ללא הגבלה)</string>
  <string name="account_settings_message_age_0">היום</string>
  <string name="account_settings_message_age_1">מ 2 הימים האחרונים</string>
  <string name="account_settings_message_age_2">מ 3 הימים האחרונים</string>
  <string name="account_settings_message_age_7">מהשבוע האחרון</string>
  <string name="account_settings_message_age_14">מהשבועיים האחרונים</string>
  <string name="account_settings_message_age_21">מה 3 שבועות האחרונים</string>
  <string name="account_settings_message_age_1_month">מהחודש האחרון</string>
  <string name="account_settings_message_age_2_months">מהחודשיים האחרונים</string>
  <string name="account_settings_message_age_3_months">מה 3 חודשים האחרונים</string>
  <string name="account_settings_message_age_6_months">מהחצי שנה האחרונה</string>
  <string name="account_settings_message_age_1_year">מהשנה האחרונה</string>
  <string name="account_settings_folder_display_mode_label">תיקיות להצגה</string>
  <string name="account_settings_folder_display_mode_all">הכל</string>
  <string name="account_settings_folder_sync_mode_all">הכל</string>
  <string name="account_settings_folder_sync_mode_none">כלום</string>
  <string name="account_settings_folder_push_mode_label">דחף תיקיות</string>
  <string name="account_settings_folder_push_mode_all">הכל</string>
  <string name="account_settings_folder_push_mode_none">כלום</string>
  <string name="account_settings_folder_target_mode_label">להעביר / להעתיק תיקיית יעד</string>
  <string name="account_settings_folder_target_mode_all">הכל</string>
  <string name="account_settings_sync_remote_deletetions_label">לסנכרן מחיקות שרת</string>
  <string name="account_settings_sync_remote_deletetions_summary">הסר הודעות כאשר נמחק בשרת</string>
  <string name="folder_settings_title">הגדרות תיקייה</string>
  <string name="folder_settings_in_top_group_label">הצג בקבוצה העליונה</string>
  <string name="folder_settings_in_top_group_summary">הצג בחלק העליון של רשימת התיקיות</string>
  <string name="folder_settings_folder_sync_mode_normal">כלום</string>
  <string name="folder_settings_folder_push_mode_normal">כלום</string>
  <string name="account_settings_incoming_label">שרת הודעות נכנסות</string>
  <string name="account_settings_incoming_summary">הגדר את שרת הדואר הנכנס</string>
  <string name="account_settings_outgoing_label">שרת דואר יוצא</string>
  <string name="account_settings_outgoing_summary">הגדר את שרת הדואר היוצא (SMTP) </string>
  <string name="account_settings_description_label">שם חשבון</string>
  <string name="account_settings_name_label">השם שלך</string>
  <string name="notifications_title">התראות</string>
  <string name="account_settings_vibrate_enable">רטט</string>
  <string name="account_settings_vibrate_summary">תרטוט שמגיע מייל</string>
  <string name="account_settings_vibrate_pattern_label">דפוסי רטט</string>
  <string name="account_settings_vibrate_pattern_default">ברירת מחדל</string>
  <string name="account_settings_vibrate_pattern_1">דפוס 1</string>
  <string name="account_settings_vibrate_pattern_2">דפוס 2</string>
  <string name="account_settings_vibrate_pattern_3">דפוס 3</string>
  <string name="account_settings_vibrate_pattern_4">דפוס 4</string>
  <string name="account_settings_vibrate_pattern_5">דפוס 5</string>
  <string name="account_settings_vibrate_times">חזור על הרט</string>
  <string name="account_settings_ringtone">רינגטון מייל חדש</string>
  <string name="account_settings_led_label">הבהוב LED</string>
  <string name="account_settings_led_summary">תהבהב ב LED כשמגיע מייל חדש</string>
  <string name="account_settings_composition_title">אפשרויות הרכב הודעה</string>
  <string name="account_settings_composition_label">הרכב ברירת המחדל</string>
  <string name="account_settings_composition_summary">הגדר את ברירת המחדל שלך מ, עותק מוסתר וחתימה</string>
  <string name="account_settings_identities_label">ניהול זהויות</string>
  <string name="account_settings_identities_summary">הגדרה חלופית \' מ  \'כתובות וחתימות </string>
  <string name="manage_identities_title">נהל זהויות</string>
  <string name="manage_identities_context_menu_title">נהל זהות</string>
  <string name="edit_identity_title">ערוך זהות</string>
  <string name="new_identity_action">זהות חדשה</string>
  <string name="account_settings_always_bcc_label">עותק מוסתר לכל ההודעות אל</string>
  <string name="manage_identities_edit_action">ערוך</string>
  <string name="manage_identities_move_up_action">העבר למעלה</string>
  <string name="manage_identities_move_down_action">העבר למטה</string>
  <string name="manage_identities_move_top_action">העבר למעלה / להפוך לברירת המחדל</string>
  <string name="manage_identities_remove_action">מחק</string>
  <string name="edit_identity_description_label">תיאור זהות</string>
  <string name="edit_identity_description_hint">(לא חובה)</string>
  <string name="edit_identity_name_label">השם שלך</string>
  <string name="edit_identity_name_hint">(לא חובה)</string>
  <string name="edit_identity_email_label">כתובת דוא\"ל</string>
  <string name="edit_identity_email_hint">(חובה)</string>
  <string name="edit_identity_reply_to_label">כתובת דוא\"ל למענה</string>
  <string name="edit_identity_reply_to_hint">(לא חובה)</string>
  <string name="edit_identity_signature_label">חתימה</string>
  <string name="edit_identity_signature_hint">(לא חובה)</string>
  <string name="account_settings_signature_use_label">השתמש בחתימה</string>
  <string name="account_settings_signature_label">חתימה</string>
  <string name="default_identity_description">הזהות הראשונית</string>
  <string name="choose_identity_title">בחר זהות</string>
  <string name="send_as">שלח כ</string>
  <string name="no_removable_identity">לא ניתן להסיר את הזהות היחידה שלך</string>
  <string name="identity_has_no_email">אתה לא יכול להשתמש בזהות ללא כתובת דואר אלקטרוני</string>
  <string name="sort_earliest_first">הודעות קודמות ראשונות</string>
  <string name="sort_latest_first">הודעות אחרונות ראשונות</string>
  <string name="sort_subject_alpha">נושא אלפביתי</string>
  <string name="sort_subject_re_alpha">נושא אלפביתי הפוך</string>
  <string name="sort_flagged_first">הודעות שמסומנות בכוכב ראשונות</string>
  <string name="sort_flagged_last">הודעות שלא מסומנות בכוכב ראשונות</string>
  <string name="sort_unread_first">הודעות שלא נקראו ראשונות</string>
  <string name="sort_unread_last">הודעות שנקראו ראשונות</string>
  <string name="sort_attach_first">הודעות עם קבצים מצורפים ראשונות</string>
  <string name="sort_unattached_first">הודעות בלי קבצים מצורפים ראשונות</string>
  <string name="sort_by">מיון לפי …</string>
  <string name="sort_by_date">תאריך</string>
  <string name="sort_by_subject">נושא</string>
  <string name="sort_by_flag">כוכב</string>
  <string name="sort_by_unread">נקרא/לא נקרא</string>
  <string name="sort_by_attach">קבצים מצורפים</string>
  <string name="account_delete_dlg_title">מחק חשבון</string>
  <string name="account_recreate_dlg_title">יוצר חשבון מחדש</string>
  <string name="account_clear_dlg_title">נקה חשבון</string>
  <string name="provider_note_naver">אם אתה רוצה להשתמש ב ב-IMAP או POP3 עבור ספק זה, אתה צריך לאפשר להשתמש ב ב-IMAP או POP3 בדף הגדרות הדואר Naver.</string>
  <string name="provider_note_hanmail">אם אתה רוצה להשתמש ב ב-IMAP או POP3 עבור ספק זה, אתה צריך לאפשר להשתמש ב ב-IMAP או POP3 בדף Hanmail (Daum) הגדרות דואר.</string>
  <string name="account_setup_failed_dlg_invalid_certificate_title">תעודה לא מזוהה</string>
  <string name="account_setup_failed_dlg_invalid_certificate_accept">קבל מפתח</string>
  <string name="account_setup_failed_dlg_invalid_certificate_reject">דחה מפתח</string>
  <string name="folder_list_display_mode_label">תיקיות</string>
  <string name="folder_list_display_mode_all">הצג את כל התיקיות</string>
  <string name="account_settings_signature__location_label">מיקום חתימה</string>
  <string name="account_settings_signature__location_before_quoted_text">לפני טקסט מצוטט</string>
  <string name="account_settings_signature__location_after_quoted_text">אחרי טקסט מצוטט</string>
  <string name="setting_theme_dark">חשוך</string>
  <string name="setting_theme_light">בהיר</string>
  <string name="display_preferences">תצוגה</string>
  <string name="global_preferences">כללי</string>
  <string name="debug_preferences">איתור באגים</string>
  <string name="privacy_preferences">פרטיות</string>
  <string name="network_preferences">רשת</string>
  <string name="accountlist_preferences">רשימת חשבונות</string>
  <string name="messagelist_preferences">רשימת הודעות</string>
  <string name="messageview_preferences">הודעות</string>
  <string name="settings_theme_label">ערכת נושא</string>
  <string name="settings_language_label">שפה</string>
  <string name="setting_language_system">ברירות מחדל מערכת</string>
  <string name="background_ops_label">סנכרון ברקע</string>
  <string name="background_ops_never">אף פעם</string>
  <string name="background_ops_always">תמיד</string>
  <string name="batch_select_all">בחר הכל</string>
  <string name="account_setup_push_limit_label">מקסימום תיקיות כדי לבדוק עם דחיפה</string>
  <string name="account_setup_push_limit_10">10 תיקיות</string>
  <string name="account_setup_push_limit_25">25 תיקיות</string>
  <string name="account_setup_push_limit_50">50 תיקיות</string>
  <string name="account_setup_push_limit_100">100 תיקיות</string>
  <string name="account_setup_push_limit_250">250 תיקיות</string>
  <string name="account_setup_push_limit_500">500 תיקיות</string>
  <string name="account_setup_push_limit_1000">1000 תיקיות</string>
  <string name="animations_title">אנימציה</string>
  <string name="animations_summary">השתמש באפקטים חזותיים ססגונים</string>
  <string name="gestures_title">מחוות</string>
  <string name="gestures_summary">קבל כפתור מחווה</string>
  <string name="volume_navigation_title">נייוט באמצעות מקשי הווליום</string>
  <string name="volume_navigation_message">הצגת הודעה</string>
  <string name="volume_navigation_list">רשימת תצוגות שונות</string>
  <string name="start_integrated_inbox_title">התחל בתיבת דואר נכנס אחידה</string>
  <string name="measure_accounts_title">הראה גודל חשבון</string>
  <string name="measure_accounts_summary">כבה בשביל תצוגה מהירה יותר</string>
  <string name="count_search_title">מספר תוצאות חיפוש</string>
  <string name="count_search_summary">כבה בשביל תצוגה מהירה יותר</string>
  <string name="hide_special_accounts_title">הסתר חשבונות מיוחדים</string>
  <string name="hide_special_accounts_summary">הסתר את תיבת הדואר הנכנס האחידה ואת כל הודעות החשבונות</string>
  <string name="search_title"><xliff:g id="search_name">%s</xliff:g> <xliff:g id="modifier">%s</xliff:g></string>
  <string name="flagged_modifier">- מסומן בכוכב</string>
  <string name="unread_modifier">- לא נקרא</string>
  <string name="search_all_messages_title">כל ההודעות</string>
  <string name="search_all_messages_detail">כל הודעות שבתיקיות שניתנות לחיפוש</string>
  <string name="integrated_inbox_title">תיבת דואר נכנס אחידה</string>
  <string name="integrated_inbox_detail">כל ההודעות בתיקיות המאוחדות</string>
  <string name="tap_hint">הקש על המעטפה או על הכוכב בשביל הודעות שלא נקראו או שמסומנות בכוכב</string>
  <string name="folder_settings_include_in_integrated_inbox_label">לאחד</string>
  <string name="folder_settings_include_in_integrated_inbox_summary">כל ההדועות מוצגות בתיבת דואר נכנס אחידה</string>
  <string name="account_settings_searchable_label">תיקיות לחיפוש</string>
  <string name="account_settings_searchable_all">הכל</string>
  <string name="account_settings_searchable_displayable">ניתנות להצגה</string>
  <string name="account_settings_searchable_none">כלום</string>
  <string name="font_size_settings_title">גודל גופן</string>
  <string name="font_size_settings_description">הגדר גודל גופן</string>
  <string name="font_size_account_list">רשימת חשבונות</string>
  <string name="font_size_account_name">שם חשבון</string>
  <string name="font_size_account_description">תיאור חשבון</string>
  <string name="font_size_folder_list">רשימת תיקיות</string>
  <string name="font_size_folder_name">שם תיקיה</string>
  <string name="font_size_folder_status">מצב תיקייה</string>
  <string name="font_size_message_list">רשימת הודעות</string>
  <string name="font_size_message_list_subject">נושא</string>
  <string name="font_size_message_list_sender">שולח</string>
  <string name="font_size_message_list_date">תאריך</string>
  <string name="font_size_message_list_preview">תצוגה מקדימה</string>
  <string name="font_size_message_view">הודעות</string>
  <string name="font_size_message_view_sender">שולח</string>
  <string name="font_size_message_view_to">ל</string>
  <string name="font_size_message_view_cc">עותק</string>
  <string name="font_size_message_view_additional_headers">כותרות נוספות</string>
  <string name="font_size_message_view_subject">כותרת</string>
  <string name="font_size_message_view_date">שעה ותאריך</string>
  <string name="font_size_message_view_content">גוף ההודעה</string>
  <string name="font_size_tiniest">הזעיר ביותר</string>
  <string name="font_size_tiny">זעיר</string>
  <string name="font_size_smaller">קטן יותר</string>
  <string name="font_size_small">קטן</string>
  <string name="font_size_medium">בינוני</string>
  <string name="font_size_large">גדול</string>
  <string name="font_size_larger">ענק</string>
<<<<<<< HEAD
  <!--Note: Contains references to preferences_action and misc_preferences_attachment_title-->
  <string name="message_compose_buggy_gallery">סמן \"הגדרות\" -&gt; \"השתמש בעקיפת באג הגלריה\" כדי שתוכל לצרף תמונות או קטעי וידאו לגלריית 3D.</string>
  <!--Note: Contains references to add_attachment_action_image and add_attachment_action_video-->
  <string name="message_compose_use_workaround">השתמש ב \"הוסף קובץ מצורף (תמונה) \" או \"הוסף קובץ מצורף (וידאו) \" כדי לצרף תמונות או קטעי וידאו באמצעות גלריית 3D.</string>
=======
>>>>>>> 094feced
  <string name="miscellaneous_preferences">שונות</string>
  <!--APG related-->
  <string name="error_activity_not_found">לא נמצא ישום שיכול לבצע פעולה זו.</string>
  <string name="error_apg_version_not_supported">גרסת APG המותקנת אינה נתמכת.</string>
  <string name="btn_crypto_sign">חתום</string>
  <string name="btn_encrypt">הצפן</string>
  <string name="btn_decrypt">פענח</string>
  <string name="btn_verify">אמת</string>
  <string name="pgp_mime_unsupported">הודעות PGP /MIME אינן נתמכות עדיין.</string>
  <string name="attachment_encryption_unsupported">אזהרה: הקבצים המצורפים אינם חתומים או מוצפנים עדיין.</string>
  <string name="send_aborted">שליחה בוטלה.</string>
  <string name="save_or_discard_draft_message_dlg_title">לשמור הודעה כטיוטה?</string>
  <string name="save_or_discard_draft_message_instructions_fmt">לשמור או למחוק הודעה זו?</string>
  <string name="select_text_now">בחר טקסט כדי להעתיק.</string>
  <string name="dialog_confirm_delete_title">אשר מחיקה</string>
  <string name="dialog_confirm_delete_message">אתה בטוח שאתה רוצה למחוק את ההודעה הזאת?</string>
  <string name="dialog_confirm_delete_confirm_button">מחק</string>
  <string name="dialog_confirm_delete_cancel_button">אל תמחק!</string>
  <string name="dialog_confirm_spam_title">אשר העברה לתיקיית דואר זבל</string>
  <plurals name="dialog_confirm_spam_message">
    <item quantity="one">אתה בטוח שאתה רוצה להעביר את ההודעות האלו לתיקיית דואר הזבל?</item>
    <item quantity="other">אתה בטוח שאתה רוצה להעביר <xliff:g id="message_count">%1$d</xliff:g> הודעות לתיקיית דואר הזבל?</item>
  </plurals>
  <string name="dialog_confirm_spam_confirm_button">כן</string>
  <string name="dialog_confirm_spam_cancel_button">לא</string>
  <string name="dialog_attachment_progress_title">מוריד קבצים</string>
  <string name="debug_logging_enabled">רישום איתור באגים למערכת רישום של האנדרואיד מאופשרת</string>
  <string name="messagelist_sent_to_me_sigil">»</string>
  <string name="messagelist_sent_cc_me_sigil">›</string>
  <string name="error_unable_to_connect">לא ניתן להתחבר</string>
  <string name="import_export_action">הגדרות ייבוא &amp; ייצוא </string>
  <string name="settings_export_account">יצא הגדרות חשבון</string>
  <string name="settings_export_all">יצא הגדרות וחשבונות</string>
  <string name="settings_import_dialog_title">יבא</string>
  <string name="settings_export_dialog_title">יצא</string>
  <string name="settings_import">יבא הגדרות</string>
  <string name="settings_import_selection">יבא בחירה</string>
  <string name="settings_import_global_settings">הגדרות כלליות</string>
  <string name="settings_exporting">מייצא הגדרות…</string>
  <string name="settings_importing">מייבא הגדרות…</string>
  <string name="settings_import_scanning_file">סורק קבצים…</string>
  <string name="settings_export_success">יצוא הגדרות נשמרו ל <xliff:g id="filename">%s</xliff:g></string>
  <string name="settings_import_global_settings_success">יבא הגדרות כלליות מ <xliff:g id="filename">%s</xliff:g></string>
  <string name="settings_import_success">יבא <xliff:g id="accounts">%s</xliff:g> מ <xliff:g id="filename">%s</xliff:g></string>
  <plurals name="settings_import_accounts">
    <item quantity="one">חשבון 1</item>
    <item quantity="other"><xliff:g id="numAccounts">%s</xliff:g> חשבונות</item>
  </plurals>
  <string name="settings_export_failure">נכשל בייצוא הגדרות</string>
  <string name="settings_import_failure">נכשל בלייבא הגדרות מ <xliff:g id="filename">%s</xliff:g></string>
  <string name="settings_export_success_header">ייצוא הצליח</string>
  <string name="settings_export_failed_header">ייצוא נכשל</string>
  <string name="settings_import_success_header">יבוא הצליח</string>
  <string name="settings_import_failed_header">יבוא נכשל</string>
  <string name="settings_import_activate_account_header">הפעלת החשבון</string>
  <string name="settings_import_activate_account_intro">כדי שתוכל להשתמש בחשבון \"<xliff:g id="account">%s</xliff:g>\" אתה צריך לספק את <xliff:g id="server_passwords">%s</xliff:g>.</string>
  <plurals name="settings_import_server_passwords">
    <item quantity="one">סיסמת שרת</item>
    <item quantity="other">סיסמת שרת</item>
  </plurals>
  <string name="activate_account_action">הפעל</string>
  <string name="account_unavailable">החשבון \"<xliff:g id="account">%s</xliff:g>\" לא זמין; בדוק אחסון</string>
  <string name="settings_attachment_default_path">שמור קובץ מצורף ל…</string>
  <string name="attachment_save_title">שמור קובץ מצורף</string>
  <string name="attachment_save_desc">לא נמצא סייר קבצים. לאן היית רוצה לשמור את הקובץ המצורף?</string>
  <string name="manage_accounts_move_up_action">העבר למעלה</string>
  <string name="manage_accounts_move_down_action">העבר למטה</string>
  <string name="manage_accounts_moving_message">מעביר חשבון…</string>
  <!--=== OpenPGP specific ==================================================================-->
  <!--=== Client certificates specific ==================================================================-->
</resources><|MERGE_RESOLUTION|>--- conflicted
+++ resolved
@@ -578,13 +578,6 @@
   <string name="font_size_medium">בינוני</string>
   <string name="font_size_large">גדול</string>
   <string name="font_size_larger">ענק</string>
-<<<<<<< HEAD
-  <!--Note: Contains references to preferences_action and misc_preferences_attachment_title-->
-  <string name="message_compose_buggy_gallery">סמן \"הגדרות\" -&gt; \"השתמש בעקיפת באג הגלריה\" כדי שתוכל לצרף תמונות או קטעי וידאו לגלריית 3D.</string>
-  <!--Note: Contains references to add_attachment_action_image and add_attachment_action_video-->
-  <string name="message_compose_use_workaround">השתמש ב \"הוסף קובץ מצורף (תמונה) \" או \"הוסף קובץ מצורף (וידאו) \" כדי לצרף תמונות או קטעי וידאו באמצעות גלריית 3D.</string>
-=======
->>>>>>> 094feced
   <string name="miscellaneous_preferences">שונות</string>
   <!--APG related-->
   <string name="error_activity_not_found">לא נמצא ישום שיכול לבצע פעולה זו.</string>
