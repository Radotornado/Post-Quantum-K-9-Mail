<?xml version='1.0' encoding='UTF-8'?>
<resources xmlns:xliff="urn:oasis:names:tc:xliff:document:1.2">
    <!-- === App-specific strings ============================================================= -->

    <!-- This should make it easier for forks to change the branding -->

    <!-- Used in AndroidManifest.xml -->
    <string name="app_name">K-9 Mail</string>
    <string name="beta_app_name">K-9 Mail BETA</string>

    <string name="shortcuts_title">K-9 Accounts</string>
    <string name="unread_widget_label">K-9 Unread</string>

    <string name="remote_control_label">K-9 Mail remote control</string>
    <string name="remote_control_desc">Allows this application to control K-9 Mail activities and settings.</string>


    <!-- Used in the about dialog -->
    <string name="app_authors">Google, The K-9 Dog Walkers.</string>
    <string name="app_copyright_fmt">Copyright 2008-<xliff:g>%s</xliff:g> The K-9 Dog Walkers. Portions Copyright 2006-<xliff:g>%s</xliff:g> the Android Open Source Project.</string>
    <string name="app_license">Licensed under the Apache License, Version 2.0.</string>


    <!-- Welcome message -->
    <string name="welcome_message_title">Welcome to K-9 Mail</string>
    <string name="accounts_welcome"><![CDATA[
<p>
K-9 Mail is a powerful free email client for Android.
</p><p>
Its improved features include:
</p>
<ul>
  <li>Push mail using IMAP IDLE</li>
  <li>Better performance</li>
  <li>Message refiling</li>
  <li>Email signatures</li>
  <li>Bcc-to-self</li>
  <li>Folder subscriptions</li>
  <li>All folder synchronization</li>
  <li>Return-address configuration</li>
  <li>Keyboard shortcuts</li>
  <li>Better IMAP support</li>
  <li>Saving attachments to SD</li>
  <li>Empty Trash</li>
  <li>Message sorting</li>
  <li>…and more</li>
</ul>
<p>
Please note that K-9 does not support most free Hotmail accounts and, like many mail clients, has
some quirks when talking to Microsoft Exchange.
</p><p>
Please submit bug reports, contribute new features and ask questions at
<a href="http://k9mail.googlecode.com/">http://k9mail.googlecode.com/</a>.
</p>
    ]]></string>


    <!-- Default signature -->
    <string name="default_signature">-- \nSent from my Android device with K-9 Mail. Please excuse my brevity.</string>


    <!-- General strings that include the app name -->
    <string name="account_delete_dlg_instructions_fmt">The account \"<xliff:g id="account">%s</xliff:g>\" will be removed from K-9 Mail.</string>
    <string name="account_recreate_dlg_instructions_fmt">All local data for \"<xliff:g id="account">%s</xliff:g>\" will be removed. Account settings will be retained.</string>
    <string name="account_clear_dlg_instructions_fmt">Local copies of messages in \"<xliff:g id="account">%s</xliff:g>\" will be removed. Account settings will be retained.</string>
    <string name="insufficient_apg_permissions">K-9 doesn\'t have permission to access APG fully, please reinstall K-9 to fix that.</string>



    <!-- === App Store-specific strings ======================================================= -->

    <string name="import_dialog_error_message">Please install a file manager to continue with this import.</string>
    <string name="open_market">Open Play Store</string>



    <!-- === General strings ================================================================== -->

    <string name="app_authors_fmt">Authors: <xliff:g id="app_authors">%s</xliff:g></string>
    <string name="app_revision_fmt">Revision Information: <xliff:g id="app_revision_url">%s</xliff:g></string>
    <string name="app_libraries">We\'re using the following third-party libraries: <xliff:g id="app_libraries_list">%s</xliff:g></string>
    <string name="app_emoji_icons">Emoji icons: <xliff:g id="app_emoji_icons_link">%s</xliff:g></string>

    <string name="read_attachment_label">read Email attachments</string>
    <string name="read_attachment_desc">Allows this application to read your Email attachments.</string>
    <string name="read_messages_label">read Emails</string>
    <string name="read_messages_desc">Allows this application to read your Emails.</string>
    <string name="delete_messages_label">Delete Emails</string>
    <string name="delete_messages_desc">Allows this application to delete your Emails.</string>

    <string name="about_title_fmt">About <xliff:g id="app_name">%s</xliff:g></string>
    <string name="accounts_title">Accounts</string>
    <string name="folders_title">Folders</string>
    <string name="advanced">Advanced</string>

    <string name="message_list_title"><xliff:g id="account">%s</xliff:g>:<xliff:g id="folder">%s</xliff:g> </string>

    <string name="compose_title_compose">Compose</string>
    <string name="compose_title_reply">Reply</string>
    <string name="compose_title_reply_all">Reply all</string>
    <string name="compose_title_forward">Forward</string>

    <string name="choose_folder_title">Choose Folder</string>

    <string name="status_loading_account_folder">Poll <xliff:g id="account">%s</xliff:g>:<xliff:g id="folder">%s</xliff:g><xliff:g id="progress">%s</xliff:g></string>
    <string name="status_loading_account_folder_headers">Fetching headers <xliff:g id="account">%s</xliff:g>:<xliff:g id="folder">%s</xliff:g><xliff:g id="progress">%s</xliff:g></string>
    <string name="status_sending_account">Sending <xliff:g id="account">%s</xliff:g><xliff:g id="progress">%s</xliff:g></string>
    <string name="status_processing_account">Proc <xliff:g id="account">%s</xliff:g>:<xliff:g id="command">%s</xliff:g><xliff:g id="progress">%s</xliff:g></string>
    <string name="folder_progress">\u0020<xliff:g id="completed">%s</xliff:g>/<xliff:g id="total">%s</xliff:g></string>

    <string name="status_next_poll">Next poll <xliff:g id="nexttime">%s</xliff:g></string>
    <string name="status_syncing_off">Syncing disabled</string>

    <string name="actionbar_selected"><xliff:g id="selection_count">%d</xliff:g> selected</string>
    <string name="next_action">Next</string>
    <string name="previous_action">Previous</string>
    <!-- Used to confirm acceptance of dialog boxes, warnings, errors, etc. -->
    <string name="okay_action">OK</string>
    <string name="cancel_action">Cancel</string>
    <string name="send_action">Send</string>
    <string name="send_again_action">Send Again</string>
    <string name="select_action">Select</string>
    <string name="deselect_action">Deselect</string>
    <string name="reply_action">Reply</string>
    <string name="reply_all_action">Reply all</string>
    <string name="delete_action">Delete</string>
    <string name="archive_action">Archive</string>
    <string name="spam_action">Spam</string>
    <string name="forward_action">Forward</string>
    <string name="move_action">Move</string>
    <string name="single_message_options_action">Send…</string>
    <string name="refile_action">Refile…</string>
    <string name="continue_action">Continue</string>
    <string name="back_action">Back</string>
    <string name="done_action">Done</string>
    <string name="discard_action">Discard</string>
    <string name="save_draft_action">Save as draft</string>
    <string name="check_mail_action">Check mail</string>
    <string name="send_messages_action">Send messages</string>
    <string name="refresh_folders_action">Refresh folder list</string>
    <string name="filter_folders_action">Find folder</string>
    <string name="add_account_action">Add account</string>
    <string name="compose_action">Compose</string>
    <string name="search_action">Search</string>
    <string name="search_results">Search results</string>
    <string name="preferences_action">Settings</string>
    <string name="account_settings_action">Account settings</string>
    <string name="folder_settings_action">Folder settings</string>
    <string name="global_settings_action">Global settings</string>
    <string name="remove_account_action">Remove account</string>
    <string name="clear_pending_action">Clear pending actions (danger!)</string>

    <string name="mark_as_read_action">Mark as read</string>
    <string name="send_alternate_action">Share</string>
    <string name="send_alternate_chooser_title">Choose sender</string>

    <string name="flag_action">Add star</string>
    <string name="unflag_action">Remove star</string>
    <string name="copy_action">Copy</string>
    <string name="select_text_action">Select text</string>
    <string name="show_headers_action">Show headers</string>
    <string name="hide_headers_action">Hide headers</string>

    <string name="message_view_theme_action_dark">Switch to dark theme</string>
    <string name="message_view_theme_action_light">Switch to light theme</string>

    <string name="mark_as_unread_action">Mark unread</string>
    <string name="add_cc_bcc_action">Add Cc/Bcc</string>
    <string name="read_receipt">Read receipt</string>
    <string name="read_receipt_enabled">Will request read receipt</string>
    <string name="read_receipt_disabled">Will not request read receipt</string>
    <string name="add_attachment_action">Add attachment</string>
    <string name="add_attachment_action_image">Add attachment (Image)</string>
    <string name="add_attachment_action_video">Add attachment (Video)</string>
    <string name="empty_trash_action">Empty Trash</string>
    <string name="expunge_action">Expunge</string>
    <string name="clear_local_folder_action">Clear local messages</string>
    <string name="about_action">About</string>

    <string name="prefs_title">Settings</string>
    <string name="accounts_context_menu_title">Account options</string>

    <!-- Shown in place of the subject when a message has no subject. Showing this in parentheses is customary. -->
    <string name="general_no_subject">(No subject)</string>
    <string name="general_no_sender">No sender</string>
    <string name="status_loading">Polling</string>
    <string name="status_loading_more">Loading messages\u2026</string>
    <string name="status_network_error">Connection error</string>
    <string name="status_invalid_id_error">Message not found</string>

    <string name="status_loading_more_failed">Retry loading more messages</string>

    <string name="load_more_messages_fmt">Load up
    to <xliff:g id="messages_to_load">%d</xliff:g> more</string>

    <string name="abbrev_gigabytes">GB</string>
    <string name="abbrev_megabytes">MB</string>
    <string name="abbrev_kilobytes">KB</string>
    <string name="abbrev_bytes">B</string>

    <string name="account_size_changed">Account \"<xliff:g id="account">%s</xliff:g>\" shrunk from <xliff:g id="oldSize">%s</xliff:g> to <xliff:g id="newSize">%s</xliff:g></string>

    <string name="compacting_account">Compacting account \"<xliff:g id="account">%s</xliff:g>\"</string>
    <string name="clearing_account">Clearing account \"<xliff:g id="account">%s</xliff:g>\"</string>
    <string name="recreating_account">Recreating account \"<xliff:g id="account">%s</xliff:g>\"</string>

    <string name="notification_new_title">New mail</string>
    <string name="notification_new_messages_title"><xliff:g id="new_message_count">%d</xliff:g> new messages</string>
    <string name="notification_new_one_account_fmt"><xliff:g id="unread_message_count">%d</xliff:g> Unread (<xliff:g id="account">%s</xliff:g>)</string>
    <string name="notification_additional_messages">+ <xliff:g id="additional_messages">%d</xliff:g> more on <xliff:g id="account">%s</xliff:g></string>

    <string name="notification_action_reply">Reply</string>
    <string name="notification_action_mark_as_read">Mark Read</string>
    <string name="notification_action_delete">Delete</string>
    <string name="notification_certificate_error_title">Certificate error for <xliff:g id="account">%s</xliff:g></string>
    <string name="notification_certificate_error_text">Check your server settings</string>

    <string name="notification_bg_sync_ticker">Checking mail: <xliff:g id="account">%s</xliff:g>:<xliff:g id="folder">%s</xliff:g></string>
    <string name="notification_bg_sync_title">Checking mail</string>
    <string name="notification_bg_send_ticker">Sending mail: <xliff:g id="account">%s</xliff:g></string>
    <string name="notification_bg_send_title">Sending mail</string>
    <string name="notification_bg_title_separator">:</string>

    <string name="special_mailbox_name_inbox">Inbox</string>
    <string name="special_mailbox_name_outbox">Outbox</string>
    <string name="special_mailbox_name_drafts">Drafts</string>
    <string name="special_mailbox_name_trash">Trash</string>
    <string name="special_mailbox_name_sent">Sent</string>
    <string name="special_mailbox_name_archive">Archive</string>
    <string name="special_mailbox_name_spam">Spam</string>

    <string name="special_mailbox_name_drafts_fmt"><xliff:g id="folder">%s</xliff:g> (Drafts)</string>
    <string name="special_mailbox_name_trash_fmt"><xliff:g id="folder">%s</xliff:g> (Trash)</string>
    <string name="special_mailbox_name_sent_fmt"><xliff:g id="folder">%s</xliff:g> (Sent)</string>
    <string name="special_mailbox_name_archive_fmt"><xliff:g id="folder">%s</xliff:g> (Archive)</string>
    <string name="special_mailbox_name_spam_fmt"><xliff:g id="folder">%s</xliff:g> (Spam)</string>

    <string name="send_failure_subject">Failed to send some messages</string>

    <string name="debug_version_fmt">Version: <xliff:g id="version">%s</xliff:g></string>
    <string name="debug_enable_debug_logging_title">Enable debug logging</string>
    <string name="debug_enable_debug_logging_summary">Log extra diagnostic information</string>
    <string name="debug_enable_sensitive_logging_title">Log sensitive information</string>
    <string name="debug_enable_sensitive_logging_summary">May show passwords in logs.</string>

    <string name="message_list_load_more_messages_action">Load more messages</string>
    <string name="message_to_fmt">To:<xliff:g id="counterParty">%s</xliff:g></string>

    <string name="message_compose_to_hint">To</string>
    <string name="message_compose_cc_hint">Cc</string>
    <string name="message_compose_bcc_hint">Bcc</string>
    <string name="message_compose_subject_hint">Subject</string>
    <string name="message_compose_content_hint">Message text</string>
    <string name="message_compose_signature_hint">Signature</string>
    <string name="message_compose_quote_header_separator">-------- Original Message --------</string>
    <string name="message_compose_quote_header_subject">Subject:</string>
    <string name="message_compose_quote_header_send_date">Sent:</string>
    <string name="message_compose_quote_header_from">From:</string>
    <string name="message_compose_quote_header_to">To:</string>
    <string name="message_compose_quote_header_cc">Cc:</string>
    <string name="message_compose_reply_header_fmt"><xliff:g id="sender">%s</xliff:g> wrote:</string>
    <string name="message_compose_reply_header_fmt_with_date">On <xliff:g id="sent_date">%1$s</xliff:g>, <xliff:g id="sender">%2$s</xliff:g> wrote:</string>
    <string name="message_compose_error_no_recipients">You must add at least one recipient.</string>
    <string name="error_contact_address_not_found">No email address could be found for this contact.</string>
    <string name="message_compose_attachments_skipped_toast">Some attachments cannot be forwarded because they have not been downloaded.</string>
    <string name="message_compose_show_quoted_text_action">Quote message</string>
    <string name="message_compose_description_add_to">Add recipient (To)</string>
    <string name="message_compose_description_add_cc">Add recipient (CC)</string>
    <string name="message_compose_description_add_bcc">Add recipient (BCC)</string>
    <string name="message_compose_description_delete_quoted_text">Remove quoted text</string>
    <string name="message_compose_description_edit_quoted_text">Edit quoted text</string>

    <string name="message_view_from_format">From: <xliff:g id="name">%s</xliff:g> &lt;<xliff:g id="email">%s</xliff:g>&gt;</string>
    <string name="message_to_label">To:</string>
    <string name="message_view_cc_label">Cc:</string>
    <string name="message_view_attachment_view_action">Open</string>
    <string name="message_view_attachment_download_action">Save</string>
    <string name="message_view_status_attachment_saved">Attachment saved to SD card as <xliff:g id="filename">%s</xliff:g>.</string>
    <string name="message_view_status_attachment_not_saved">Unable to save attachment to SD card.</string>
    <string name="message_view_show_pictures_action">Show pictures</string>
    <string name="message_view_show_message_action">Show message</string>
    <string name="message_view_show_attachments_action">Show attachments</string>
    <string name="message_view_show_more_attachments_action">More…</string>
    <string name="message_view_fetching_attachment_toast">Fetching attachment.</string>
    <string name="message_view_no_viewer">Unable to find viewer for <xliff:g id="mimetype">%s</xliff:g>.</string>
    <string name="message_view_download_remainder">Download complete message</string>
    <string name="message_view_downloading">Downloading…</string>

    <!-- NOTE: The following message refers to strings with id account_setup_incoming_save_all_headers_label and account_setup_incoming_title -->
    <string name="message_additional_headers_not_downloaded">Not all headers have been downloaded or saved. Select \"Save all headers locally\" in the account\'s incoming server settings to enable this for the future.</string>
    <string name="message_no_additional_headers_available">All headers have been downloaded, but there are no additional headers to show.</string>
    <string name="message_additional_headers_retrieval_failed">The retrieval of additional headers from the database or mail server failed.</string>

    <string name="from_same_sender">More from this sender</string>

    <string name="message_discarded_toast">Message discarded</string>
    <string name="message_saved_toast">Message saved as draft</string>

    <string name="global_settings_flag_label">Show stars</string>
    <string name="global_settings_flag_summary">Stars indicate flagged messages</string>
    <string name="global_settings_checkbox_label">Multi-select checkboxes</string>
    <string name="global_settings_checkbox_summary">Always show multi-select checkboxes</string>
    <string name="global_settings_preview_lines_label">Preview lines</string>
    <string name="global_settings_show_correspondent_names_label">Show correspondent names</string>
    <string name="global_settings_show_correspondent_names_summary">Show correspondent names rather than their email addresses</string>

    <string name="global_settings_sender_above_subject_label">Correspondent above subject</string>
    <string name="global_settings_sender_above_subject_summary">Show correspondent names above the subject line, rather than below it</string>

    <string name="global_settings_show_contact_name_label">Show contact names</string>
    <string name="global_settings_show_contact_name_summary">Use recipient names from Contacts when available</string>
    <string name="global_settings_registered_name_color_label">Colorize contacts</string>
    <string name="global_settings_registered_name_color_default">Don\'t colorize names in your contact list</string>
    <string name="global_settings_registered_name_color_changed">Colorize names in your contact list</string>
    <string name="global_settings_folderlist_wrap_folder_names_label">Wrap long folder names</string>
    <string name="global_settings_folderlist_wrap_folder_names_summary">Use multiple lines to show long folder names</string>

    <string name="global_settings_messageview_fixedwidth_label">Fixed-width fonts</string>
    <string name="global_settings_messageview_fixedwidth_summary">Use a fixed-width font when showing plain-text messages</string>
    <string name="global_settings_messageview_autofit_width_label">Auto-fit messages</string>
    <string name="global_settings_messageview_autofit_width_summary">Shrink messages to fit the screen</string>
    <string name="global_settings_messageview_return_to_list_label">Return to list after delete</string>
    <string name="global_settings_messageview_return_to_list_summary">Return to message list after message deletion</string>
    <string name="global_settings_messageview_show_next_label">Show next message after delete</string>
    <string name="global_settings_messageview_show_next_summary">Show next message by default after message deletion</string>

    <string name="global_settings_confirm_actions_title">Confirm actions</string>
    <string name="global_settings_confirm_actions_summary">Show a dialog whenever you perform selected actions</string>
    <string name="global_settings_confirm_action_delete">Delete</string>
    <string name="global_settings_confirm_action_delete_starred">Delete Starred (in message view)</string>
    <string name="global_settings_confirm_action_spam">Spam</string>
    <string name="global_settings_confirm_action_delete_notif">Delete (from notification)</string>

    <string name="global_settings_privacy_hide_useragent">Remove K-9 User-Agent from mail headers</string>
    <string name="global_settings_privacy_hide_timezone">Use UTC as time zone in mail headers</string>
    <string name="global_settings_notification_hide_subject_title">Hide subject in notifications</string>
    <string name="global_settings_notification_hide_subject_never">Never</string>
    <string name="global_settings_notification_hide_subject_when_locked">When device is locked</string>
    <string name="global_settings_notification_hide_subject_always">Always</string>

    <string name="global_settings_notification_quick_delete_title">Show \'Delete\' button</string>
    <string name="global_settings_notification_quick_delete_never">Never</string>
    <string name="global_settings_notification_quick_delete_when_single_msg">For single message notification</string>
    <string name="global_settings_notification_quick_delete_always">Always</string>
    <string name="global_settings_notification_quick_delete_description">Show a button in the notification that allows quick message deletion</string>

    <string name="quiet_time">Quiet Time</string>
    <string name="quiet_time_description">Disable ringing, buzzing and flashing at night</string>
    <string name="quiet_time_starts">Quiet Time starts</string>
    <string name="quiet_time_ends">Quiet Time ends</string>

    <string name="account_setup_basics_title">Set up a new account</string>
    <string name="account_setup_basics_email_hint">Email address</string>
    <string name="account_setup_basics_password_hint">Password</string>
    <string name="account_setup_basics_manual_setup_action">Manual setup</string>

    <string name="account_setup_check_settings_title"/>
    <string name="account_setup_check_settings_retr_info_msg">Retrieving account information\u2026</string>
    <string name="account_setup_check_settings_check_incoming_msg">Checking incoming server settings\u2026</string>
    <string name="account_setup_check_settings_check_outgoing_msg">Checking outgoing server settings\u2026</string>
    <string name="account_setup_check_settings_authenticate">Authenticating\u2026</string>
    <string name="account_setup_check_settings_fetch">Fetching account settings\u2026</string>
    <string name="account_setup_check_settings_canceling_msg">Canceling\u2026</string>

    <string name="account_setup_names_title">You\'re almost done!</string>
    <string name="account_setup_names_account_name_label">Give this account a name (optional):</string>
    <string name="account_setup_names_user_name_label">Type your name (displays on outgoing messages):</string>

    <string name="account_setup_account_type_title">Account type</string>
    <string name="account_setup_account_type_instructions">What kind of account is this?</string>
    <string name="account_setup_account_type_pop_action">POP3</string>
    <string name="account_setup_account_type_imap_action">IMAP</string>
    <string name="account_setup_account_type_webdav_action">Exchange (WebDAV)</string>

    <string name="account_setup_auth_type_normal_password">Normal password</string>
    <string name="account_setup_auth_type_insecure_password">Password, transmitted insecurely</string>
    <string name="account_setup_auth_type_encrypted_password">Encrypted password</string>
    <string name="account_setup_auth_type_tls_client_certificate">Client certificate</string>

    <string name="account_setup_incoming_title">Incoming server settings</string>
    <string name="account_setup_incoming_username_label">Username</string>
    <string name="account_setup_incoming_password_label">Password</string>
    <string name="account_setup_incoming_client_certificate_label">Client certificate</string>
    <string name="account_setup_incoming_pop_server_label">POP3 server</string>
    <string name="account_setup_incoming_imap_server_label">IMAP server</string>
    <string name="account_setup_incoming_webdav_server_label">Exchange server</string>
    <string name="account_setup_incoming_port_label">Port</string>
    <string name="account_setup_incoming_security_label">Security</string>
    <string name="account_setup_incoming_auth_type_label">Authentication</string>
    <string name="account_setup_incoming_security_none_label">None</string>
    <string name="account_setup_incoming_security_ssl_label">SSL/TLS</string>
    <string name="account_setup_incoming_security_tls_label">STARTTLS</string>
    <string name="account_setup_incoming_invalid_setting_combo_notice">\"<xliff:g id="setting_1_label">%1$s</xliff:g> = <xliff:g id="setting_1_value">%2$s</xliff:g>\" is not valid with \"<xliff:g id="setting_2_label">%3$s</xliff:g> = <xliff:g id="setting_2_value">%4$s</xliff:g>\"</string>

    <string name="account_setup_incoming_delete_policy_label">When I delete a message</string>
    <string name="account_setup_incoming_delete_policy_never_label">Do not delete on server</string>
    <string name="account_setup_incoming_delete_policy_delete_label">Delete from server</string>
    <string name="account_setup_incoming_delete_policy_markread_label">Mark as read on server</string>

    <string name="account_setup_incoming_compression_label">Use compression on network:</string>
    <string name="account_setup_incoming_mobile_label">Mobile</string>
    <string name="account_setup_incoming_wifi_label">Wi-Fi</string>
    <string name="account_setup_incoming_other_label">Other</string>

    <string name="local_storage_provider_external_label">External storage (SD card)</string>
    <string name="local_storage_provider_internal_label">Regular internal storage</string>
    <string name="local_storage_provider_samsunggalaxy_label">%1$s additional internal storage</string>
    <string name="local_storage_provider_label">Storage location</string>

    <string name="account_setup_expunge_policy_label">Erase deleted messages on server</string>
    <string name="account_setup_expunge_policy_immediately">Immediately</string>
    <string name="account_setup_expunge_policy_on_poll">When polling</string>
    <string name="account_setup_expunge_policy_manual">Manually</string>

    <string name="account_setup_incoming_autodetect_namespace_label">Auto-detect IMAP namespace</string>
    <string name="account_setup_incoming_imap_path_prefix_label">IMAP path prefix</string>

    <string name="drafts_folder_label">Drafts folder</string>
    <string name="sent_folder_label">Sent folder</string>
    <string name="trash_folder_label">Trash folder</string>
    <string name="archive_folder_label">Archive folder</string>
    <string name="spam_folder_label">Spam folder</string>

    <string name="account_setup_incoming_subscribed_folders_only_label">Show only subscribed folders</string>
    <string name="account_setup_auto_expand_folder">Auto-expand folder</string>

    <string name="account_setup_incoming_webdav_path_prefix_label">OWA path</string>
    <string name="account_setup_incoming_webdav_path_prefix_hint">Optional</string>

    <string name="account_setup_incoming_webdav_auth_path_label">Authentication path</string>
    <string name="account_setup_incoming_webdav_auth_path_hint">Optional</string>
    <string name="account_setup_incoming_webdav_mailbox_path_label">Mailbox alias</string>
    <string name="account_setup_incoming_webdav_mailbox_path_hint">Optional</string>

    <string name="account_setup_outgoing_title">Outgoing server settings</string>
    <string name="account_setup_outgoing_smtp_server_label">SMTP server</string>
    <string name="account_setup_outgoing_port_label">Port</string>
    <string name="account_setup_outgoing_security_label">Security</string>
    <string name="account_setup_outgoing_require_login_label">Require sign-in.</string>
    <string name="account_setup_outgoing_username_label">Username</string>
    <string name="account_setup_outgoing_password_label">Password</string>
    <string name="account_setup_outgoing_authentication_label">Authentication</string>
    <string name="account_setup_outgoing_invalid_setting_combo_notice">\"<xliff:g id="setting_1_label">%1$s</xliff:g> = <xliff:g id="setting_1_value">%2$s</xliff:g>\" is not valid with \"<xliff:g id="setting_2_label">%3$s</xliff:g> = <xliff:g id="setting_2_value">%4$s</xliff:g>\"</string>

    <string name="account_setup_bad_uri">Invalid setup: <xliff:g id="err_mess">%s</xliff:g></string>

    <string name="account_setup_options_title">Account options</string>

    <string name="compact_action">Compact account</string>
    <string name="clear_action">Clear messages (danger!)</string>
    <string name="recreate_action">Recreate data (Last Resort!)</string>

    <string name="account_setup_options_mail_check_frequency_label">Folder poll frequency</string>
    <string name="account_setup_options_mail_check_frequency_never">Never</string>
    <string name="account_setup_options_mail_check_frequency_1min">Every minute</string>
    <string name="account_setup_options_mail_check_frequency_5min">Every 5 minutes</string>
    <string name="account_setup_options_mail_check_frequency_10min">Every 10 minutes</string>
    <string name="account_setup_options_mail_check_frequency_15min">Every 15 minutes</string>
    <string name="account_setup_options_mail_check_frequency_30min">Every 30 minutes</string>
    <string name="account_setup_options_mail_check_frequency_1hour">Every hour</string>
    <string name="account_setup_options_mail_check_frequency_2hour">Every 2 hours</string>
    <string name="account_setup_options_mail_check_frequency_3hour">Every 3 hours</string>
    <string name="account_setup_options_mail_check_frequency_6hour">Every 6 hours</string>
    <string name="account_setup_options_mail_check_frequency_12hour">Every 12 hours</string>
    <string name="account_setup_options_mail_check_frequency_24hour">Every 24 hours</string>

    <string name="push_poll_on_connect_label">Poll when connecting for push</string>
    <string name="account_setup_options_enable_push_label">Enable push mail for this account</string>
    <string name="account_setup_options_enable_push_summary">If your server supports it, new messages will appear instantly. This option can dramatically improve or hurt performance.</string>
    <string name="idle_refresh_period_label">Refresh IDLE connection</string>
    <string name="idle_refresh_period_1min">Every minute</string>
    <string name="idle_refresh_period_2min">Every 2 minutes</string>
    <string name="idle_refresh_period_3min">Every 3 minutes</string>
    <string name="idle_refresh_period_6min">Every 6 minutes</string>
    <string name="idle_refresh_period_12min">Every 12 minutes</string>
    <string name="idle_refresh_period_24min">Every 24 minutes</string>
    <string name="idle_refresh_period_36min">Every 36 minutes</string>
    <string name="idle_refresh_period_48min">Every 48 minutes</string>
    <string name="idle_refresh_period_60min">Every 60 minutes</string>

    <string name="account_setup_options_notify_label">Notify me when mail arrives</string>
    <string name="account_setup_options_notify_sync_label">Notify me while mail is being checked</string>

    <string name="account_setup_options_mail_display_count_label">Number of messages to display</string>
    <string name="account_setup_options_mail_display_count_10">10 messages</string>
    <string name="account_setup_options_mail_display_count_25">25 messages</string>
    <string name="account_setup_options_mail_display_count_50">50 messages</string>
    <string name="account_setup_options_mail_display_count_100">100 messages</string>
    <string name="account_setup_options_mail_display_count_250">250 messages</string>
    <string name="account_setup_options_mail_display_count_500">500 messages</string>
    <string name="account_setup_options_mail_display_count_1000">1000 messages</string>
    <string name="account_setup_options_mail_display_count_2500">2500 messages</string>
    <string name="account_setup_options_mail_display_count_5000">5000 messages</string>
    <string name="account_setup_options_mail_display_count_10000">10000 messages</string>
    <string name="account_setup_options_mail_display_count_all">all messages</string>

    <string name="move_copy_cannot_copy_unsynced_message">Cannot copy or move a message that is not synchronized with the server</string>

    <string name="account_setup_failed_dlg_title">Setup could not finish</string>
    <string name="account_setup_failed_dlg_auth_message_fmt">Username or password incorrect.\n(<xliff:g id="error">%s</xliff:g>)</string>
    <string name="account_setup_failed_dlg_certificate_message_fmt">The server presented an invalid SSL certificate. Sometimes, this is because of a server misconfiguration. Sometimes it is because someone is trying to attack you or your mail server. If you\'re not sure what\'s up, click Reject and contact the folks who manage your mail server.\n\n(<xliff:g id="error">%s</xliff:g>)</string>
    <string name="account_setup_failed_dlg_server_message_fmt">Cannot connect to server.\n(<xliff:g id="error">%s</xliff:g>)</string>
    <string name="account_setup_failed_dlg_edit_details_action">Edit details</string>
    <string name="account_setup_failed_dlg_continue_action">Continue</string>

    <string name="account_settings_push_advanced_title">Advanced</string>
    <string name="account_settings_title_fmt">Account settings</string>
    <string name="account_settings_default_label">Default account</string>
    <string name="account_settings_default_summary">Send mail from this account by default</string>
    <string name="account_settings_notify_label">New mail notifications</string>
    <string name="account_settings_notify_sync_label">Sync notifications</string>
    <string name="account_settings_email_label">Your email address</string>
    <string name="account_settings_notify_summary">Notify in status bar when mail arrives</string>
    <string name="account_settings_notify_sync_summary">Notify in status bar while mail is checked</string>
    <string name="account_settings_notify_self_label">Include outgoing mail</string>
    <string name="account_settings_notify_self_summary">Show a notification for messages I sent</string>
    <string name="account_settings_notification_opens_unread_label">Notification opens unread messages</string>
    <string name="account_settings_notification_opens_unread_summary">Searches for unread messages when Notification is opened</string>
    <string name="account_settings_notification_unread_count_label">Show unread count</string>
    <string name="account_settings_notification_unread_count_summary">Show the number of unread messages in the notification bar.</string>
    <string name="account_settings_mark_message_as_read_on_view_label">Mark as read when opened</string>
    <string name="account_settings_mark_message_as_read_on_view_summary">Mark a message as read when it is opened for viewing</string>

    <string name="account_settings_show_pictures_label">Always show images</string>
    <string name="account_settings_show_pictures_never">No</string>
    <string name="account_settings_show_pictures_only_from_contacts">From contacts</string>
    <string name="account_settings_show_pictures_always">From anyone</string>

    <string name="account_settings_composition">Sending mail</string>

    <string name="account_settings_default_quoted_text_shown_label">Quote message when replying</string>
    <string name="account_settings_default_quoted_text_shown_summary">Include the original message in your reply.</string>

    <string name="account_settings_reply_after_quote_label">Reply after quoted text</string>
    <string name="account_settings_reply_after_quote_summary">The original message will appear above your reply.</string>

    <string name="account_settings_strip_signature_label">Strip signatures on reply</string>
    <string name="account_settings_strip_signature_summary">Signatures will be removed from quoted messages</string>

    <string name="account_settings_message_format_label">Message Format</string>
    <string name="account_settings_message_format_text">Plain Text (remove images and formatting)</string>
    <string name="account_settings_message_format_html">HTML (keep images and formatting)</string>
    <string name="account_settings_message_format_auto">Automatic</string>

    <string name="account_settings_always_show_cc_bcc_label">Always show Cc/Bcc</string>

    <string name="account_settings_message_read_receipt_label">Read receipt</string>
    <string name="account_settings_message_read_receipt_summary">Always request a read receipt</string>

    <string name="account_settings_quote_style_label">Reply quoting style</string>
    <string name="account_settings_quote_style_prefix">Prefix (like Gmail)</string>
    <string name="account_settings_quote_style_header">Header (like Outlook)</string>

    <string name="account_settings_general_title">General settings</string>
    <string name="account_settings_reading_mail">Reading mail</string>
    <string name="account_settings_sync">Fetching mail</string>
    <string name="account_settings_folders">Folders</string>
    <string name="account_settings_quote_prefix_label">Quoted text prefix</string>
    <string name="account_settings_crypto">Cryptography</string>
    <string name="account_settings_crypto_app">OpenPGP Provider</string>
    <string name="account_settings_crypto_app_none">None</string>
    <string name="account_settings_crypto_auto_signature">Auto-sign</string>
    <string name="account_settings_crypto_auto_signature_summary">Use the account\'s email address to guess the signature key.</string>
    <string name="account_settings_crypto_auto_encrypt">Auto-encrypt</string>
    <string name="account_settings_crypto_auto_encrypt_summary">Automatically set encrypt if a public key matches a recipient.</string>
    <string name="account_settings_crypto_apg_not_installed">APG not installed</string>

    <string name="account_settings_mail_check_frequency_label">Folder poll frequency</string>

    <string name="account_settings_storage_title">Storage</string>

    <string name="account_settings_color_label">Account color</string>
    <string name="account_settings_color_summary">The accent color of this account used in folder and account list</string>

    <string name="account_settings_led_color_label">Notification LED color</string>
    <string name="account_settings_led_color_summary">The color your device LED should blink for this account</string>

    <string name="account_settings_mail_display_count_label">Local folder size</string>

    <string name="account_settings_autodownload_message_size_label">Fetch messages up to</string>
    <string name="account_settings_autodownload_message_size_1">1Kb</string>
    <string name="account_settings_autodownload_message_size_2">2Kb</string>
    <string name="account_settings_autodownload_message_size_4">4Kb</string>
    <string name="account_settings_autodownload_message_size_8">8Kb</string>
    <string name="account_settings_autodownload_message_size_16">16Kb</string>
    <string name="account_settings_autodownload_message_size_32">32Kb</string>
    <string name="account_settings_autodownload_message_size_64">64Kb</string>
    <string name="account_settings_autodownload_message_size_128">128Kb</string>
    <string name="account_settings_autodownload_message_size_256">256Kb</string>
    <string name="account_settings_autodownload_message_size_512">512Kb</string>
    <string name="account_settings_autodownload_message_size_1024">1Mb</string>
    <string name="account_settings_autodownload_message_size_2048">2Mb</string>
    <string name="account_settings_autodownload_message_size_5120">5Mb</string>
    <string name="account_settings_autodownload_message_size_10240">10Mb</string>
    <string name="account_settings_autodownload_message_size_any">any size (no limit)</string>

    <string name="account_settings_message_age_label">Sync messages from</string>
    <string name="account_settings_message_age_any">any time (no limit)</string>
    <string name="account_settings_message_age_0">today</string>
    <string name="account_settings_message_age_1">the last 2 days</string>
    <string name="account_settings_message_age_2">the last 3 days</string>
    <string name="account_settings_message_age_7">the last week</string>
    <string name="account_settings_message_age_14">the last 2 weeks</string>
    <string name="account_settings_message_age_21">the last 3 weeks</string>
    <string name="account_settings_message_age_1_month">the last month</string>
    <string name="account_settings_message_age_2_months">the last 2 months</string>
    <string name="account_settings_message_age_3_months">the last 3 months</string>
    <string name="account_settings_message_age_6_months">the last 6 months</string>
    <string name="account_settings_message_age_1_year">the last year</string>

    <string name="account_settings_folder_display_mode_label">Folders to display</string>
    <string name="account_settings_folder_display_mode_all">All</string>
    <string name="account_settings_folder_display_mode_first_class">Only 1st Class folders</string>
    <string name="account_settings_folder_display_mode_first_and_second_class">1st and 2nd Class folders</string>
    <string name="account_settings_folder_display_mode_not_second_class">All except 2nd Class folders</string>

    <string name="account_settings_folder_sync_mode_label">Poll folders</string>
    <string name="account_settings_folder_sync_mode_all">All</string>
    <string name="account_settings_folder_sync_mode_first_class">Only 1st Class folders</string>
    <string name="account_settings_folder_sync_mode_first_and_second_class">1st and 2nd Class folders</string>
    <string name="account_settings_folder_sync_mode_not_second_class">All except 2nd Class folders</string>
    <string name="account_settings_folder_sync_mode_none">None</string>

    <string name="account_settings_folder_push_mode_label">Push folders</string>
    <string name="account_settings_folder_push_mode_all">All</string>
    <string name="account_settings_folder_push_mode_first_class">Only 1st Class folders</string>
    <string name="account_settings_folder_push_mode_first_and_second_class">1st and 2nd Class folders</string>
    <string name="account_settings_folder_push_mode_not_second_class">All except 2nd Class folders</string>
    <string name="account_settings_folder_push_mode_none">None</string>

    <string name="account_settings_folder_target_mode_label">Move/copy destination folders</string>
    <string name="account_settings_folder_target_mode_all">All</string>
    <string name="account_settings_folder_target_mode_first_class">Only 1st Class folders</string>
    <string name="account_settings_folder_target_mode_first_and_second_class">1st and 2nd Class folders</string>
    <string name="account_settings_folder_target_mode_not_second_class">All except 2nd Class folders</string>

    <string name="account_settings_sync_remote_deletetions_label">Sync server deletions</string>
    <string name="account_settings_sync_remote_deletetions_summary">Remove messages when deleted on server</string>

    <string name="folder_settings_title">Folder settings</string>

    <string name="folder_settings_in_top_group_label">Show in top group</string>
    <string name="folder_settings_in_top_group_summary">Show near the top of the folder list</string>

    <string name="folder_settings_folder_display_mode_label">Folder display class</string>
    <string name="folder_settings_folder_display_mode_normal">None</string>
    <string name="folder_settings_folder_display_mode_first_class">1st Class</string>
    <string name="folder_settings_folder_display_mode_second_class">2nd Class</string>

    <string name="folder_settings_folder_sync_mode_label">Folder sync class</string>
    <string name="folder_settings_folder_sync_mode_normal">None</string>
    <string name="folder_settings_folder_sync_mode_first_class">1st Class</string>
    <string name="folder_settings_folder_sync_mode_second_class">2nd Class</string>
    <string name="folder_settings_folder_sync_mode_inherited">Same as display class</string>

    <string name="folder_settings_folder_push_mode_label">Folder push class</string>
    <string name="folder_settings_folder_push_mode_normal">None</string>
    <string name="folder_settings_folder_push_mode_first_class">1st Class</string>
    <string name="folder_settings_folder_push_mode_second_class">2nd Class</string>
    <string name="folder_settings_folder_push_mode_inherited">Same as sync class</string>

    <string name="account_settings_incoming_label">Incoming server</string>
    <string name="account_settings_incoming_summary">Configure the incoming mail server</string>
    <string name="account_settings_outgoing_label">Outgoing server</string>
    <string name="account_settings_outgoing_summary">Configure the outgoing mail (SMTP) server</string>
    <string name="account_settings_description_label">Account name</string>
    <string name="account_settings_name_label">Your name</string>
    <string name="notifications_title">Notifications</string>
    <string name="account_settings_vibrate_enable">Vibrate</string>
    <string name="account_settings_vibrate_summary">Vibrate when mail arrives</string>
    <string name="account_settings_vibrate_pattern_label">Vibration patterns</string>
    <string name="account_settings_vibrate_pattern_default">default</string>
    <string name="account_settings_vibrate_pattern_1">pattern 1</string>
    <string name="account_settings_vibrate_pattern_2">pattern 2</string>
    <string name="account_settings_vibrate_pattern_3">pattern 3</string>
    <string name="account_settings_vibrate_pattern_4">pattern 4</string>
    <string name="account_settings_vibrate_pattern_5">pattern 5</string>
    <string name="account_settings_vibrate_times">Repeat vibration</string>
    <string name="account_settings_ringtone">New mail ringtone</string>
    <string name="account_settings_led_label">Blink LED</string>
    <string name="account_settings_led_summary">Blink LED when mail arrives</string>

    <string name="account_settings_composition_title">Message composition options</string>
    <string name="account_settings_composition_label">Composition defaults</string>
    <string name="account_settings_composition_summary">Set your default From, Bcc and signature</string>

    <string name="account_settings_identities_label">Manage identities</string>
    <string name="account_settings_identities_summary">Set up alternate \'From\' addresses and signatures</string>

    <string name="manage_identities_title">Manage identities</string>

    <string name="manage_identities_context_menu_title">Manage identity</string>

    <string name="edit_identity_title">Edit identity</string>
    <string name="new_identity_action">New identity</string>

    <string name="account_settings_always_bcc_label">Bcc all messages to</string>

    <string name="manage_identities_edit_action">Edit</string>
    <string name="manage_identities_move_up_action">Move up</string>
    <string name="manage_identities_move_down_action">Move down</string>
    <string name="manage_identities_move_top_action">Move to top / make default</string>
    <string name="manage_identities_remove_action">Remove</string>

    <string name="edit_identity_description_label">Identity description</string>
    <string name="edit_identity_description_hint">(Optional)</string>
    <string name="edit_identity_name_label">Your name</string>
    <string name="edit_identity_name_hint">(Optional)</string>
    <string name="edit_identity_email_label">Email address</string>
    <string name="edit_identity_email_hint">(Required)</string>
    <string name="edit_identity_reply_to_label">Reply-to address</string>
    <string name="edit_identity_reply_to_hint">(Optional)</string>
    <string name="edit_identity_signature_label">Signature</string>
    <string name="edit_identity_signature_hint">(Optional)</string>

    <string name="account_settings_signature_use_label">Use Signature</string>
    <string name="account_settings_signature_label">Signature</string>

    <string name="default_identity_description">Initial identity</string>
    <string name="choose_identity_title">Choose identity</string>
    <string name="send_as">Send as</string>

    <string name="no_removable_identity">You can\'t remove your only identity</string>
    <string name="identity_has_no_email">You can\'t use an identity without an email address</string>

    <string name="sort_earliest_first">Earliest messages first</string>
    <string name="sort_latest_first">Latest messages first</string>
    <string name="sort_subject_alpha">Subject alphabetical</string>
    <string name="sort_subject_re_alpha">Subject reverse alphabetical</string>
    <string name="sort_sender_alpha">Sender alphabetical</string>
    <string name="sort_sender_re_alpha">Sender reverse alphabetical</string>
    <string name="sort_flagged_first">Starred messages first</string>
    <string name="sort_flagged_last">Unstarred messages first</string>
    <string name="sort_unread_first">Unread messages first</string>
    <string name="sort_unread_last">Read messages first</string>
    <string name="sort_attach_first">Messages with attachments first</string>
    <string name="sort_unattached_first">Messages without attachments first</string>

    <string name="sort_by">Sort by…</string>
    <string name="sort_by_date">Date</string>
    <string name="sort_by_arrival">Arrival</string>
    <string name="sort_by_subject">Subject</string>
    <string name="sort_by_sender">Sender</string>
    <string name="sort_by_flag">Star</string>
    <string name="sort_by_unread">Read/unread</string>
    <string name="sort_by_attach">Attachments</string>

    <string name="account_delete_dlg_title">Remove Account</string>

    <string name="account_recreate_dlg_title">Recreate Account</string>

    <string name="account_clear_dlg_title">Clear Account</string>

    <string name="provider_note_auonejp">Be sure to enable IMAP or POP3 on the au one mail settings page.</string>
    <string name="provider_note_naver">Be sure to enable IMAP or POP3 on the Naver mail settings page.</string>
    <string name="provider_note_hanmail">Be sure to enable IMAP or POP3 on the Hanmail(Daum) mail settings page.</string>

    <string name="account_setup_failed_dlg_invalid_certificate_title">Unrecognized Certificate</string>
    <string name="account_setup_failed_dlg_invalid_certificate_accept">Accept Key</string>
    <string name="account_setup_failed_dlg_invalid_certificate_reject">Reject Key</string>

    <string name="message_list_help_key">Del (or D) - Delete\nR - Reply\nA - Reply All\nC - Compose\nF - Forward\nM - Move\nV - Archive\nY - Copy\nZ - Mark (Un)read\nG - Star\nO - Sort type\nI - Sort order\nQ - Return to Folders\nS - Select/deselect\nJ or P - Previous Message\nK or N - Next Message</string>

    <string name="folder_list_help_key">1 - Display only 1st Class folders\n2 - Display 1st and 2nd Class folders\n3 - Display all except 2nd Class folders\n4 - Display all folders\nQ - Return to Accounts\nS - Edit Account Settings</string>

    <string name="folder_list_filter_hint">folder name contains</string>

    <string name="folder_list_display_mode_label">Show folders…</string>
    <string name="folder_list_display_mode_all">All folders</string>
    <string name="folder_list_display_mode_first_class">1st Class folders</string>
    <string name="folder_list_display_mode_first_and_second_class">1st &amp; 2nd Class folders</string>
    <string name="folder_list_display_mode_not_second_class">Hide 2nd Class folders</string>

    <string name="account_settings_signature__location_label">Signature position</string>
    <string name="account_settings_signature__location_before_quoted_text">Before quoted message</string>
    <string name="account_settings_signature__location_after_quoted_text">After quoted message</string>
    <string name="setting_theme_global">Use app theme</string>
    <string name="setting_theme_dark">Dark</string>
    <string name="setting_theme_light">Light</string>
    <string name="display_preferences">Display</string>
    <string name="global_preferences">Global</string>
    <string name="debug_preferences">Debugging</string>
    <string name="privacy_preferences">Privacy</string>
    <string name="network_preferences">Network</string>
    <string name="interaction_preferences">Interaction</string>
    <string name="accountlist_preferences">Account list</string>
    <string name="messagelist_preferences">Message lists</string>
    <string name="messageview_preferences">Messages</string>
    <string name="folderlist_preferences">Folder lists</string>
    <string name="settings_theme_label">Theme</string>
    <string name="settings_message_theme_label">Message view theme</string>
    <string name="settings_compose_theme_label">Composer theme</string>
    <string name="settings_language_label">Language</string>

    <string name="settings_message_theme_selection_label">Fixed message theme</string>
    <string name="settings_message_theme_selection_summary_off">Select the message view theme while viewing the message</string>
    <string name="settings_message_theme_selection_summary_on">Use a fixed message view theme</string>

    <string name="settings_messageview_mobile_layout_label">Condensed layout</string>
    <string name="settings_messageview_mobile_layout_summary">Reformat HTML messages for smaller screens</string>

    <string name="setting_language_system">System default</string>

    <string name="background_ops_label">Background sync</string>
    <string name="background_ops_never">Never</string>
    <string name="background_ops_always">Always</string>
    <string name="background_ops_enabled">When \'Background data\' is checked</string>
    <string name="background_ops_auto_sync">When \'Background data\' &amp; \'Auto-sync\' are checked</string>
    <string name="background_ops_auto_sync_only">When \'Auto-sync\' is checked</string>

    <string name="batch_select_all">Select all</string>

    <string name="account_setup_push_limit_label">Max folders to check with push</string>
    <string name="account_setup_push_limit_10">10 folders</string>
    <string name="account_setup_push_limit_25">25 folders</string>
    <string name="account_setup_push_limit_50">50 folders</string>
    <string name="account_setup_push_limit_100">100 folders</string>
    <string name="account_setup_push_limit_250">250 folders</string>
    <string name="account_setup_push_limit_500">500 folders</string>
    <string name="account_setup_push_limit_1000">1000 folders</string>

    <string name="animations_title">Animation</string>
    <string name="animations_summary">Use gaudy visual effects</string>
    <string name="gestures_title">Gestures</string>
    <string name="gestures_summary">Enable gesture control</string>

    <string name="volume_navigation_title">Volume key navigation</string>
    <string name="volume_navigation_message">In message views</string>
    <string name="volume_navigation_list">In list views</string>

    <string name="start_integrated_inbox_title">Start in Unified Inbox</string>

    <string name="measure_accounts_title">Show account size</string>
    <string name="measure_accounts_summary">Turn off for faster display</string>

    <string name="count_search_title">Count search results</string>
    <string name="count_search_summary">Turn off for faster display</string>

    <string name="hide_special_accounts_title">Hide special accounts</string>
    <string name="hide_special_accounts_summary">Hide the unified inbox and all messages accounts</string>

    <string name="search_title"><xliff:g id="search_name">%s</xliff:g> <xliff:g id="modifier">%s</xliff:g></string>
    <string name="flagged_modifier"> - Starred</string>
    <string name="unread_modifier"> - Unread</string>

    <string name="search_all_messages_title">All messages</string>
    <string name="search_all_messages_detail">All messages in searchable folders</string>

    <string name="integrated_inbox_title">Unified Inbox</string>
    <string name="integrated_inbox_detail">All messages in unified folders</string>

    <string name="tap_hint">Tap envelope or star for unread or starred messages</string>

    <string name="folder_settings_include_in_integrated_inbox_label">Unify</string>
    <string name="folder_settings_include_in_integrated_inbox_summary">All messages are shown in Unified Inbox</string>

    <string name="account_settings_searchable_label">Folders to search</string>
    <string name="account_settings_searchable_all">All</string>
    <string name="account_settings_searchable_displayable">Displayable</string>
    <string name="account_settings_searchable_none">None</string>

    <string name="font_size_settings_title">Font size</string>
    <string name="font_size_settings_description">Configure font size</string>

    <string name="font_size_account_list">Account list</string>
    <string name="font_size_account_name">Account name</string>
    <string name="font_size_account_description">Account description</string>

    <string name="font_size_folder_list">Folder lists</string>
    <string name="font_size_folder_name">Folder name</string>
    <string name="font_size_folder_status">Folder status</string>

    <string name="font_size_message_list">Message lists</string>
    <string name="font_size_message_list_subject">Subject</string>
    <string name="font_size_message_list_sender">Sender</string>
    <string name="font_size_message_list_date">Date</string>
    <string name="font_size_message_list_preview">Preview</string>

    <string name="font_size_message_view">Messages</string>
    <string name="font_size_message_view_sender">Sender</string>
    <string name="font_size_message_view_to">To</string>
    <string name="font_size_message_view_cc">Cc</string>
    <string name="font_size_message_view_additional_headers">Additional headers</string>
    <string name="font_size_message_view_subject">Subject</string>
    <string name="font_size_message_view_date">Time and date</string>
    <string name="font_size_message_view_content">Message body</string>
    <string name="font_size_message_view_content_summary"><xliff:g id="fontsize">%d</xliff:g>%%</string>
    <string name="font_size_message_view_content_dialog_title"><xliff:g id="title">%1$s</xliff:g>: <xliff:g id="summary">%2$s</xliff:g></string>

    <string name="font_size_message_compose">Message composition</string>
    <string name="font_size_message_compose_input">Text input fields</string>

    <string name="font_size_default">Default</string>
    <string name="font_size_tiniest">Tiniest</string>
    <string name="font_size_tiny">Tiny</string>
    <string name="font_size_smaller">Smaller</string>
    <string name="font_size_small">Small</string>
    <string name="font_size_medium">Medium</string>
    <string name="font_size_large">Large</string>
    <string name="font_size_larger">Larger</string>

    <!-- Note: Contains references to preferences_action and misc_preferences_attachment_title -->
    <string name="message_compose_buggy_gallery">Check \"Settings\" -&gt; \"Use Gallery bug work-around\" to be able to attach images or videos using Gallery 3D.</string>

    <!-- Note: Contains references to add_attachment_action_image and add_attachment_action_video -->
    <string name="message_compose_use_workaround">Use \"Add attachment (Image)\" or \"Add attachment (Video)\" to attach images or videos with Gallery 3D.</string>

    <string name="miscellaneous_preferences">Miscellaneous</string>
    <string name="misc_preferences_attachment_title">Use Gallery bug work-around</string>
    <string name="misc_preferences_attachment_description">Show buttons to add image/video attachments (to work around a Gallery 3D bug)</string>

    <!-- APG related -->
    <string name="error_activity_not_found">No suitable application for this action found.</string>
    <string name="error_apg_version_not_supported">The installed APG version is not supported.</string>
    <string name="btn_crypto_sign">Sign</string>
    <string name="btn_encrypt">Encrypt</string>
    <string name="btn_decrypt">Decrypt</string>
    <string name="btn_verify">Verify</string>
    <string name="unknown_crypto_signature_user_id">&lt;unknown&gt;</string>
    <string name="key_id">id: %s</string>
    <string name="pgp_mime_unsupported">PGP/MIME messages are not supported yet.</string>
    <string name="attachment_encryption_unsupported">Warning: attachments are NOT signed or encrypted yet.</string>
    <string name="send_aborted">Send aborted.</string>

    <string name="save_or_discard_draft_message_dlg_title">Save draft message?</string>
    <string name="save_or_discard_draft_message_instructions_fmt">Save or Discard this message?</string>

    <string name="confirm_discard_draft_message_title">Discard message?</string>
    <string name="confirm_discard_draft_message">Are you sure you want to discard this message?</string>

    <string name="refuse_to_save_draft_marked_encrypted_dlg_title">Refuse to save draft message.</string>
    <string name="refuse_to_save_draft_marked_encrypted_instructions_fmt">Refuse to save draft message marked encrypted.</string>

    <string name="continue_without_public_key_dlg_title">Continue without public key?</string>
    <string name="continue_without_public_key_instructions_fmt">One or more recipients do not have a saved public key. Continue?</string>

    <string name="select_text_now">Select text to copy.</string>

    <string name="dialog_confirm_delete_title">Confirm deletion</string>
    <string name="dialog_confirm_delete_message">Do you want to delete this message?</string>

    <plurals name="dialog_confirm_delete_messages">
        <item quantity="one">Do you really want to delete this message?</item>
        <item quantity="other">Do you really want to delete <xliff:g id="message_count">%1$d</xliff:g> messages?</item>
    </plurals>
    <string name="dialog_confirm_delete_confirm_button">Yes</string>
    <string name="dialog_confirm_delete_cancel_button">No</string>

    <string name="dialog_confirm_spam_title">Confirm move to spam folder</string>
    <plurals name="dialog_confirm_spam_message">
        <item quantity="one">Do you really want to move this message to the spam folder?</item>
        <item quantity="other">Do you really want to move <xliff:g id="message_count">%1$d</xliff:g> messages to the spam folder?</item>
    </plurals>
    <string name="dialog_confirm_spam_confirm_button">Yes</string>
    <string name="dialog_confirm_spam_cancel_button">No</string>

    <string name="dialog_attachment_progress_title">Downloading attachment</string>

    <string name="debug_logging_enabled">Debug logging enabled</string>

    <string name="messagelist_sent_to_me_sigil">»</string>
    <string name="messagelist_sent_cc_me_sigil">›</string>
    <string name="error_unable_to_connect">Unable to connect.</string>

    <string name="import_export_action">Settings Import &amp; Export</string>
    <string name="settings_export_account">Export account settings</string>
    <string name="settings_export_all">Export settings and accounts</string>
    <string name="settings_import_dialog_title">Import</string>
    <string name="settings_export_dialog_title">Export</string>
    <string name="settings_import">Import settings</string>
    <string name="settings_import_selection">Import selection</string>
    <string name="settings_import_global_settings">Global settings</string>
    <string name="settings_exporting">Exporting settings…</string>
    <string name="settings_importing">Importing settings…</string>
    <string name="settings_import_scanning_file">Scanning file…</string>
    <string name="settings_export_success">Saved exported settings to <xliff:g id="filename">%s</xliff:g></string>
    <string name="settings_import_global_settings_success">Imported global settings from <xliff:g id="filename">%s</xliff:g></string>
    <string name="settings_import_success">Imported <xliff:g id="accounts">%s</xliff:g> from <xliff:g id="filename">%s</xliff:g></string>
    <plurals name="settings_import_accounts">
        <item quantity="one">1 account</item>
        <item quantity="other"><xliff:g id="numAccounts">%s</xliff:g> accounts</item>
    </plurals>
    <string name="settings_export_failure">Failed to export settings</string>
    <string name="settings_import_failure">Failed to import any settings from <xliff:g id="filename">%s</xliff:g></string>
    <string name="settings_export_success_header">Export succeeded</string>
    <string name="settings_export_failed_header">Export failed</string>
    <string name="settings_import_success_header">Import succeeded</string>
    <string name="settings_import_failed_header">Import failed</string>
    <string name="settings_import_activate_account_header">Activate account</string>
    <string name="settings_import_activate_account_intro">To be able to use the account \"<xliff:g id="account">%s</xliff:g>\" you need to provide the <xliff:g id="server_passwords">%s</xliff:g>.</string>
    <plurals name="settings_import_server_passwords">
        <item quantity="one">server password</item>
        <item quantity="other">server passwords</item>
    </plurals>
    <string name="settings_import_incoming_server">Incoming server (<xliff:g id="hostname">%s</xliff:g>):</string>
    <string name="settings_import_outgoing_server">Outgoing server (<xliff:g id="hostname">%s</xliff:g>):</string>
    <plurals name="settings_import_setting_passwords">
        <item quantity="one">Setting password…</item>
        <item quantity="other">Setting passwords…</item>
    </plurals>
    <string name="settings_import_use_incoming_server_password">Use the incoming server password</string>
    <string name="activate_account_action">Activate</string>

    <string name="account_unavailable">Account \"<xliff:g id="account">%s</xliff:g>\" is unavailable; check storage</string>

    <string name="settings_attachment_default_path">Save attachments to…</string>
    <string name="attachment_save_title">Save attachment</string>
    <string name="attachment_save_desc">No file browser found. Where would you like to save this attachment?</string>

    <string name="manage_accounts_move_up_action">Move up</string>
    <string name="manage_accounts_move_down_action">Move down</string>
    <string name="manage_accounts_moving_message">Moving account…</string>

    <string name="unread_widget_select_account">Show unread count for…</string>

    <string name="import_dialog_error_title">Missing File Manager Application</string>
    <string name="close">Close</string>

    <string name="webview_empty_message">No text</string>

    <string name="webview_contextmenu_link_view_action">Open link</string>
    <string name="webview_contextmenu_link_share_action">Share link</string>
    <string name="webview_contextmenu_link_copy_action">Copy link to clipboard</string>
    <string name="webview_contextmenu_link_clipboard_label">Link</string>

    <string name="webview_contextmenu_image_title">Image</string>
    <string name="webview_contextmenu_image_view_action">View image</string>
    <string name="webview_contextmenu_image_save_action">Save image</string>
    <string name="webview_contextmenu_image_download_action">Download image</string>
    <string name="webview_contextmenu_image_copy_action">Copy image URL to clipboard</string>
    <string name="webview_contextmenu_image_clipboard_label">Image URL</string>

    <string name="webview_contextmenu_phone_call_action">Call number</string>
    <string name="webview_contextmenu_phone_save_action">Save to Contacts</string>
    <string name="webview_contextmenu_phone_copy_action">Copy number to clipboard</string>
    <string name="webview_contextmenu_phone_clipboard_label">Phone number</string>

    <string name="webview_contextmenu_email_send_action">Send mail</string>
    <string name="webview_contextmenu_email_save_action">Save to Contacts</string>
    <string name="webview_contextmenu_email_copy_action">Copy address to clipboard</string>
    <string name="webview_contextmenu_email_clipboard_label">Email address</string>

    <string name="image_saved_as">Saved image as \"<xliff:g id="filename">%s</xliff:g>\"</string>
    <string name="image_saving_failed">Saving the image failed.</string>

    <string name="account_settings_remote_search_num_results_entries_all">All</string>
    <string name="account_settings_remote_search_num_results_entries_10">10</string>
    <string name="account_settings_remote_search_num_results_entries_25">25</string>
    <string name="account_settings_remote_search_num_results_entries_50">50</string>
    <string name="account_settings_remote_search_num_results_entries_100">100</string>
    <string name="account_settings_remote_search_num_results_entries_250">250</string>
    <string name="account_settings_remote_search_num_results_entries_500">500</string>
    <string name="account_settings_remote_search_num_results_entries_1000">1000</string>
    <string name="account_settings_remote_search_num_label">Server search limit</string>
    <string name="account_settings_remote_search_num_summary">Search will stop after finding <xliff:g id="num_results">%s</xliff:g> results.</string>
    <string name="account_settings_remote_search_full_text">Include messages text in server search</string>
    <string name="account_settings_remote_search_full_text_summary">Full text searches can be slow.</string>
    <string name="remote_search_sending_query">Sending query to server</string>
    <string name="remote_search_downloading">Fetching %d results</string>
    <string name="remote_search_downloading_limited">Fetching %1$d of %2$d results</string>
    <string name="remote_search_error">Remote search failed</string>

    <string name="account_settings_search">Search</string>
    <string name="account_settings_remote_search_enabled">Enable server search</string>
    <string name="account_settings_remote_search_enabled_summary">Search messages on the server in addition to those on your device</string>
    <string name="action_remote_search">Search messages on server</string>
    <string name="pull_to_refresh_remote_search_from_local_search_pull">Pull to search server…</string>
    <string name="pull_to_refresh_remote_search_from_local_search_release">Release to search server…</string>
    <string name="remote_search_unavailable_no_network">A network connection is required for server search.</string>

    <string name="global_settings_background_as_unread_indicator_label">Dim messages after reading</string>
    <string name="global_settings_background_as_unread_indicator_summary">A grey background will show that a message has been read</string>

    <string name="global_settings_threaded_view_label">Threaded view</string>
    <string name="global_settings_threaded_view_summary">Group messages by conversation</string>

    <string name="upgrade_databases_title">Upgrading databases</string>
    <string name="upgrade_databases_unspecified">Upgrading databases…</string>
    <string name="upgrade_database_format">Upgrading database of account \"<xliff:g id="account">%s</xliff:g>\"</string>

    <string name="message_list_loading">Loading…</string>

    <string name="global_settings_splitview_mode_label">Show split-screen</string>
    <string name="global_settings_splitview_always">Always</string>
    <string name="global_settings_splitview_never">Never</string>
    <string name="global_settings_splitview_when_in_landscape">When in Landscape orientation</string>

    <string name="message_view_empty">Please select a message on the left</string>

    <string name="global_settings_show_contact_picture_label">Show contact pictures</string>
    <string name="global_settings_show_contact_picture_summary">Show contact pictures in the message list</string>

    <string name="last_refresh_time_format">Refreshed <xliff:g id="formatted_time">%s</xliff:g></string>
    <string name="last_refresh_time_format_with_push">Refreshed <xliff:g id="time_with_preposition">%s</xliff:g> (Push active)</string>
    <string name="preposition_for_date">on <xliff:g id="date">%s</xliff:g></string>

    <string name="mark_all_as_read">Mark all as read</string>

    <string name="global_settings_colorize_missing_contact_pictures_label">Colorize contact pictures</string>
    <string name="global_settings_colorize_missing_contact_pictures_summary">Colorize missing contact pictures</string>

    <string name="global_settings_messageview_visible_refile_actions_title">Visible message actions</string>
    <string name="global_settings_messageview_visible_refile_actions_summary">Show selected actions in the message view menu</string>

    <string name="loading_attachment">Loading attachment…</string>
    <string name="fetching_attachment_dialog_title_send">Sending message</string>
    <string name="fetching_attachment_dialog_title_save">Saving draft</string>
    <string name="fetching_attachment_dialog_message">Fetching attachment…</string>
<<<<<<< HEAD

    <string name="auth_external_error">Unable to authenticate.  The server does not advertise the SASL EXTERNAL capability.  This could be due to a problem with the client certificate (expired, unknown certificate authority) or some other configuration problem.</string>

=======
    
    <string name="show_password">Show password</string>
    
>>>>>>> 3bd9e7ed
    <!-- === OpenPGP specific ================================================================== -->
    <string name="openpgp_decrypting_verifying">Decrypting/Verifying…</string>
    <string name="openpgp_successful_decryption">Successful decryption</string>
    <string name="openpgp_signature_valid_certified">Valid signature (certified)</string>
    <string name="openpgp_signature_valid_uncertified">Valid signature but uncertified</string>
    <string name="openpgp_signature_unknown">Unknown signer</string>
    <string name="openpgp_signature_invalid">Invalid signature</string>
    <string name="openpgp_signature_unknown_text">Missing public key for this signature</string>
    <string name="openpgp_successful_decryption_valid_signature_certified">Successful decryption and valid signature (certified)</string>
    <string name="openpgp_successful_decryption_valid_signature_uncertified">Successful decryption and valid signature but uncertified</string>
    <string name="openpgp_successful_decryption_unknown_signature">Successful decryption but missing public key</string>
    <string name="openpgp_get_key">Lookup missing key</string>
    <string name="openpgp_error">OpenPGP Error:</string>
    <string name="openpgp_user_id">User Id</string>

    <!-- === Client certificates specific ================================================================== -->
    <string name="account_setup_basics_client_certificate">Use client certificate</string>
    <string name="client_certificate_spinner_empty">No client certificate</string>
    <string name="client_certificate_spinner_delete">Remove client certificate selection</string>
    <string name="client_certificate_retrieval_failure">"Failed to retrieve client certificate for alias <xliff:g id="alias">%s</xliff:g>"</string>
</resources><|MERGE_RESOLUTION|>--- conflicted
+++ resolved
@@ -1106,15 +1106,11 @@
     <string name="fetching_attachment_dialog_title_send">Sending message</string>
     <string name="fetching_attachment_dialog_title_save">Saving draft</string>
     <string name="fetching_attachment_dialog_message">Fetching attachment…</string>
-<<<<<<< HEAD
 
     <string name="auth_external_error">Unable to authenticate.  The server does not advertise the SASL EXTERNAL capability.  This could be due to a problem with the client certificate (expired, unknown certificate authority) or some other configuration problem.</string>
-
-=======
     
     <string name="show_password">Show password</string>
     
->>>>>>> 3bd9e7ed
     <!-- === OpenPGP specific ================================================================== -->
     <string name="openpgp_decrypting_verifying">Decrypting/Verifying…</string>
     <string name="openpgp_successful_decryption">Successful decryption</string>
