/*
 * Copyright (C) 2014-2015 Dominik Schürmann <dominik@dominikschuermann.de>
 *
 * Licensed under the Apache License, Version 2.0 (the "License");
 * you may not use this file except in compliance with the License.
 * You may obtain a copy of the License at
 *
 *      http://www.apache.org/licenses/LICENSE-2.0
 *
 * Unless required by applicable law or agreed to in writing, software
 * distributed under the License is distributed on an "AS IS" BASIS,
 * WITHOUT WARRANTIES OR CONDITIONS OF ANY KIND, either express or implied.
 * See the License for the specific language governing permissions and
 * limitations under the License.
 */

package org.openintents.openpgp.util;

import java.util.List;
import java.util.Locale;
import java.util.regex.Matcher;
import java.util.regex.Pattern;

import android.content.Context;
import android.content.Intent;
import android.content.pm.ResolveInfo;

public class OpenPgpUtils {

    public static final Pattern PGP_MESSAGE = Pattern.compile(
            ".*?(-----BEGIN PGP MESSAGE-----.*?-----END PGP MESSAGE-----).*",
            Pattern.DOTALL);

    public static final Pattern PGP_SIGNED_MESSAGE = Pattern.compile(
            ".*?(-----BEGIN PGP SIGNED MESSAGE-----.*?-----BEGIN PGP SIGNATURE-----.*?-----END PGP SIGNATURE-----).*",
            Pattern.DOTALL);

    public static final int PARSE_RESULT_NO_PGP = -1;
    public static final int PARSE_RESULT_MESSAGE = 0;
    public static final int PARSE_RESULT_SIGNED_MESSAGE = 1;

    public static int parseMessage(String message) {
        Matcher matcherSigned = PGP_SIGNED_MESSAGE.matcher(message);
        Matcher matcherMessage = PGP_MESSAGE.matcher(message);

        if (matcherMessage.matches()) {
            return PARSE_RESULT_MESSAGE;
        } else if (matcherSigned.matches()) {
            return PARSE_RESULT_SIGNED_MESSAGE;
        } else {
            return PARSE_RESULT_NO_PGP;
        }
    }

    public static boolean isAvailable(Context context) {
        Intent intent = new Intent(OpenPgpApi.SERVICE_INTENT);
        List<ResolveInfo> resInfo = context.getPackageManager().queryIntentServices(intent, 0);
        if (!resInfo.isEmpty()) {
            return true;
        } else {
            return false;
        }
    }

    public static String convertKeyIdToHex(long keyId) {
        return "0x" + convertKeyIdToHex32bit(keyId >> 32) + convertKeyIdToHex32bit(keyId);
    }

    private static String convertKeyIdToHex32bit(long keyId) {
        String hexString = Long.toHexString(keyId & 0xffffffffL).toLowerCase(Locale.ENGLISH);
        while (hexString.length() < 8) {
            hexString = "0" + hexString;
        }
        return hexString;
    }
<<<<<<< HEAD
=======

    private static final Pattern USER_ID_PATTERN = Pattern.compile("^(.*?)(?: \\((.*)\\))?(?: <(.*)>)?$");

    /**
     * Splits userId string into naming part, email part, and comment part
     *
     * @param userId
     * @return array with naming (0), email (1), comment (2)
     */
    public static String[] splitUserId(String userId) {
        String[] result = new String[]{null, null, null};

        if (userId == null || userId.equals("")) {
            return result;
        }

        /*
         * User ID matching:
         * http://fiddle.re/t4p6f
         *
         * test cases:
         * "Max Mustermann (this is a comment) <max@example.com>"
         * "Max Mustermann <max@example.com>"
         * "Max Mustermann (this is a comment)"
         * "Max Mustermann [this is nothing]"
         */
        Matcher matcher = USER_ID_PATTERN.matcher(userId);
        if (matcher.matches()) {
            result[0] = matcher.group(1);
            result[1] = matcher.group(3);
            result[2] = matcher.group(2);
        }

        return result;
    }
>>>>>>> 6f156498
}<|MERGE_RESOLUTION|>--- conflicted
+++ resolved
@@ -73,8 +73,6 @@
         }
         return hexString;
     }
-<<<<<<< HEAD
-=======
 
     private static final Pattern USER_ID_PATTERN = Pattern.compile("^(.*?)(?: \\((.*)\\))?(?: <(.*)>)?$");
 
@@ -110,5 +108,4 @@
 
         return result;
     }
->>>>>>> 6f156498
 }