package com.fsck.k9.view;

import android.annotation.TargetApi;
import android.content.Context;
import android.content.pm.PackageManager;
import android.os.Build;
import android.util.AttributeSet;
import android.util.Log;
import android.view.KeyEvent;
import android.webkit.WebSettings;
import android.widget.Toast;
import com.fsck.k9.K9;
import com.fsck.k9.R;
import com.fsck.k9.helper.HtmlConverter;

import java.lang.reflect.Method;
import com.nobu_games.android.view.web.TitleBarWebView;

public class MessageWebView extends TitleBarWebView {


    /**
     * We use WebSettings.getBlockNetworkLoads() to prevent the WebView that displays email
     * bodies from loading external resources over the network. Unfortunately this method
     * isn't exposed via the official Android API. That's why we use reflection to be able
     * to call the method.
     */
    public static final Method mGetBlockNetworkLoads = K9.getMethod(WebSettings.class, "setBlockNetworkLoads");

    /**
     * Check whether the single column layout algorithm can be used on this version of Android.
     *
     * <p>
     * Single column layout was broken on Android < 2.2 (see
     * <a href="http://code.google.com/p/android/issues/detail?id=5024">issue 5024</a>).
     * </p>
     *
     * <p>
     * Android versions >= 3.0 have problems with unclickable links when single column layout is
     * enabled (see
     * <a href="http://code.google.com/p/android/issues/detail?id=34886">issue 34886</a>
     * in Android's bug tracker, and
     * <a href="http://code.google.com/p/k9mail/issues/detail?id=3820">issue 3820</a>
     * in K-9 Mail's bug tracker).
     */
    public static boolean isSingleColumnLayoutSupported() {
        return (Build.VERSION.SDK_INT > 7 && Build.VERSION.SDK_INT < 11);
    }


    private int mOverrideScrollCounter;


    public MessageWebView(Context context) {
        super(context);
    }

    public MessageWebView(Context context, AttributeSet attrs) {
        super(context, attrs);
    }

    public MessageWebView(Context context, AttributeSet attrs, int defStyle) {
        super(context, attrs, defStyle);
    }

    /**
     * Configure a web view to load or not load network data. A <b>true</b> setting here means that
     * network data will be blocked.
     * @param shouldBlockNetworkData True if network data should be blocked, false to allow network data.
     */
    public void blockNetworkData(final boolean shouldBlockNetworkData) {
        // Sanity check to make sure we don't blow up.
        if (getSettings() == null) {
            return;
        }

        // Block network loads.
        if (mGetBlockNetworkLoads != null) {
            try {
                mGetBlockNetworkLoads.invoke(getSettings(), shouldBlockNetworkData);
            } catch (Exception e) {
                Log.e(K9.LOG_TAG, "Error on invoking WebSettings.setBlockNetworkLoads()", e);
            }
        }

        // Block network images.
        getSettings().setBlockNetworkImage(shouldBlockNetworkData);
    }


    /**
     * Configure a {@link android.webkit.WebView} to display a Message. This method takes into account a user's
     * preferences when configuring the view. This message is used to view a message and to display a message being
     * replied to.
     */
    public void configure() {
        this.setVerticalScrollBarEnabled(true);
        this.setVerticalScrollbarOverlay(true);
        this.setScrollBarStyle(SCROLLBARS_INSIDE_OVERLAY);
        this.setLongClickable(true);

        if (K9.getK9MessageViewTheme() == K9.Theme.DARK) {
            // Black theme should get a black webview background
            // we'll set the background of the messages on load
            this.setBackgroundColor(0xff000000);
        }

        final WebSettings webSettings = this.getSettings();

        webSettings.setCacheMode(WebSettings.LOAD_NO_CACHE);

        webSettings.setSupportZoom(true);
        webSettings.setBuiltInZoomControls(true);
        webSettings.setUseWideViewPort(true);

        disableDisplayZoomControls();

        webSettings.setJavaScriptEnabled(false);
        webSettings.setLoadsImagesAutomatically(true);
        webSettings.setRenderPriority(WebSettings.RenderPriority.HIGH);

        if (isSingleColumnLayoutSupported() && K9.mobileOptimizedLayout()) {
            webSettings.setLayoutAlgorithm(WebSettings.LayoutAlgorithm.SINGLE_COLUMN);
        } else {
            webSettings.setLayoutAlgorithm(WebSettings.LayoutAlgorithm.NARROW_COLUMNS);
        }

        disableOverscrolling();

        webSettings.setTextSize(K9.getFontSizes().getMessageViewContent());

        // Disable network images by default.  This is overridden by preferences.
        blockNetworkData(true);

    }

    /**
     * Disable on-screen zoom controls on devices that support zooming via pinch-to-zoom.
     */
    @TargetApi(11)
    private void disableDisplayZoomControls() {
        if (Build.VERSION.SDK_INT >= 11) {
            PackageManager pm = getContext().getPackageManager();
            boolean supportsMultiTouch =
                    pm.hasSystemFeature(PackageManager.FEATURE_TOUCHSCREEN_MULTITOUCH) ||
                    pm.hasSystemFeature(PackageManager.FEATURE_FAKETOUCH_MULTITOUCH_DISTINCT);

            getSettings().setDisplayZoomControls(!supportsMultiTouch);
        }
    }

    @TargetApi(9)
    private void disableOverscrolling() {
        if (Build.VERSION.SDK_INT >= 9) {
            setOverScrollMode(OVER_SCROLL_NEVER);
        }
    }

    /**
     * Load a message body into a {@code MessageWebView}
     *
     * <p>
     * Before loading, the text is wrapped in an HTML header and footer
     * so that it displays properly.
     * </p>
     *
     * @param text
     *      The message body to display.  Assumed to be MIME type text/html.
     */
    public void setText(String text) {
     // Include a meta tag so the WebView will not use a fixed viewport width of 980 px
        String content = "<html><head><meta name=\"viewport\" content=\"width=device-width\"/>";
        if (K9.getK9MessageViewTheme() == K9.Theme.DARK)  {
            content += "<style type=\"text/css\">" +
                   "* { background: black ! important; color: white !important }" +
                   ":link, :link * { color: #CCFF33 !important }" +
                   ":visited, :visited * { color: #551A8B !important }</style> ";
        }
<<<<<<< HEAD
        loadDataWithBaseURL("http://", content, contentType, "utf-8", null);
        mOverrideScrollCounter = 0;
=======
        content += HtmlConverter.cssStylePre();
        content += "</head><body>" + text + "</body></html>";
        loadDataWithBaseURL("http://", content, "text/html", "utf-8", null);
>>>>>>> c790fa73
    }

    /*
     * Emulate the shift key being pressed to trigger the text selection mode
     * of a WebView.
     */
    @Override
    public void emulateShiftHeld() {
        try {

            KeyEvent shiftPressEvent = new KeyEvent(0, 0, KeyEvent.ACTION_DOWN,
                                                    KeyEvent.KEYCODE_SHIFT_LEFT, 0, 0);
            shiftPressEvent.dispatch(this, null, null);
            Toast.makeText(getContext() , R.string.select_text_now, Toast.LENGTH_SHORT).show();
        } catch (Exception e) {
            Log.e(K9.LOG_TAG, "Exception in emulateShiftHeld()", e);
        }
    }

    @Override
    public void scrollTo(int x, int y) {
        if (Build.VERSION.SDK_INT >= 16 && mOverrideScrollCounter < 3) {
            /*
             * 2013-03-12 - cketti
             *
             * WebView on Android 4.1+ automatically scrolls past the title view using this method.
             * It looks like user-triggered scroll operations don't call this method. So we use
             * it to override the initial scrolling past the title view.
             *
             * It's a dirty hack and we should find a better way to display the message header. When
             * testing this I saw up to two calls to this method during initialization. To make
             * sure we don't totally cripple the WebView when the implementation changes we only
             * override the first three scrollTo() invocations.
             */
            y = 0;
            mOverrideScrollCounter++;
        }

        super.scrollTo(x, y);
    }
}<|MERGE_RESOLUTION|>--- conflicted
+++ resolved
@@ -176,14 +176,10 @@
                    ":link, :link * { color: #CCFF33 !important }" +
                    ":visited, :visited * { color: #551A8B !important }</style> ";
         }
-<<<<<<< HEAD
-        loadDataWithBaseURL("http://", content, contentType, "utf-8", null);
-        mOverrideScrollCounter = 0;
-=======
         content += HtmlConverter.cssStylePre();
         content += "</head><body>" + text + "</body></html>";
         loadDataWithBaseURL("http://", content, "text/html", "utf-8", null);
->>>>>>> c790fa73
+        mOverrideScrollCounter = 0;
     }
 
     /*
