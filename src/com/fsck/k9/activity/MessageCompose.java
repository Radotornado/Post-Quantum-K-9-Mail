package com.fsck.k9.activity;


import android.annotation.TargetApi;
import android.app.AlertDialog;
import android.app.AlertDialog.Builder;
import android.app.Dialog;
import android.content.Context;
import android.content.DialogInterface;
import android.content.Intent;
import android.content.pm.ActivityInfo;
import android.net.Uri;
import android.os.AsyncTask;
import android.os.Build;
import android.os.Bundle;
import android.os.Handler;
import android.os.Parcelable;
import android.support.v4.app.LoaderManager;
import android.support.v4.content.Loader;
import android.text.TextWatcher;
import android.text.util.Rfc822Tokenizer;
import android.util.Log;
import android.util.TypedValue;
import android.view.LayoutInflater;
import com.actionbarsherlock.view.Menu;
import com.actionbarsherlock.view.MenuItem;
import com.actionbarsherlock.view.Window;

import android.view.ContextThemeWrapper;
import android.view.View;
import android.view.View.OnClickListener;
import android.view.ViewGroup;
import android.webkit.WebView;
import android.webkit.WebViewClient;
import android.widget.AutoCompleteTextView.Validator;
import android.widget.BaseAdapter;
import android.widget.Button;
import android.widget.CheckBox;
import android.widget.CompoundButton;
import android.widget.CompoundButton.OnCheckedChangeListener;
import android.widget.EditText;
import android.widget.ImageButton;
import android.widget.LinearLayout;
import android.widget.MultiAutoCompleteTextView;
import android.widget.TextView;
import android.widget.Toast;
import com.fsck.k9.Account;
import com.fsck.k9.Account.MessageFormat;
import com.fsck.k9.Account.QuoteStyle;
import com.fsck.k9.EmailAddressAdapter;
import com.fsck.k9.EmailAddressValidator;
import com.fsck.k9.FontSizes;
import com.fsck.k9.Identity;
import com.fsck.k9.K9;
import com.fsck.k9.Preferences;
import com.fsck.k9.R;
import com.fsck.k9.activity.loader.AttachmentContentLoader;
import com.fsck.k9.activity.loader.AttachmentInfoLoader;
import com.fsck.k9.activity.misc.Attachment;
import com.fsck.k9.controller.MessagingController;
import com.fsck.k9.controller.MessagingListener;
import com.fsck.k9.crypto.CryptoProvider;
import com.fsck.k9.crypto.PgpData;
import com.fsck.k9.fragment.ProgressDialogFragment;
import com.fsck.k9.helper.ContactItem;
import com.fsck.k9.helper.Contacts;
import com.fsck.k9.helper.HtmlConverter;
import com.fsck.k9.helper.StringUtils;
import com.fsck.k9.helper.Utility;
import com.fsck.k9.mail.Address;
import com.fsck.k9.mail.Body;
import com.fsck.k9.mail.Flag;
import com.fsck.k9.mail.Message;
import com.fsck.k9.mail.Message.RecipientType;
import com.fsck.k9.mail.MessagingException;
import com.fsck.k9.mail.Multipart;
import com.fsck.k9.mail.Part;
import com.fsck.k9.mail.internet.MimeBodyPart;
import com.fsck.k9.mail.internet.MimeHeader;
import com.fsck.k9.mail.internet.MimeMessage;
import com.fsck.k9.mail.internet.MimeMultipart;
import com.fsck.k9.mail.internet.MimeUtility;
import com.fsck.k9.mail.internet.TextBody;
import com.fsck.k9.mail.store.LocalStore.LocalAttachmentBody;
import com.fsck.k9.mail.store.LocalStore.LocalAttachmentMessageBody;
import com.fsck.k9.view.MessageWebView;
import org.apache.james.mime4j.codec.EncoderUtil;
import org.apache.james.mime4j.util.MimeUtil;
import org.htmlcleaner.CleanerProperties;
import org.htmlcleaner.HtmlCleaner;
import org.htmlcleaner.SimpleHtmlSerializer;
import org.htmlcleaner.TagNode;
import java.util.ArrayList;
import java.util.Arrays;
import java.util.Collections;
import java.util.Date;
import java.util.HashMap;
import java.util.HashSet;
import java.util.List;
import java.util.Locale;
import java.util.Map;
import java.util.Set;
import java.util.StringTokenizer;
import java.util.regex.Matcher;
import java.util.regex.Pattern;

public class MessageCompose extends K9Activity implements OnClickListener,
        ProgressDialogFragment.CancelListener {

    private static final int DIALOG_SAVE_OR_DISCARD_DRAFT_MESSAGE = 1;
    private static final int DIALOG_REFUSE_TO_SAVE_DRAFT_MARKED_ENCRYPTED = 2;
    private static final int DIALOG_CONTINUE_WITHOUT_PUBLIC_KEY = 3;
    private static final int DIALOG_CONFIRM_DISCARD_ON_BACK = 4;
    private static final int DIALOG_CHOOSE_IDENTITY = 5;

    private static final long INVALID_DRAFT_ID = MessagingController.INVALID_MESSAGE_ID;

    private static final String ACTION_COMPOSE = "com.fsck.k9.intent.action.COMPOSE";
    private static final String ACTION_REPLY = "com.fsck.k9.intent.action.REPLY";
    private static final String ACTION_REPLY_ALL = "com.fsck.k9.intent.action.REPLY_ALL";
    private static final String ACTION_FORWARD = "com.fsck.k9.intent.action.FORWARD";
    private static final String ACTION_EDIT_DRAFT = "com.fsck.k9.intent.action.EDIT_DRAFT";

    private static final String EXTRA_ACCOUNT = "account";
    private static final String EXTRA_MESSAGE_BODY  = "messageBody";
    private static final String EXTRA_MESSAGE_REFERENCE = "message_reference";

    private static final String STATE_KEY_ATTACHMENTS =
        "com.fsck.k9.activity.MessageCompose.attachments";
    private static final String STATE_KEY_CC_SHOWN =
        "com.fsck.k9.activity.MessageCompose.ccShown";
    private static final String STATE_KEY_BCC_SHOWN =
        "com.fsck.k9.activity.MessageCompose.bccShown";
    private static final String STATE_KEY_QUOTED_TEXT_MODE =
        "com.fsck.k9.activity.MessageCompose.QuotedTextShown";
    private static final String STATE_KEY_SOURCE_MESSAGE_PROCED =
        "com.fsck.k9.activity.MessageCompose.stateKeySourceMessageProced";
    private static final String STATE_KEY_DRAFT_ID = "com.fsck.k9.activity.MessageCompose.draftId";
    private static final String STATE_KEY_HTML_QUOTE = "com.fsck.k9.activity.MessageCompose.HTMLQuote";
    private static final String STATE_IDENTITY_CHANGED =
        "com.fsck.k9.activity.MessageCompose.identityChanged";
    private static final String STATE_IDENTITY =
        "com.fsck.k9.activity.MessageCompose.identity";
    private static final String STATE_PGP_DATA = "pgpData";
    private static final String STATE_IN_REPLY_TO = "com.fsck.k9.activity.MessageCompose.inReplyTo";
    private static final String STATE_REFERENCES = "com.fsck.k9.activity.MessageCompose.references";
    private static final String STATE_KEY_READ_RECEIPT = "com.fsck.k9.activity.MessageCompose.messageReadReceipt";
    private static final String STATE_KEY_DRAFT_NEEDS_SAVING = "com.fsck.k9.activity.MessageCompose.mDraftNeedsSaving";
    private static final String STATE_KEY_FORCE_PLAIN_TEXT =
            "com.fsck.k9.activity.MessageCompose.forcePlainText";
    private static final String STATE_KEY_QUOTED_TEXT_FORMAT =
            "com.fsck.k9.activity.MessageCompose.quotedTextFormat";
    private static final String STATE_KEY_NUM_ATTACHMENTS_LOADING = "numAttachmentsLoading";
    private static final String STATE_KEY_WAITING_FOR_ATTACHMENTS = "waitingForAttachments";

    private static final String LOADER_ARG_ATTACHMENT = "attachment";

    private static final String FRAGMENT_WAITING_FOR_ATTACHMENT = "waitingForAttachment";

    private static final int MSG_PROGRESS_ON = 1;
    private static final int MSG_PROGRESS_OFF = 2;
    private static final int MSG_SKIPPED_ATTACHMENTS = 3;
    private static final int MSG_SAVED_DRAFT = 4;
    private static final int MSG_DISCARDED_DRAFT = 5;
    private static final int MSG_PERFORM_STALLED_ACTION = 6;

    private static final int ACTIVITY_REQUEST_PICK_ATTACHMENT = 1;
    private static final int CONTACT_PICKER_TO = 4;
    private static final int CONTACT_PICKER_CC = 5;
    private static final int CONTACT_PICKER_BCC = 6;
    private static final int CONTACT_PICKER_TO2 = 7;
    private static final int CONTACT_PICKER_CC2 = 8;
    private static final int CONTACT_PICKER_BCC2 = 9;

    private static final Account[] EMPTY_ACCOUNT_ARRAY = new Account[0];

    /**
     * Regular expression to remove the first localized "Re:" prefix in subjects.
     *
     * Currently:
     * - "Aw:" (german: abbreviation for "Antwort")
     */
    private static final Pattern PREFIX = Pattern.compile("^AW[:\\s]\\s*", Pattern.CASE_INSENSITIVE);

    /**
     * The account used for message composition.
     */
    private Account mAccount;


    private Contacts mContacts;

    /**
     * This identity's settings are used for message composition.
     * Note: This has to be an identity of the account {@link #mAccount}.
     */
    private Identity mIdentity;

    private boolean mIdentityChanged = false;
    private boolean mSignatureChanged = false;

    /**
     * Reference to the source message (in case of reply, forward, or edit
     * draft actions).
     */
    private MessageReference mMessageReference;

    private Message mSourceMessage;

    /**
     * "Original" message body
     *
     * <p>
     * The contents of this string will be used instead of the body of a referenced message when
     * replying to or forwarding a message.<br>
     * Right now this is only used when replying to a signed or encrypted message. It then contains
     * the stripped/decrypted body of that message.
     * </p>
     * <p><strong>Note:</strong>
     * When this field is not {@code null} we assume that the message we are composing right now
     * should be encrypted.
     * </p>
     */
    private String mSourceMessageBody;

    /**
     * Indicates that the source message has been processed at least once and should not
     * be processed on any subsequent loads. This protects us from adding attachments that
     * have already been added from the restore of the view state.
     */
    private boolean mSourceMessageProcessed = false;
    private int mMaxLoaderId = 0;

    enum Action {
        COMPOSE,
        REPLY,
        REPLY_ALL,
        FORWARD,
        EDIT_DRAFT
    }

    /**
     * Contains the action we're currently performing (e.g. replying to a message)
     */
    private Action mAction;

    private enum QuotedTextMode {
        NONE,
        SHOW,
        HIDE
    }

    private boolean mReadReceipt = false;

    private QuotedTextMode mQuotedTextMode = QuotedTextMode.NONE;

    /**
     * Contains the format of the quoted text (text vs. HTML).
     */
    private SimpleMessageFormat mQuotedTextFormat;

    /**
     * When this it {@code true} the message format setting is ignored and we're always sending
     * a text/plain message.
     */
    private boolean mForcePlainText = false;

    private Button mChooseIdentityButton;
    private LinearLayout mCcWrapper;
    private LinearLayout mBccWrapper;
    private MultiAutoCompleteTextView mToView;
    private MultiAutoCompleteTextView mCcView;
    private MultiAutoCompleteTextView mBccView;
    private EditText mSubjectView;
    private EditText mSignatureView;
    private EditText mMessageContentView;
    private LinearLayout mAttachments;
    private Button mQuotedTextShow;
    private View mQuotedTextBar;
    private ImageButton mQuotedTextEdit;
    private ImageButton mQuotedTextDelete;
    private EditText mQuotedText;
    private MessageWebView mQuotedHTML;
    private InsertableHtmlContent mQuotedHtmlContent;   // Container for HTML reply as it's being built.
    private View mEncryptLayout;
    private CheckBox mCryptoSignatureCheckbox;
    private CheckBox mEncryptCheckbox;
    private TextView mCryptoSignatureUserId;
    private TextView mCryptoSignatureUserIdRest;

    private ImageButton mAddToFromContacts;
    private ImageButton mAddCcFromContacts;
    private ImageButton mAddBccFromContacts;

    private PgpData mPgpData = null;
    private boolean mAutoEncrypt = false;
    private boolean mContinueWithoutPublicKey = false;

    private String mReferences;
    private String mInReplyTo;
    private Menu mMenu;

    private boolean mSourceProcessed = false;

    enum SimpleMessageFormat {
        TEXT,
        HTML
    }

    /**
     * The currently used message format.
     *
     * <p>
     * <strong>Note:</strong>
     * Don't modify this field directly. Use {@link #updateMessageFormat()}.
     * </p>
     */
    private SimpleMessageFormat mMessageFormat;

    private QuoteStyle mQuoteStyle;

    private boolean mDraftNeedsSaving = false;
    private boolean mPreventDraftSaving = false;

    /**
     * If this is {@code true} we don't save the message as a draft in {@link #onPause()}.
     */
    private boolean mIgnoreOnPause = false;

    /**
     * The database ID of this message's draft. This is used when saving drafts so the message in
     * the database is updated instead of being created anew. This property is INVALID_DRAFT_ID
     * until the first save.
     */
    private long mDraftId = INVALID_DRAFT_ID;

    /**
     * Number of attachments currently being fetched.
     */
    private int mNumAttachmentsLoading = 0;

    private enum WaitingAction {
        NONE,
        SEND,
        SAVE
    }

    /**
     * Specifies what action to perform once attachments have been fetched.
     */
    private WaitingAction mWaitingForAttachments = WaitingAction.NONE;


    private Handler mHandler = new Handler() {
        @Override
        public void handleMessage(android.os.Message msg) {
            switch (msg.what) {
            case MSG_PROGRESS_ON:
                setSupportProgressBarIndeterminateVisibility(true);
                break;
            case MSG_PROGRESS_OFF:
                setSupportProgressBarIndeterminateVisibility(false);
                break;
            case MSG_SKIPPED_ATTACHMENTS:
                Toast.makeText(
                    MessageCompose.this,
                    getString(R.string.message_compose_attachments_skipped_toast),
                    Toast.LENGTH_LONG).show();
                break;
            case MSG_SAVED_DRAFT:
                Toast.makeText(
                    MessageCompose.this,
                    getString(R.string.message_saved_toast),
                    Toast.LENGTH_LONG).show();
                break;
            case MSG_DISCARDED_DRAFT:
                Toast.makeText(
                    MessageCompose.this,
                    getString(R.string.message_discarded_toast),
                    Toast.LENGTH_LONG).show();
                break;
            case MSG_PERFORM_STALLED_ACTION:
                performStalledAction();
                break;
            default:
                super.handleMessage(msg);
                break;
            }
        }
    };

    private Listener mListener = new Listener();
    private EmailAddressAdapter mAddressAdapter;
    private Validator mAddressValidator;

    private FontSizes mFontSizes = K9.getFontSizes();
    private ContextThemeWrapper mThemeContext;


    /**
     * Compose a new message using the given account. If account is null the default account
     * will be used.
     * @param context
     * @param account
     */
    public static void actionCompose(Context context, Account account) {
        String accountUuid = (account == null) ?
                Preferences.getPreferences(context).getDefaultAccount().getUuid() :
                account.getUuid();

        Intent i = new Intent(context, MessageCompose.class);
        i.putExtra(EXTRA_ACCOUNT, accountUuid);
        i.setAction(ACTION_COMPOSE);
        context.startActivity(i);
    }

    /**
     * Get intent for composing a new message as a reply to the given message. If replyAll is true
     * the function is reply all instead of simply reply.
     * @param context
     * @param account
     * @param message
     * @param replyAll
     * @param messageBody optional, for decrypted messages, null if it should be grabbed from the given message
     */
    public static Intent getActionReplyIntent(
        Context context,
        Account account,
        Message message,
        boolean replyAll,
        String messageBody) {
        Intent i = new Intent(context, MessageCompose.class);
        i.putExtra(EXTRA_MESSAGE_BODY, messageBody);
        i.putExtra(EXTRA_MESSAGE_REFERENCE, message.makeMessageReference());
        if (replyAll) {
            i.setAction(ACTION_REPLY_ALL);
        } else {
            i.setAction(ACTION_REPLY);
        }
        return i;
    }

    /**
     * Compose a new message as a reply to the given message. If replyAll is true the function
     * is reply all instead of simply reply.
     * @param context
     * @param account
     * @param message
     * @param replyAll
     * @param messageBody optional, for decrypted messages, null if it should be grabbed from the given message
     */
    public static void actionReply(
        Context context,
        Account account,
        Message message,
        boolean replyAll,
        String messageBody) {
        context.startActivity(getActionReplyIntent(context, account, message, replyAll, messageBody));
    }

    /**
     * Compose a new message as a forward of the given message.
     * @param context
     * @param account
     * @param message
     * @param messageBody optional, for decrypted messages, null if it should be grabbed from the given message
     */
    public static void actionForward(
        Context context,
        Account account,
        Message message,
        String messageBody) {
        Intent i = new Intent(context, MessageCompose.class);
        i.putExtra(EXTRA_MESSAGE_BODY, messageBody);
        i.putExtra(EXTRA_MESSAGE_REFERENCE, message.makeMessageReference());
        i.setAction(ACTION_FORWARD);
        context.startActivity(i);
    }

    /**
     * Continue composition of the given message. This action modifies the way this Activity
     * handles certain actions.
     * Save will attempt to replace the message in the given folder with the updated version.
     * Discard will delete the message from the given folder.
     * @param context
     * @param message
     */
    public static void actionEditDraft(Context context, MessageReference messageReference) {
        Intent i = new Intent(context, MessageCompose.class);
        i.putExtra(EXTRA_MESSAGE_REFERENCE, messageReference);
        i.setAction(ACTION_EDIT_DRAFT);
        context.startActivity(i);
    }

    /*
     * This is a workaround for an annoying ( temporarly? ) issue:
     * https://github.com/JakeWharton/ActionBarSherlock/issues/449
     */
    @Override
    protected void onPostCreate(Bundle savedInstanceState) {
        super.onPostCreate(savedInstanceState);
        setSupportProgressBarIndeterminateVisibility(false);
    }

    @Override
    public void onCreate(Bundle savedInstanceState) {

        super.onCreate(savedInstanceState);

        if (UpgradeDatabases.actionUpgradeDatabases(this, getIntent())) {
            finish();
            return;
        }
        requestWindowFeature(Window.FEATURE_INDETERMINATE_PROGRESS);

        if (K9.getK9ComposerThemeSetting() != K9.Theme.USE_GLOBAL) {
            // theme the whole content according to the theme (except the action bar)
            mThemeContext = new ContextThemeWrapper(this,
                    K9.getK9ThemeResourceId(K9.getK9ComposerTheme()));
            View v = ((LayoutInflater) mThemeContext.getSystemService(Context.LAYOUT_INFLATER_SERVICE)).
                    inflate(R.layout.message_compose, null);
            TypedValue outValue = new TypedValue();
            // background color needs to be forced
            mThemeContext.getTheme().resolveAttribute(R.attr.messageViewHeaderBackgroundColor, outValue, true);
            v.setBackgroundColor(outValue.data);
            setContentView(v);
        } else {
            setContentView(R.layout.message_compose);
            mThemeContext = this;
        }

        final Intent intent = getIntent();

        mMessageReference = intent.getParcelableExtra(EXTRA_MESSAGE_REFERENCE);
        mSourceMessageBody = intent.getStringExtra(EXTRA_MESSAGE_BODY);

        if (K9.DEBUG && mSourceMessageBody != null)
            Log.d(K9.LOG_TAG, "Composing message with explicitly specified message body.");

        final String accountUuid = (mMessageReference != null) ?
                                   mMessageReference.accountUuid :
                                   intent.getStringExtra(EXTRA_ACCOUNT);

        mAccount = Preferences.getPreferences(this).getAccount(accountUuid);

        if (mAccount == null) {
            mAccount = Preferences.getPreferences(this).getDefaultAccount();
        }

        if (mAccount == null) {
            /*
             * There are no accounts set up. This should not have happened. Prompt the
             * user to set up an account as an acceptable bailout.
             */
            startActivity(new Intent(this, Accounts.class));
            mDraftNeedsSaving = false;
            finish();
            return;
        }

        mContacts = Contacts.getInstance(MessageCompose.this);

        mAddressAdapter = new EmailAddressAdapter(mThemeContext);
        mAddressValidator = new EmailAddressValidator();

        mChooseIdentityButton = (Button) findViewById(R.id.identity);
        mChooseIdentityButton.setOnClickListener(this);

        if (mAccount.getIdentities().size() == 1 &&
                Preferences.getPreferences(this).getAvailableAccounts().size() == 1) {
            mChooseIdentityButton.setVisibility(View.GONE);
        }

        mToView = (MultiAutoCompleteTextView) findViewById(R.id.to);
        mCcView = (MultiAutoCompleteTextView) findViewById(R.id.cc);
        mBccView = (MultiAutoCompleteTextView) findViewById(R.id.bcc);
        mSubjectView = (EditText) findViewById(R.id.subject);
        mSubjectView.getInputExtras(true).putBoolean("allowEmoji", true);

        mAddToFromContacts = (ImageButton) findViewById(R.id.add_to);
        mAddCcFromContacts = (ImageButton) findViewById(R.id.add_cc);
        mAddBccFromContacts = (ImageButton) findViewById(R.id.add_bcc);
        mCcWrapper = (LinearLayout) findViewById(R.id.cc_wrapper);
        mBccWrapper = (LinearLayout) findViewById(R.id.bcc_wrapper);

        if (mAccount.isAlwaysShowCcBcc()) {
            onAddCcBcc();
        }

        EditText upperSignature = (EditText)findViewById(R.id.upper_signature);
        EditText lowerSignature = (EditText)findViewById(R.id.lower_signature);

        mMessageContentView = (EditText)findViewById(R.id.message_content);
        mMessageContentView.getInputExtras(true).putBoolean("allowEmoji", true);

        mAttachments = (LinearLayout)findViewById(R.id.attachments);
        mQuotedTextShow = (Button)findViewById(R.id.quoted_text_show);
        mQuotedTextBar = findViewById(R.id.quoted_text_bar);
        mQuotedTextEdit = (ImageButton)findViewById(R.id.quoted_text_edit);
        mQuotedTextDelete = (ImageButton)findViewById(R.id.quoted_text_delete);
        mQuotedText = (EditText)findViewById(R.id.quoted_text);
        mQuotedText.getInputExtras(true).putBoolean("allowEmoji", true);

        mQuotedHTML = (MessageWebView) findViewById(R.id.quoted_html);
        mQuotedHTML.configure();
        // Disable the ability to click links in the quoted HTML page. I think this is a nice feature, but if someone
        // feels this should be a preference (or should go away all together), I'm ok with that too. -achen 20101130
        mQuotedHTML.setWebViewClient(new WebViewClient() {
            @Override
            public boolean shouldOverrideUrlLoading(WebView view, String url) {
                return true;
            }
        });

        TextWatcher watcher = new TextWatcher() {
            @Override
            public void beforeTextChanged(CharSequence s, int start, int before, int after) {
                /* do nothing */
            }

            @Override
            public void onTextChanged(CharSequence s, int start, int before, int count) {
                mDraftNeedsSaving = true;
            }

            @Override
            public void afterTextChanged(android.text.Editable s) { /* do nothing */ }
        };

        // For watching changes to the To:, Cc:, and Bcc: fields for auto-encryption on a matching
        // address.
        TextWatcher recipientWatcher = new TextWatcher() {
            @Override
            public void beforeTextChanged(CharSequence s, int start, int before, int after) {
                /* do nothing */
            }

            @Override
            public void onTextChanged(CharSequence s, int start, int before, int count) {
                mDraftNeedsSaving = true;
            }

            @Override
            public void afterTextChanged(android.text.Editable s) {
                final CryptoProvider crypto = mAccount.getCryptoProvider();
                if (mAutoEncrypt && crypto.isAvailable(getApplicationContext())) {
                    for (Address address : getRecipientAddresses()) {
                        if (crypto.hasPublicKeyForEmail(getApplicationContext(),
                                address.getAddress())) {
                            mEncryptCheckbox.setChecked(true);
                            mContinueWithoutPublicKey = false;
                            break;
                        }
                    }
                }
            }
        };

        TextWatcher sigwatcher = new TextWatcher() {
            @Override
            public void beforeTextChanged(CharSequence s, int start, int before, int after) {
                /* do nothing */
            }

            @Override
            public void onTextChanged(CharSequence s, int start, int before, int count) {
                mDraftNeedsSaving = true;
                mSignatureChanged = true;
            }

            @Override
            public void afterTextChanged(android.text.Editable s) { /* do nothing */ }
        };

        mToView.addTextChangedListener(recipientWatcher);
        mCcView.addTextChangedListener(recipientWatcher);
        mBccView.addTextChangedListener(recipientWatcher);
        mSubjectView.addTextChangedListener(watcher);

        mMessageContentView.addTextChangedListener(watcher);
        mQuotedText.addTextChangedListener(watcher);

        /* Yes, there really are poeple who ship versions of android without a contact picker */
        if (mContacts.hasContactPicker()) {
            mAddToFromContacts.setOnClickListener(new OnClickListener() {
                @Override public void onClick(View v) {
                    doLaunchContactPicker(CONTACT_PICKER_TO);
                }
            });
            mAddCcFromContacts.setOnClickListener(new OnClickListener() {
                @Override public void onClick(View v) {
                    doLaunchContactPicker(CONTACT_PICKER_CC);
                }
            });
            mAddBccFromContacts.setOnClickListener(new OnClickListener() {
                @Override public void onClick(View v) {
                    doLaunchContactPicker(CONTACT_PICKER_BCC);
                }
            });
        } else {
            mAddToFromContacts.setVisibility(View.GONE);
            mAddCcFromContacts.setVisibility(View.GONE);
            mAddBccFromContacts.setVisibility(View.GONE);
        }
        /*
         * We set this to invisible by default. Other methods will turn it back on if it's
         * needed.
         */

        showOrHideQuotedText(QuotedTextMode.NONE);

        mQuotedTextShow.setOnClickListener(this);
        mQuotedTextEdit.setOnClickListener(this);
        mQuotedTextDelete.setOnClickListener(this);

        mToView.setAdapter(mAddressAdapter);
        mToView.setTokenizer(new Rfc822Tokenizer());
        mToView.setValidator(mAddressValidator);

        mCcView.setAdapter(mAddressAdapter);
        mCcView.setTokenizer(new Rfc822Tokenizer());
        mCcView.setValidator(mAddressValidator);

        mBccView.setAdapter(mAddressAdapter);
        mBccView.setTokenizer(new Rfc822Tokenizer());
        mBccView.setValidator(mAddressValidator);

        if (savedInstanceState != null) {
            /*
             * This data gets used in onCreate, so grab it here instead of onRestoreInstanceState
             */
            mSourceMessageProcessed = savedInstanceState.getBoolean(STATE_KEY_SOURCE_MESSAGE_PROCED, false);
        }


        if (initFromIntent(intent)) {
            mAction = Action.COMPOSE;
        } else {
            String action = intent.getAction();
            if (ACTION_COMPOSE.equals(action)) {
                mAction = Action.COMPOSE;
            } else if (ACTION_REPLY.equals(action)) {
                mAction = Action.REPLY;
            } else if (ACTION_REPLY_ALL.equals(action)) {
                mAction = Action.REPLY_ALL;
            } else if (ACTION_FORWARD.equals(action)) {
                mAction = Action.FORWARD;
            } else if (ACTION_EDIT_DRAFT.equals(action)) {
                mAction = Action.EDIT_DRAFT;
            } else {
                // This shouldn't happen
                Log.w(K9.LOG_TAG, "MessageCompose was started with an unsupported action");
                mAction = Action.COMPOSE;
            }
        }

        if (mIdentity == null) {
            mIdentity = mAccount.getIdentity(0);
        }

        if (mAccount.isSignatureBeforeQuotedText()) {
            mSignatureView = upperSignature;
            lowerSignature.setVisibility(View.GONE);
        } else {
            mSignatureView = lowerSignature;
            upperSignature.setVisibility(View.GONE);
        }
        mSignatureView.addTextChangedListener(sigwatcher);

        if (!mIdentity.getSignatureUse()) {
            mSignatureView.setVisibility(View.GONE);
        }

        mReadReceipt = mAccount.isMessageReadReceiptAlways();
        mQuoteStyle = mAccount.getQuoteStyle();

        updateFrom();

        if (!mSourceMessageProcessed) {
            updateSignature();

            if (mAction == Action.REPLY || mAction == Action.REPLY_ALL ||
                    mAction == Action.FORWARD || mAction == Action.EDIT_DRAFT) {
                /*
                 * If we need to load the message we add ourself as a message listener here
                 * so we can kick it off. Normally we add in onResume but we don't
                 * want to reload the message every time the activity is resumed.
                 * There is no harm in adding twice.
                 */
                MessagingController.getInstance(getApplication()).addListener(mListener);

                final Account account = Preferences.getPreferences(this).getAccount(mMessageReference.accountUuid);
                final String folderName = mMessageReference.folderName;
                final String sourceMessageUid = mMessageReference.uid;
                MessagingController.getInstance(getApplication()).loadMessageForView(account, folderName, sourceMessageUid, null);
            }

            if (mAction != Action.EDIT_DRAFT) {
                addAddresses(mBccView, mAccount.getAlwaysBcc());
            }
        }

        if (mAction == Action.REPLY || mAction == Action.REPLY_ALL) {
            mMessageReference.flag = Flag.ANSWERED;
        }

        if (mAction == Action.REPLY || mAction == Action.REPLY_ALL ||
                mAction == Action.EDIT_DRAFT) {
            //change focus to message body.
            mMessageContentView.requestFocus();
        } else {
            // Explicitly set focus to "To:" input field (see issue 2998)
            mToView.requestFocus();
        }

        if (mAction == Action.FORWARD) {
            mMessageReference.flag = Flag.FORWARDED;
        }

        mEncryptLayout = findViewById(R.id.layout_encrypt);
        mCryptoSignatureCheckbox = (CheckBox)findViewById(R.id.cb_crypto_signature);
        mCryptoSignatureUserId = (TextView)findViewById(R.id.userId);
        mCryptoSignatureUserIdRest = (TextView)findViewById(R.id.userIdRest);
        mEncryptCheckbox = (CheckBox)findViewById(R.id.cb_encrypt);
        mEncryptCheckbox.setOnCheckedChangeListener(new OnCheckedChangeListener() {
            @Override
            public void onCheckedChanged(CompoundButton buttonView, boolean isChecked) {
                updateMessageFormat();
            }
        });

        if (mSourceMessageBody != null) {
            // mSourceMessageBody is set to something when replying to and forwarding decrypted
            // messages, so the sender probably wants the message to be encrypted.
            mEncryptCheckbox.setChecked(true);
        }

        initializeCrypto();
        final CryptoProvider crypto = mAccount.getCryptoProvider();
        if (crypto.isAvailable(this)) {
            mEncryptLayout.setVisibility(View.VISIBLE);
            mCryptoSignatureCheckbox.setOnClickListener(new OnClickListener() {
                @Override
                public void onClick(View v) {
                    CheckBox checkBox = (CheckBox) v;
                    if (checkBox.isChecked()) {
                        mPreventDraftSaving = true;
                        if (!crypto.selectSecretKey(MessageCompose.this, mPgpData)) {
                            mPreventDraftSaving = false;
                        }
                        checkBox.setChecked(false);
                    } else {
                        mPgpData.setSignatureKeyId(0);
                        updateEncryptLayout();
                    }
                }
            });

            if (mAccount.getCryptoAutoSignature()) {
                long ids[] = crypto.getSecretKeyIdsFromEmail(this, mIdentity.getEmail());
                if (ids != null && ids.length > 0) {
                    mPgpData.setSignatureKeyId(ids[0]);
                    mPgpData.setSignatureUserId(crypto.getUserId(this, ids[0]));
                } else {
                    mPgpData.setSignatureKeyId(0);
                    mPgpData.setSignatureUserId(null);
                }
            }
            updateEncryptLayout();
            mAutoEncrypt = mAccount.isCryptoAutoEncrypt();
        } else {
            mEncryptLayout.setVisibility(View.GONE);
        }

        mDraftNeedsSaving = false;

        // Set font size of input controls
        int fontSize = mFontSizes.getMessageComposeInput();
        mFontSizes.setViewTextSize(mToView, fontSize);
        mFontSizes.setViewTextSize(mCcView, fontSize);
        mFontSizes.setViewTextSize(mBccView, fontSize);
        mFontSizes.setViewTextSize(mSubjectView, fontSize);
        mFontSizes.setViewTextSize(mMessageContentView, fontSize);
        mFontSizes.setViewTextSize(mQuotedText, fontSize);
        mFontSizes.setViewTextSize(mSignatureView, fontSize);


        updateMessageFormat();

        setTitle();
    }

    /**
     * Handle external intents that trigger the message compose activity.
     *
     * <p>
     * Supported external intents:
     * <ul>
     *   <li>{@link Intent#ACTION_VIEW}</li>
     *   <li>{@link Intent#ACTION_SENDTO}</li>
     *   <li>{@link Intent#ACTION_SEND}</li>
     *   <li>{@link Intent#ACTION_SEND_MULTIPLE}</li>
     * </ul>
     * </p>
     *
     * @param intent
     *         The (external) intent that started the activity.
     *
     * @return {@code true}, if this activity was started by an external intent. {@code false},
     *         otherwise.
     */
    private boolean initFromIntent(final Intent intent) {
        boolean startedByExternalIntent = false;
        final String action = intent.getAction();

        if (Intent.ACTION_VIEW.equals(action) || Intent.ACTION_SENDTO.equals(action)) {
            startedByExternalIntent = true;

            /*
             * Someone has clicked a mailto: link. The address is in the URI.
             */
            if (intent.getData() != null) {
                Uri uri = intent.getData();
                if ("mailto".equals(uri.getScheme())) {
                    initializeFromMailto(uri);
                }
            }

            /*
             * Note: According to the documenation ACTION_VIEW and ACTION_SENDTO don't accept
             * EXTRA_* parameters.
             * And previously we didn't process these EXTRAs. But it looks like nobody bothers to
             * read the official documentation and just copies wrong sample code that happens to
             * work with the AOSP Email application. And because even big players get this wrong,
             * we're now finally giving in and read the EXTRAs for ACTION_SENDTO (below).
             */
        }

        if (Intent.ACTION_SEND.equals(action) || Intent.ACTION_SEND_MULTIPLE.equals(action) ||
                Intent.ACTION_SENDTO.equals(action)) {
            startedByExternalIntent = true;

            /*
             * Note: Here we allow a slight deviation from the documentated behavior.
             * EXTRA_TEXT is used as message body (if available) regardless of the MIME
             * type of the intent. In addition one or multiple attachments can be added
             * using EXTRA_STREAM.
             */
            CharSequence text = intent.getCharSequenceExtra(Intent.EXTRA_TEXT);
            // Only use EXTRA_TEXT if the body hasn't already been set by the mailto URI
            if (text != null && mMessageContentView.getText().length() == 0) {
                mMessageContentView.setText(text);
            }

            String type = intent.getType();
            if (Intent.ACTION_SEND.equals(action)) {
                Uri stream = (Uri) intent.getParcelableExtra(Intent.EXTRA_STREAM);
                if (stream != null) {
                    addAttachment(stream, type);
                }
            } else {
                ArrayList<Parcelable> list = intent.getParcelableArrayListExtra(Intent.EXTRA_STREAM);
                if (list != null) {
                    for (Parcelable parcelable : list) {
                        Uri stream = (Uri) parcelable;
                        if (stream != null) {
                            addAttachment(stream, type);
                        }
                    }
                }
            }

            String subject = intent.getStringExtra(Intent.EXTRA_SUBJECT);
            // Only use EXTRA_SUBJECT if the subject hasn't already been set by the mailto URI
            if (subject != null && mSubjectView.getText().length() == 0) {
                mSubjectView.setText(subject);
            }

            String[] extraEmail = intent.getStringArrayExtra(Intent.EXTRA_EMAIL);
            String[] extraCc = intent.getStringArrayExtra(Intent.EXTRA_CC);
            String[] extraBcc = intent.getStringArrayExtra(Intent.EXTRA_BCC);

            if (extraEmail != null) {
                addRecipients(mToView, Arrays.asList(extraEmail));
            }

            boolean ccOrBcc = false;
            if (extraCc != null) {
                ccOrBcc |= addRecipients(mCcView, Arrays.asList(extraCc));
            }

            if (extraBcc != null) {
                ccOrBcc |= addRecipients(mBccView, Arrays.asList(extraBcc));
            }

            if (ccOrBcc) {
                // Display CC and BCC text fields if CC or BCC recipients were set by the intent.
                onAddCcBcc();
            }
        }

        return startedByExternalIntent;
    }

    private boolean addRecipients(TextView view, List<String> recipients) {
        if (recipients == null || recipients.size() == 0) {
            return false;
        }

        StringBuilder addressList = new StringBuilder();

        // Read current contents of the TextView
        String text = view.getText().toString();
        addressList.append(text);

        // Add comma if necessary
        if (text.length() != 0 && !(text.endsWith(", ") || text.endsWith(","))) {
            addressList.append(", ");
        }

        // Add recipients
        for (String recipient : recipients) {
            addressList.append(recipient);
            addressList.append(", ");
        }

        view.setText(addressList);

        return true;
    }

    private void initializeCrypto() {
        if (mPgpData != null) {
            return;
        }
        mPgpData = new PgpData();
    }

    /**
     * Fill the encrypt layout with the latest data about signature key and encryption keys.
     */
    public void updateEncryptLayout() {
        if (!mPgpData.hasSignatureKey()) {
            mCryptoSignatureCheckbox.setText(R.string.btn_crypto_sign);
            mCryptoSignatureCheckbox.setChecked(false);
            mCryptoSignatureUserId.setVisibility(View.INVISIBLE);
            mCryptoSignatureUserIdRest.setVisibility(View.INVISIBLE);
        } else {
            // if a signature key is selected, then the checkbox itself has no text
            mCryptoSignatureCheckbox.setText("");
            mCryptoSignatureCheckbox.setChecked(true);
            mCryptoSignatureUserId.setVisibility(View.VISIBLE);
            mCryptoSignatureUserIdRest.setVisibility(View.VISIBLE);
            mCryptoSignatureUserId.setText(R.string.unknown_crypto_signature_user_id);
            mCryptoSignatureUserIdRest.setText("");

            String userId = mPgpData.getSignatureUserId();
            if (userId == null) {
                userId = mAccount.getCryptoProvider().getUserId(this, mPgpData.getSignatureKeyId());
                mPgpData.setSignatureUserId(userId);
            }

            if (userId != null) {
                String chunks[] = mPgpData.getSignatureUserId().split(" <", 2);
                mCryptoSignatureUserId.setText(chunks[0]);
                if (chunks.length > 1) {
                    mCryptoSignatureUserIdRest.setText("<" + chunks[1]);
                }
            }
        }

        updateMessageFormat();
    }

    @Override
    public void onResume() {
        super.onResume();
        mIgnoreOnPause = false;
        MessagingController.getInstance(getApplication()).addListener(mListener);
    }

    @Override
    public void onPause() {
        super.onPause();
        MessagingController.getInstance(getApplication()).removeListener(mListener);
        // Save email as draft when activity is changed (go to home screen, call received) or screen locked
        // don't do this if only changing orientations
        if (!mIgnoreOnPause && (getChangingConfigurations() & ActivityInfo.CONFIG_ORIENTATION) == 0) {
            saveIfNeeded();
        }
    }

    /**
     * The framework handles most of the fields, but we need to handle stuff that we
     * dynamically show and hide:
     * Attachment list,
     * Cc field,
     * Bcc field,
     * Quoted text,
     */
    @Override
    protected void onSaveInstanceState(Bundle outState) {
        super.onSaveInstanceState(outState);
        ArrayList<Attachment> attachments = new ArrayList<Attachment>();
        for (int i = 0, count = mAttachments.getChildCount(); i < count; i++) {
            View view = mAttachments.getChildAt(i);
            Attachment attachment = (Attachment) view.getTag();
            attachments.add(attachment);
        }

        outState.putInt(STATE_KEY_NUM_ATTACHMENTS_LOADING, mNumAttachmentsLoading);
        outState.putString(STATE_KEY_WAITING_FOR_ATTACHMENTS, mWaitingForAttachments.name());
        outState.putParcelableArrayList(STATE_KEY_ATTACHMENTS, attachments);
        outState.putBoolean(STATE_KEY_CC_SHOWN, mCcWrapper.getVisibility() == View.VISIBLE);
        outState.putBoolean(STATE_KEY_BCC_SHOWN, mBccWrapper.getVisibility() == View.VISIBLE);
        outState.putSerializable(STATE_KEY_QUOTED_TEXT_MODE, mQuotedTextMode);
        outState.putBoolean(STATE_KEY_SOURCE_MESSAGE_PROCED, mSourceMessageProcessed);
        outState.putLong(STATE_KEY_DRAFT_ID, mDraftId);
        outState.putSerializable(STATE_IDENTITY, mIdentity);
        outState.putBoolean(STATE_IDENTITY_CHANGED, mIdentityChanged);
        outState.putSerializable(STATE_PGP_DATA, mPgpData);
        outState.putString(STATE_IN_REPLY_TO, mInReplyTo);
        outState.putString(STATE_REFERENCES, mReferences);
        outState.putSerializable(STATE_KEY_HTML_QUOTE, mQuotedHtmlContent);
        outState.putBoolean(STATE_KEY_READ_RECEIPT, mReadReceipt);
        outState.putBoolean(STATE_KEY_DRAFT_NEEDS_SAVING, mDraftNeedsSaving);
        outState.putBoolean(STATE_KEY_FORCE_PLAIN_TEXT, mForcePlainText);
        outState.putSerializable(STATE_KEY_QUOTED_TEXT_FORMAT, mQuotedTextFormat);
    }

    @Override
    protected void onRestoreInstanceState(Bundle savedInstanceState) {
        super.onRestoreInstanceState(savedInstanceState);

        mAttachments.removeAllViews();
        mMaxLoaderId = 0;

        mNumAttachmentsLoading = savedInstanceState.getInt(STATE_KEY_NUM_ATTACHMENTS_LOADING);
        mWaitingForAttachments = WaitingAction.NONE;
        try {
            String waitingFor = savedInstanceState.getString(STATE_KEY_WAITING_FOR_ATTACHMENTS);
            mWaitingForAttachments = WaitingAction.valueOf(waitingFor);
        } catch (Exception e) {
            Log.w(K9.LOG_TAG, "Couldn't read value \" + STATE_KEY_WAITING_FOR_ATTACHMENTS +" +
                    "\" from saved instance state", e);
        }

        ArrayList<Attachment> attachments = savedInstanceState.getParcelableArrayList(STATE_KEY_ATTACHMENTS);
        for (Attachment attachment : attachments) {
            addAttachmentView(attachment);
            if (attachment.loaderId > mMaxLoaderId) {
                mMaxLoaderId = attachment.loaderId;
            }

            if (attachment.state == Attachment.LoadingState.URI_ONLY) {
                initAttachmentInfoLoader(attachment);
            } else if (attachment.state == Attachment.LoadingState.METADATA) {
                initAttachmentContentLoader(attachment);
            }
        }

        mReadReceipt = savedInstanceState
                       .getBoolean(STATE_KEY_READ_RECEIPT);
        mCcWrapper.setVisibility(savedInstanceState.getBoolean(STATE_KEY_CC_SHOWN) ? View.VISIBLE
                                 : View.GONE);
        mBccWrapper.setVisibility(savedInstanceState
                                  .getBoolean(STATE_KEY_BCC_SHOWN) ? View.VISIBLE : View.GONE);

        // This method is called after the action bar menu has already been created and prepared.
        // So compute the visibility of the "Add Cc/Bcc" menu item again.
        computeAddCcBccVisibility();

        showOrHideQuotedText(
                (QuotedTextMode) savedInstanceState.getSerializable(STATE_KEY_QUOTED_TEXT_MODE));

        mQuotedHtmlContent =
                (InsertableHtmlContent) savedInstanceState.getSerializable(STATE_KEY_HTML_QUOTE);
        if (mQuotedHtmlContent != null && mQuotedHtmlContent.getQuotedContent() != null) {
            mQuotedHTML.setText(mQuotedHtmlContent.getQuotedContent());
        }

        mDraftId = savedInstanceState.getLong(STATE_KEY_DRAFT_ID);
        mIdentity = (Identity)savedInstanceState.getSerializable(STATE_IDENTITY);
        mIdentityChanged = savedInstanceState.getBoolean(STATE_IDENTITY_CHANGED);
        mPgpData = (PgpData) savedInstanceState.getSerializable(STATE_PGP_DATA);
        mInReplyTo = savedInstanceState.getString(STATE_IN_REPLY_TO);
        mReferences = savedInstanceState.getString(STATE_REFERENCES);
        mDraftNeedsSaving = savedInstanceState.getBoolean(STATE_KEY_DRAFT_NEEDS_SAVING);
        mForcePlainText = savedInstanceState.getBoolean(STATE_KEY_FORCE_PLAIN_TEXT);
        mQuotedTextFormat = (SimpleMessageFormat) savedInstanceState.getSerializable(
                STATE_KEY_QUOTED_TEXT_FORMAT);

        initializeCrypto();
        updateFrom();
        updateSignature();
        updateEncryptLayout();

        updateMessageFormat();
    }

    private void setTitle() {
        switch (mAction) {
            case REPLY: {
                setTitle(R.string.compose_title_reply);
                break;
            }
            case REPLY_ALL: {
                setTitle(R.string.compose_title_reply_all);
                break;
            }
            case FORWARD: {
                setTitle(R.string.compose_title_forward);
                break;
            }
            case COMPOSE:
            default: {
                setTitle(R.string.compose_title_compose);
                break;
            }
        }
    }

    private void addAddresses(MultiAutoCompleteTextView view, String addresses) {
        if (StringUtils.isNullOrEmpty(addresses)) {
            return;
        }
        for (String address : addresses.split(",")) {
            addAddress(view, new Address(address, ""));
        }
    }

    private void addAddresses(MultiAutoCompleteTextView view, Address[] addresses) {
        if (addresses == null) {
            return;
        }
        for (Address address : addresses) {
            addAddress(view, address);
        }
    }

    private void addAddress(MultiAutoCompleteTextView view, Address address) {
        view.append(address + ", ");
    }

    private Address[] getAddresses(MultiAutoCompleteTextView view) {

        return Address.parseUnencoded(view.getText().toString().trim());
    }

    /*
     * Returns an Address array of recipients this email will be sent to.
     * @return Address array of recipients this email will be sent to.
     */
    private Address[] getRecipientAddresses() {
        String addresses = mToView.getText().toString() + mCcView.getText().toString()
                + mBccView.getText().toString();
        return Address.parseUnencoded(addresses.trim());
    }

    /*
     * Build the Body that will contain the text of the message. We'll decide where to
     * include it later. Draft messages are treated somewhat differently in that signatures are not
     * appended and HTML separators between composed text and quoted text are not added.
     * @param isDraft If we should build a message that will be saved as a draft (as opposed to sent).
     */
    private TextBody buildText(boolean isDraft) {
        return buildText(isDraft, mMessageFormat);
    }

    /**
     * Build the {@link Body} that will contain the text of the message.
     *
     * <p>
     * Draft messages are treated somewhat differently in that signatures are not appended and HTML
     * separators between composed text and quoted text are not added.
     * </p>
     *
     * @param isDraft
     *         If {@code true} we build a message that will be saved as a draft (as opposed to
     *         sent).
     * @param messageFormat
     *         Specifies what type of message to build ({@code text/plain} vs. {@code text/html}).
     *
     * @return {@link TextBody} instance that contains the entered text and possibly the quoted
     *         original message.
     */
    private TextBody buildText(boolean isDraft, SimpleMessageFormat messageFormat) {
        // The length of the formatted version of the user-supplied text/reply
        int composedMessageLength;

        // The offset of the user-supplied text/reply in the final text body
        int composedMessageOffset;

        /*
         * Find out if we need to include the original message as quoted text.
         *
         * We include the quoted text in the body if the user didn't choose to hide it. We always
         * include the quoted text when we're saving a draft. That's so the user is able to
         * "un-hide" the quoted text if (s)he opens a saved draft.
         */
        boolean includeQuotedText = (mQuotedTextMode.equals(QuotedTextMode.SHOW) || isDraft);

        // Reply after quote makes no sense for HEADER style replies
        boolean replyAfterQuote = (mQuoteStyle == QuoteStyle.HEADER) ?
                false : mAccount.isReplyAfterQuote();

        boolean signatureBeforeQuotedText = mAccount.isSignatureBeforeQuotedText();

        // Get the user-supplied text
        String text = mMessageContentView.getText().toString();

        // Handle HTML separate from the rest of the text content
        if (messageFormat == SimpleMessageFormat.HTML) {

            // Do we have to modify an existing message to include our reply?
            if (includeQuotedText && mQuotedHtmlContent != null) {
                if (K9.DEBUG) {
                    Log.d(K9.LOG_TAG, "insertable: " + mQuotedHtmlContent.toDebugString());
                }

                if (!isDraft) {
                    // Append signature to the reply
                    if (replyAfterQuote || signatureBeforeQuotedText) {
                        text = appendSignature(text);
                    }
                }

                // Convert the text to HTML
                text = HtmlConverter.textToHtmlFragment(text);

                /*
                 * Set the insertion location based upon our reply after quote setting.
                 * Additionally, add some extra separators between the composed message and quoted
                 * message depending on the quote location. We only add the extra separators when
                 * we're sending, that way when we load a draft, we don't have to know the length
                 * of the separators to remove them before editing.
                 */
                if (replyAfterQuote) {
                    mQuotedHtmlContent.setInsertionLocation(
                            InsertableHtmlContent.InsertionLocation.AFTER_QUOTE);
                    if (!isDraft) {
                        text = "<br clear=\"all\">" + text;
                    }
                } else {
                    mQuotedHtmlContent.setInsertionLocation(
                            InsertableHtmlContent.InsertionLocation.BEFORE_QUOTE);
                    if (!isDraft) {
                        text += "<br><br>";
                    }
                }

                if (!isDraft) {
                    // Place signature immediately after the quoted text
                    if (!(replyAfterQuote || signatureBeforeQuotedText)) {
                        mQuotedHtmlContent.insertIntoQuotedFooter(getSignatureHtml());
                    }
                }

                mQuotedHtmlContent.setUserContent(text);

                // Save length of the body and its offset.  This is used when thawing drafts.
                composedMessageLength = text.length();
                composedMessageOffset = mQuotedHtmlContent.getInsertionPoint();
                text = mQuotedHtmlContent.toString();

            } else {
                // There is no text to quote so simply append the signature if available
                if (!isDraft) {
                    text = appendSignature(text);
                }

                // Convert the text to HTML
                text = HtmlConverter.textToHtmlFragment(text);

                //TODO: Wrap this in proper HTML tags

                composedMessageLength = text.length();
                composedMessageOffset = 0;
            }

        } else {
            // Capture composed message length before we start attaching quoted parts and signatures.
            composedMessageLength = text.length();
            composedMessageOffset = 0;

            if (!isDraft) {
                // Append signature to the text/reply
                if (replyAfterQuote || signatureBeforeQuotedText) {
                    text = appendSignature(text);
                }
            }

            if (includeQuotedText) {
                String quotedText = mQuotedText.getText().toString();
                if (replyAfterQuote) {
                    composedMessageOffset = quotedText.length() + "\n".length();
                    text = quotedText + "\n" + text;
                } else {
                    text += "\n\n" + quotedText.toString();
                }
            }

            if (!isDraft) {
                // Place signature immediately after the quoted text
                if (!(replyAfterQuote || signatureBeforeQuotedText)) {
                    text = appendSignature(text);
                }
            }
        }

        TextBody body = new TextBody(text);
        body.setComposedMessageLength(composedMessageLength);
        body.setComposedMessageOffset(composedMessageOffset);

        return body;
    }

    /**
     * Build the final message to be sent (or saved). If there is another message quoted in this one, it will be baked
     * into the final message here.
     * @param isDraft Indicates if this message is a draft or not. Drafts do not have signatures
     *  appended and have some extra metadata baked into their header for use during thawing.
     * @return Message to be sent.
     * @throws MessagingException
     */
    private MimeMessage createMessage(boolean isDraft) throws MessagingException {
        MimeMessage message = new MimeMessage();
        message.addSentDate(new Date());
        Address from = new Address(mIdentity.getEmail(), mIdentity.getName());
        message.setFrom(from);
        message.setRecipients(RecipientType.TO, getAddresses(mToView));
        message.setRecipients(RecipientType.CC, getAddresses(mCcView));
        message.setRecipients(RecipientType.BCC, getAddresses(mBccView));
        message.setSubject(mSubjectView.getText().toString());
        if (mReadReceipt) {
            message.setHeader("Disposition-Notification-To", from.toEncodedString());
            message.setHeader("X-Confirm-Reading-To", from.toEncodedString());
            message.setHeader("Return-Receipt-To", from.toEncodedString());
        }
        message.setHeader("User-Agent", getString(R.string.message_header_mua));

        final String replyTo = mIdentity.getReplyTo();
        if (replyTo != null) {
            message.setReplyTo(new Address[] { new Address(replyTo) });
        }

        if (mInReplyTo != null) {
            message.setInReplyTo(mInReplyTo);
        }

        if (mReferences != null) {
            message.setReferences(mReferences);
        }

        // Build the body.
        // TODO FIXME - body can be either an HTML or Text part, depending on whether we're in
        // HTML mode or not.  Should probably fix this so we don't mix up html and text parts.
        TextBody body = null;
        if (mPgpData.getEncryptedData() != null) {
            String text = mPgpData.getEncryptedData();
            body = new TextBody(text);
        } else {
            body = buildText(isDraft);
        }

        // text/plain part when mMessageFormat == MessageFormat.HTML
        TextBody bodyPlain = null;

        final boolean hasAttachments = mAttachments.getChildCount() > 0;

        if (mMessageFormat == SimpleMessageFormat.HTML) {
            // HTML message (with alternative text part)

            // This is the compiled MIME part for an HTML message.
            MimeMultipart composedMimeMessage = new MimeMultipart();
            composedMimeMessage.setSubType("alternative");   // Let the receiver select either the text or the HTML part.
            composedMimeMessage.addBodyPart(new MimeBodyPart(body, "text/html"));
            bodyPlain = buildText(isDraft, SimpleMessageFormat.TEXT);
            composedMimeMessage.addBodyPart(new MimeBodyPart(bodyPlain, "text/plain"));

            if (hasAttachments) {
                // If we're HTML and have attachments, we have a MimeMultipart container to hold the
                // whole message (mp here), of which one part is a MimeMultipart container
                // (composedMimeMessage) with the user's composed messages, and subsequent parts for
                // the attachments.
                MimeMultipart mp = new MimeMultipart();
                mp.addBodyPart(new MimeBodyPart(composedMimeMessage));
                addAttachmentsToMessage(mp);
                message.setBody(mp);
            } else {
                // If no attachments, our multipart/alternative part is the only one we need.
                message.setBody(composedMimeMessage);
            }
        } else if (mMessageFormat == SimpleMessageFormat.TEXT) {
            // Text-only message.
            if (hasAttachments) {
                MimeMultipart mp = new MimeMultipart();
                mp.addBodyPart(new MimeBodyPart(body, "text/plain"));
                addAttachmentsToMessage(mp);
                message.setBody(mp);
            } else {
                // No attachments to include, just stick the text body in the message and call it good.
                message.setBody(body);
            }
        }

        // If this is a draft, add metadata for thawing.
        if (isDraft) {
            // Add the identity to the message.
            message.addHeader(K9.IDENTITY_HEADER, buildIdentityHeader(body, bodyPlain));
        }

        return message;
    }

    /**
     * Add attachments as parts into a MimeMultipart container.
     * @param mp MimeMultipart container in which to insert parts.
     * @throws MessagingException
     */
    private void addAttachmentsToMessage(final MimeMultipart mp) throws MessagingException {
        LocalAttachmentBody body;
        for (int i = 0, count = mAttachments.getChildCount(); i < count; i++) {
            Attachment attachment = (Attachment) mAttachments.getChildAt(i).getTag();
<<<<<<< HEAD
            String contentType = attachment.contentType;
            if (MimeUtil.isMessage(contentType)) {
                body = new LocalAttachmentMessageBody(attachment.uri,
                        getApplication());
            } else {
                body = new LocalAttachmentBody(attachment.uri, getApplication());
            }
            MimeBodyPart bp = new MimeBodyPart(body);
=======

            if (attachment.state != Attachment.LoadingState.COMPLETE) {
                continue;
            }

            MimeBodyPart bp = new MimeBodyPart(new LocalStore.TempFileBody(attachment.filename));
>>>>>>> 677d6c92

            /*
             * Correctly encode the filename here. Otherwise the whole
             * header value (all parameters at once) will be encoded by
             * MimeHeader.writeTo().
             */
            bp.addHeader(MimeHeader.HEADER_CONTENT_TYPE, String.format("%s;\n name=\"%s\"",
                         contentType,
                         EncoderUtil.encodeIfNecessary(attachment.name,
                                 EncoderUtil.Usage.WORD_ENTITY, 7)));

            bp.setEncoding(MimeUtility.getEncodingforType(contentType));

            /*
             * TODO: Oh the joys of MIME...
             *
             * From RFC 2183 (The Content-Disposition Header Field):
             * "Parameter values longer than 78 characters, or which
             *  contain non-ASCII characters, MUST be encoded as specified
             *  in [RFC 2184]."
             *
             * Example:
             *
             * Content-Type: application/x-stuff
             *  title*1*=us-ascii'en'This%20is%20even%20more%20
             *  title*2*=%2A%2A%2Afun%2A%2A%2A%20
             *  title*3="isn't it!"
             */
            bp.addHeader(MimeHeader.HEADER_CONTENT_DISPOSITION, String.format(
                             "attachment;\n filename=\"%s\";\n size=%d",
                             attachment.name, attachment.size));

            mp.addBodyPart(bp);
        }
    }

    // FYI, there's nothing in the code that requires these variables to one letter. They're one
    // letter simply to save space.  This name sucks.  It's too similar to Account.Identity.
    private enum IdentityField {
        LENGTH("l"),
        OFFSET("o"),
        FOOTER_OFFSET("fo"),
        PLAIN_LENGTH("pl"),
        PLAIN_OFFSET("po"),
        MESSAGE_FORMAT("f"),
        MESSAGE_READ_RECEIPT("r"),
        SIGNATURE("s"),
        NAME("n"),
        EMAIL("e"),
        // TODO - store a reference to the message being replied so we can mark it at the time of send.
        ORIGINAL_MESSAGE("m"),
        CURSOR_POSITION("p"),   // Where in the message your cursor was when you saved.
        QUOTED_TEXT_MODE("q"),
        QUOTE_STYLE("qs");

        private final String value;

        IdentityField(String value) {
            this.value = value;
        }

        public String value() {
            return value;
        }

        /**
         * Get the list of IdentityFields that should be integer values.
         *
         * <p>
         * These values are sanity checked for integer-ness during decoding.
         * </p>
         *
         * @return The list of integer {@link IdentityField}s.
         */
        public static IdentityField[] getIntegerFields() {
            return new IdentityField[] { LENGTH, OFFSET, FOOTER_OFFSET, PLAIN_LENGTH, PLAIN_OFFSET };
        }
    }

    // Version identifier for "new style" identity. ! is an impossible value in base64 encoding, so we
    // use that to determine which version we're in.
    private static final String IDENTITY_VERSION_1 = "!";

    /**
     * Build the identity header string. This string contains metadata about a draft message to be
     * used upon loading a draft for composition. This should be generated at the time of saving a
     * draft.<br>
     * <br>
     * This is a URL-encoded key/value pair string.  The list of possible values are in {@link IdentityField}.
     * @param body {@link TextBody} to analyze for body length and offset.
     * @param bodyPlain {@link TextBody} to analyze for body length and offset. May be null.
     * @return Identity string.
     */
    private String buildIdentityHeader(final TextBody body, final TextBody bodyPlain) {
        Uri.Builder uri = new Uri.Builder();
        if (body.getComposedMessageLength() != null && body.getComposedMessageOffset() != null) {
            // See if the message body length is already in the TextBody.
            uri.appendQueryParameter(IdentityField.LENGTH.value(), body.getComposedMessageLength().toString());
            uri.appendQueryParameter(IdentityField.OFFSET.value(), body.getComposedMessageOffset().toString());
        } else {
            // If not, calculate it now.
            uri.appendQueryParameter(IdentityField.LENGTH.value(), Integer.toString(body.getText().length()));
            uri.appendQueryParameter(IdentityField.OFFSET.value(), Integer.toString(0));
        }
        if (mQuotedHtmlContent != null) {
            uri.appendQueryParameter(IdentityField.FOOTER_OFFSET.value(),
                    Integer.toString(mQuotedHtmlContent.getFooterInsertionPoint()));
        }
        if (bodyPlain != null) {
            if (bodyPlain.getComposedMessageLength() != null && bodyPlain.getComposedMessageOffset() != null) {
                // See if the message body length is already in the TextBody.
                uri.appendQueryParameter(IdentityField.PLAIN_LENGTH.value(), bodyPlain.getComposedMessageLength().toString());
                uri.appendQueryParameter(IdentityField.PLAIN_OFFSET.value(), bodyPlain.getComposedMessageOffset().toString());
            } else {
                // If not, calculate it now.
                uri.appendQueryParameter(IdentityField.PLAIN_LENGTH.value(), Integer.toString(body.getText().length()));
                uri.appendQueryParameter(IdentityField.PLAIN_OFFSET.value(), Integer.toString(0));
            }
        }
        // Save the quote style (useful for forwards).
        uri.appendQueryParameter(IdentityField.QUOTE_STYLE.value(), mQuoteStyle.name());

        // Save the message format for this offset.
        uri.appendQueryParameter(IdentityField.MESSAGE_FORMAT.value(), mMessageFormat.name());

        // If we're not using the standard identity of signature, append it on to the identity blob.
        if (mIdentity.getSignatureUse() && mSignatureChanged) {
            uri.appendQueryParameter(IdentityField.SIGNATURE.value(), mSignatureView.getText().toString());
        }

        if (mIdentityChanged) {
            uri.appendQueryParameter(IdentityField.NAME.value(), mIdentity.getName());
            uri.appendQueryParameter(IdentityField.EMAIL.value(), mIdentity.getEmail());
        }

        if (mMessageReference != null) {
            uri.appendQueryParameter(IdentityField.ORIGINAL_MESSAGE.value(), mMessageReference.toIdentityString());
        }

        uri.appendQueryParameter(IdentityField.CURSOR_POSITION.value(), Integer.toString(mMessageContentView.getSelectionStart()));

        uri.appendQueryParameter(IdentityField.QUOTED_TEXT_MODE.value(), mQuotedTextMode.name());

        String k9identity = IDENTITY_VERSION_1 + uri.build().getEncodedQuery();

        if (K9.DEBUG) {
            Log.d(K9.LOG_TAG, "Generated identity: " + k9identity);
        }

        return k9identity;
    }

    /**
     * Parse an identity string.  Handles both legacy and new (!) style identities.
     *
     * @param identityString
     *         The encoded identity string that was saved in a drafts header.
     *
     * @return A map containing the value for each {@link IdentityField} in the identity string.
     */
    private Map<IdentityField, String> parseIdentityHeader(final String identityString) {
        Map<IdentityField, String> identity = new HashMap<IdentityField, String>();

        if (K9.DEBUG)
            Log.d(K9.LOG_TAG, "Decoding identity: " + identityString);

        if (identityString == null || identityString.length() < 1) {
            return identity;
        }

        // Check to see if this is a "next gen" identity.
        if (identityString.charAt(0) == IDENTITY_VERSION_1.charAt(0) && identityString.length() > 2) {
            Uri.Builder builder = new Uri.Builder();
            builder.encodedQuery(identityString.substring(1));  // Need to cut off the ! at the beginning.
            Uri uri = builder.build();
            for (IdentityField key : IdentityField.values()) {
                String value = uri.getQueryParameter(key.value());
                if (value != null) {
                    identity.put(key, value);
                }
            }

            if (K9.DEBUG)
                Log.d(K9.LOG_TAG, "Decoded identity: " + identity.toString());

            // Sanity check our Integers so that recipients of this result don't have to.
            for (IdentityField key : IdentityField.getIntegerFields()) {
                if (identity.get(key) != null) {
                    try {
                        Integer.parseInt(identity.get(key));
                    } catch (NumberFormatException e) {
                        Log.e(K9.LOG_TAG, "Invalid " + key.name() + " field in identity: " + identity.get(key));
                    }
                }
            }
        } else {
            // Legacy identity

            if (K9.DEBUG)
                Log.d(K9.LOG_TAG, "Got a saved legacy identity: " + identityString);
            StringTokenizer tokens = new StringTokenizer(identityString, ":", false);

            // First item is the body length. We use this to separate the composed reply from the quoted text.
            if (tokens.hasMoreTokens()) {
                String bodyLengthS = Utility.base64Decode(tokens.nextToken());
                try {
                    identity.put(IdentityField.LENGTH, Integer.valueOf(bodyLengthS).toString());
                } catch (Exception e) {
                    Log.e(K9.LOG_TAG, "Unable to parse bodyLength '" + bodyLengthS + "'");
                }
            }
            if (tokens.hasMoreTokens()) {
                identity.put(IdentityField.SIGNATURE, Utility.base64Decode(tokens.nextToken()));
            }
            if (tokens.hasMoreTokens()) {
                identity.put(IdentityField.NAME, Utility.base64Decode(tokens.nextToken()));
            }
            if (tokens.hasMoreTokens()) {
                identity.put(IdentityField.EMAIL, Utility.base64Decode(tokens.nextToken()));
            }
            if (tokens.hasMoreTokens()) {
                identity.put(IdentityField.QUOTED_TEXT_MODE, Utility.base64Decode(tokens.nextToken()));
            }
        }

        return identity;
    }


    private String appendSignature(String originalText) {
        String text = originalText;
        if (mIdentity.getSignatureUse()) {
            String signature = mSignatureView.getText().toString();

            if (signature != null && !signature.contentEquals("")) {
                text += "\n" + signature;
            }
        }

        return text;
    }

    /**
     * Get an HTML version of the signature in the #mSignatureView, if any.
     * @return HTML version of signature.
     */
    private String getSignatureHtml() {
        String signature = "";
        if (mIdentity.getSignatureUse()) {
            signature = mSignatureView.getText().toString();
            if(!StringUtils.isNullOrEmpty(signature)) {
                signature = HtmlConverter.textToHtmlFragment("\n" + signature);
            }
        }
        return signature;
    }

    private void sendMessage() {
        new SendMessageTask().execute();
    }

    private void saveMessage() {
        new SaveMessageTask().execute();
    }

    private void saveIfNeeded() {
        if (!mDraftNeedsSaving || mPreventDraftSaving || mPgpData.hasEncryptionKeys() ||
                mEncryptCheckbox.isChecked() || !mAccount.hasDraftsFolder()) {
            return;
        }

        mDraftNeedsSaving = false;
        saveMessage();
    }

    public void onEncryptionKeySelectionDone() {
        if (mPgpData.hasEncryptionKeys()) {
            onSend();
        } else {
            Toast.makeText(this, R.string.send_aborted, Toast.LENGTH_SHORT).show();
        }
    }

    public void onEncryptDone() {
        if (mPgpData.getEncryptedData() != null) {
            onSend();
        } else {
            Toast.makeText(this, R.string.send_aborted, Toast.LENGTH_SHORT).show();
        }
    }

    private void onSend() {
        if (getAddresses(mToView).length == 0 && getAddresses(mCcView).length == 0 && getAddresses(mBccView).length == 0) {
            mToView.setError(getString(R.string.message_compose_error_no_recipients));
            Toast.makeText(this, getString(R.string.message_compose_error_no_recipients), Toast.LENGTH_LONG).show();
            return;
        }

        if (mWaitingForAttachments != WaitingAction.NONE) {
            return;
        }

        if (mNumAttachmentsLoading > 0) {
            mWaitingForAttachments = WaitingAction.SEND;
            showWaitingForAttachmentDialog();
        } else {
            performSend();
        }
    }

    private void performSend() {
        final CryptoProvider crypto = mAccount.getCryptoProvider();
        if (mEncryptCheckbox.isChecked() && !mPgpData.hasEncryptionKeys()) {
            // key selection before encryption
            StringBuilder emails = new StringBuilder();
            for (Address address : getRecipientAddresses()) {
                if (emails.length() != 0) {
                    emails.append(',');
                }
                emails.append(address.getAddress());
                if (!mContinueWithoutPublicKey &&
                        !crypto.hasPublicKeyForEmail(this, address.getAddress())) {
                    showDialog(DIALOG_CONTINUE_WITHOUT_PUBLIC_KEY);
                    return;
                }
            }
            if (emails.length() != 0) {
                emails.append(',');
            }
            emails.append(mIdentity.getEmail());

            mPreventDraftSaving = true;
            if (!crypto.selectEncryptionKeys(MessageCompose.this, emails.toString(), mPgpData)) {
                mPreventDraftSaving = false;
            }
            return;
        }
        if (mPgpData.hasEncryptionKeys() || mPgpData.hasSignatureKey()) {
            if (mPgpData.getEncryptedData() == null) {
                String text = buildText(false).getText();
                mPreventDraftSaving = true;
                if (!crypto.encrypt(this, text, mPgpData)) {
                    mPreventDraftSaving = false;
                }
                return;
            }
        }
        sendMessage();

        if (mMessageReference != null && mMessageReference.flag != null) {
            if (K9.DEBUG)
                Log.d(K9.LOG_TAG, "Setting referenced message (" + mMessageReference.folderName + ", " + mMessageReference.uid + ") flag to " + mMessageReference.flag);

            final Account account = Preferences.getPreferences(this).getAccount(mMessageReference.accountUuid);
            final String folderName = mMessageReference.folderName;
            final String sourceMessageUid = mMessageReference.uid;
            MessagingController.getInstance(getApplication()).setFlag(account, folderName, sourceMessageUid, mMessageReference.flag, true);
        }

        mDraftNeedsSaving = false;
        finish();
    }

    private void onDiscard() {
        if (mDraftId != INVALID_DRAFT_ID) {
            MessagingController.getInstance(getApplication()).deleteDraft(mAccount, mDraftId);
            mDraftId = INVALID_DRAFT_ID;
        }
        mHandler.sendEmptyMessage(MSG_DISCARDED_DRAFT);
        mDraftNeedsSaving = false;
        finish();
    }

    private void onSave() {
        if (mWaitingForAttachments != WaitingAction.NONE) {
            return;
        }

        if (mNumAttachmentsLoading > 0) {
            mWaitingForAttachments = WaitingAction.SAVE;
            showWaitingForAttachmentDialog();
        } else {
            performSend();
        }
    }

    private void performSave() {
        saveIfNeeded();
        finish();
    }

    private void onAddCcBcc() {
        mCcWrapper.setVisibility(View.VISIBLE);
        mBccWrapper.setVisibility(View.VISIBLE);
        computeAddCcBccVisibility();
    }

    /**
     * Hide the 'Add Cc/Bcc' menu item when both fields are visible.
     */
    private void computeAddCcBccVisibility() {
        if (mMenu != null && mCcWrapper.getVisibility() == View.VISIBLE &&
                mBccWrapper.getVisibility() == View.VISIBLE) {
            mMenu.findItem(R.id.add_cc_bcc).setVisible(false);
        }
    }

    private void onReadReceipt() {
        CharSequence txt;
        if (mReadReceipt == false) {
            txt = getString(R.string.read_receipt_enabled);
            mReadReceipt = true;
        } else {
            txt = getString(R.string.read_receipt_disabled);
            mReadReceipt = false;
        }
        Context context = getApplicationContext();
        Toast toast = Toast.makeText(context, txt, Toast.LENGTH_SHORT);
        toast.show();
    }

    /**
     * Kick off a picker for whatever kind of MIME types we'll accept and let Android take over.
     */
    private void onAddAttachment() {
        if (K9.isGalleryBuggy()) {
            if (K9.useGalleryBugWorkaround()) {
                Toast.makeText(MessageCompose.this,
                               getString(R.string.message_compose_use_workaround),
                               Toast.LENGTH_LONG).show();
            } else {
                Toast.makeText(MessageCompose.this,
                               getString(R.string.message_compose_buggy_gallery),
                               Toast.LENGTH_LONG).show();
            }
        }

        onAddAttachment2("*/*");
    }

    /**
     * Kick off a picker for the specified MIME type and let Android take over.
     *
     * @param mime_type
     *         The MIME type we want our attachment to have.
     */
    private void onAddAttachment2(final String mime_type) {
        if (mAccount.getCryptoProvider().isAvailable(this)) {
            Toast.makeText(this, R.string.attachment_encryption_unsupported, Toast.LENGTH_LONG).show();
        }
        Intent i = new Intent(Intent.ACTION_GET_CONTENT);
        i.addCategory(Intent.CATEGORY_OPENABLE);
        i.setType(mime_type);
        mIgnoreOnPause = true;
        startActivityForResult(Intent.createChooser(i, null), ACTIVITY_REQUEST_PICK_ATTACHMENT);
    }

    private void addAttachment(Uri uri) {
        addAttachment(uri, null);
    }

    private void addAttachment(Uri uri, String contentType) {
        Attachment attachment = new Attachment();
        attachment.state = Attachment.LoadingState.URI_ONLY;
        attachment.uri = uri;
        attachment.contentType = contentType;
        attachment.loaderId = ++mMaxLoaderId;

        addAttachmentView(attachment);

        initAttachmentInfoLoader(attachment);
    }

    private void initAttachmentInfoLoader(Attachment attachment) {
        LoaderManager loaderManager = getSupportLoaderManager();
        Bundle bundle = new Bundle();
        bundle.putParcelable(LOADER_ARG_ATTACHMENT, attachment);
        loaderManager.initLoader(attachment.loaderId, bundle, mAttachmentInfoLoaderCallback);
    }

    private void initAttachmentContentLoader(Attachment attachment) {
        LoaderManager loaderManager = getSupportLoaderManager();
        Bundle bundle = new Bundle();
        bundle.putParcelable(LOADER_ARG_ATTACHMENT, attachment);
        loaderManager.initLoader(attachment.loaderId, bundle, mAttachmentContentLoaderCallback);
    }

    private void addAttachmentView(Attachment attachment) {
        boolean hasMetadata = (attachment.state != Attachment.LoadingState.URI_ONLY);
        boolean isLoadingComplete = (attachment.state == Attachment.LoadingState.COMPLETE);

        View view = getLayoutInflater().inflate(R.layout.message_compose_attachment, mAttachments, false);
        TextView nameView = (TextView) view.findViewById(R.id.attachment_name);
        View progressBar = view.findViewById(R.id.progressBar);

        if (hasMetadata) {
            nameView.setText(attachment.name);
        } else {
            nameView.setText(R.string.loading_attachment);
        }

        progressBar.setVisibility(isLoadingComplete ? View.GONE : View.VISIBLE);

        ImageButton delete = (ImageButton) view.findViewById(R.id.attachment_delete);
        delete.setOnClickListener(MessageCompose.this);
        delete.setTag(view);

        view.setTag(attachment);
        mAttachments.addView(view);
    }

    private View getAttachmentView(int loaderId) {
        for (int i = 0, childCount = mAttachments.getChildCount(); i < childCount; i++) {
            View view = mAttachments.getChildAt(i);
            Attachment tag = (Attachment) view.getTag();
            if (tag != null && tag.loaderId == loaderId) {
                return view;
            }
        }

        return null;
    }

    private LoaderManager.LoaderCallbacks<Attachment> mAttachmentInfoLoaderCallback =
            new LoaderManager.LoaderCallbacks<Attachment>() {
        @Override
        public Loader<Attachment> onCreateLoader(int id, Bundle args) {
            onFetchAttachmentStarted();
            Attachment attachment = args.getParcelable(LOADER_ARG_ATTACHMENT);
            return new AttachmentInfoLoader(MessageCompose.this, attachment);
        }

        @Override
        public void onLoadFinished(Loader<Attachment> loader, Attachment attachment) {
            int loaderId = loader.getId();

            View view = getAttachmentView(loaderId);
            if (view != null) {
                view.setTag(attachment);

                TextView nameView = (TextView) view.findViewById(R.id.attachment_name);
                nameView.setText(attachment.name);

                attachment.loaderId = ++mMaxLoaderId;
                initAttachmentContentLoader(attachment);
            } else {
                onFetchAttachmentFinished();
            }

            getSupportLoaderManager().destroyLoader(loaderId);
        }

        @Override
        public void onLoaderReset(Loader<Attachment> loader) {
            onFetchAttachmentFinished();
        }
    };

    private LoaderManager.LoaderCallbacks<Attachment> mAttachmentContentLoaderCallback =
            new LoaderManager.LoaderCallbacks<Attachment>() {
        @Override
        public Loader<Attachment> onCreateLoader(int id, Bundle args) {
            Attachment attachment = args.getParcelable(LOADER_ARG_ATTACHMENT);
            return new AttachmentContentLoader(MessageCompose.this, attachment);
        }

        @Override
        public void onLoadFinished(Loader<Attachment> loader, Attachment attachment) {
            int loaderId = loader.getId();

            View view = getAttachmentView(loaderId);
            if (view != null) {
                if (attachment.state == Attachment.LoadingState.COMPLETE) {
                    view.setTag(attachment);

                    View progressBar = view.findViewById(R.id.progressBar);
                    progressBar.setVisibility(View.GONE);
                } else {
                    mAttachments.removeView(view);
                }
            }

            onFetchAttachmentFinished();

            getSupportLoaderManager().destroyLoader(loaderId);
        }

        @Override
        public void onLoaderReset(Loader<Attachment> loader) {
            onFetchAttachmentFinished();
        }
    };

    private void onFetchAttachmentStarted() {
        mNumAttachmentsLoading += 1;
    }

    private void onFetchAttachmentFinished() {
        // We're not allowed to perform fragment transactions when called from onLoadFinished().
        // So we use the Handler to call performStalledAction().
        mHandler.sendEmptyMessage(MSG_PERFORM_STALLED_ACTION);
    }

    private void performStalledAction() {
        mNumAttachmentsLoading -= 1;

        WaitingAction waitingFor = mWaitingForAttachments;
        mWaitingForAttachments = WaitingAction.NONE;

        if (waitingFor != WaitingAction.NONE) {
            dismissWaitingForAttachmentDialog();
        }

        switch (waitingFor) {
            case SEND: {
                performSend();
                break;
            }
            case SAVE: {
                performSave();
                break;
            }
        }
    }

    @Override
    protected void onActivityResult(int requestCode, int resultCode, Intent data) {
        // if a CryptoSystem activity is returning, then mPreventDraftSaving was set to true
        mPreventDraftSaving = false;

        if (mAccount.getCryptoProvider().onActivityResult(this, requestCode, resultCode, data, mPgpData)) {
            return;
        }

        if (resultCode != RESULT_OK)
            return;
        if (data == null) {
            return;
        }
        switch (requestCode) {
        case ACTIVITY_REQUEST_PICK_ATTACHMENT:
            addAttachment(data.getData());
            mDraftNeedsSaving = true;
            break;
        case CONTACT_PICKER_TO:
        case CONTACT_PICKER_CC:
        case CONTACT_PICKER_BCC:
            ContactItem contact = mContacts.extractInfoFromContactPickerIntent(data);
            if (contact == null) {
                Toast.makeText(this, getString(R.string.error_contact_address_not_found), Toast.LENGTH_LONG).show();
                return;
            }
            if (contact.emailAddresses.size() > 1) {
                Intent i = new Intent(this, EmailAddressList.class);
                i.putExtra(EmailAddressList.EXTRA_CONTACT_ITEM, contact);

                if (requestCode == CONTACT_PICKER_TO) {
                    startActivityForResult(i, CONTACT_PICKER_TO2);
                } else if (requestCode == CONTACT_PICKER_CC) {
                    startActivityForResult(i, CONTACT_PICKER_CC2);
                } else if (requestCode == CONTACT_PICKER_BCC) {
                    startActivityForResult(i, CONTACT_PICKER_BCC2);
                }
                return;
            }
            if (K9.DEBUG) {
                List<String> emails = contact.emailAddresses;
                for (int i = 0; i < emails.size(); i++) {
                    Log.v(K9.LOG_TAG, "email[" + i + "]: " + emails.get(i));
                }
            }


            String email = contact.emailAddresses.get(0);
            if (requestCode == CONTACT_PICKER_TO) {
                addAddress(mToView, new Address(email, ""));
            } else if (requestCode == CONTACT_PICKER_CC) {
                addAddress(mCcView, new Address(email, ""));
            } else if (requestCode == CONTACT_PICKER_BCC) {
                addAddress(mBccView, new Address(email, ""));
            } else {
                return;
            }



            break;
        case CONTACT_PICKER_TO2:
        case CONTACT_PICKER_CC2:
        case CONTACT_PICKER_BCC2:
            String emailAddr = data.getStringExtra(EmailAddressList.EXTRA_EMAIL_ADDRESS);
            if (requestCode == CONTACT_PICKER_TO2) {
                addAddress(mToView, new Address(emailAddr, ""));
            } else if (requestCode == CONTACT_PICKER_CC2) {
                addAddress(mCcView, new Address(emailAddr, ""));
            } else if (requestCode == CONTACT_PICKER_BCC2) {
                addAddress(mBccView, new Address(emailAddr, ""));
            }
            break;
        }
    }

    public void doLaunchContactPicker(int resultId) {
        mIgnoreOnPause = true;
        startActivityForResult(mContacts.contactPickerIntent(), resultId);
    }

    private void onAccountChosen(Account account, Identity identity) {
        if (!mAccount.equals(account)) {
            if (K9.DEBUG) {
                Log.v(K9.LOG_TAG, "Switching account from " + mAccount + " to " + account);
            }

            // on draft edit, make sure we don't keep previous message UID
            if (mAction == Action.EDIT_DRAFT) {
                mMessageReference = null;
            }

            // test whether there is something to save
            if (mDraftNeedsSaving || (mDraftId != INVALID_DRAFT_ID)) {
                final long previousDraftId = mDraftId;
                final Account previousAccount = mAccount;

                // make current message appear as new
                mDraftId = INVALID_DRAFT_ID;

                // actual account switch
                mAccount = account;

                if (K9.DEBUG) {
                    Log.v(K9.LOG_TAG, "Account switch, saving new draft in new account");
                }
                saveMessage();

                if (previousDraftId != INVALID_DRAFT_ID) {
                    if (K9.DEBUG) {
                        Log.v(K9.LOG_TAG, "Account switch, deleting draft from previous account: "
                              + previousDraftId);
                    }
                    MessagingController.getInstance(getApplication()).deleteDraft(previousAccount,
                            previousDraftId);
                }
            } else {
                mAccount = account;
            }

            // Show CC/BCC text input field when switching to an account that always wants them
            // displayed.
            // Please note that we're not hiding the fields if the user switches back to an account
            // that doesn't have this setting checked.
            if (mAccount.isAlwaysShowCcBcc()) {
                onAddCcBcc();
            }

            // not sure how to handle mFolder, mSourceMessage?
        }

        switchToIdentity(identity);
    }

    private void switchToIdentity(Identity identity) {
        mIdentity = identity;
        mIdentityChanged = true;
        mDraftNeedsSaving = true;
        updateFrom();
        updateBcc();
        updateSignature();
        updateMessageFormat();
    }

    private void updateFrom() {
        mChooseIdentityButton.setText(mIdentity.getEmail());
    }

    private void updateBcc() {
        if (mIdentityChanged) {
            mBccWrapper.setVisibility(View.VISIBLE);
        }
        mBccView.setText("");
        addAddresses(mBccView, mAccount.getAlwaysBcc());
    }

    private void updateSignature() {
        if (mIdentity.getSignatureUse()) {
            mSignatureView.setText(mIdentity.getSignature());
            mSignatureView.setVisibility(View.VISIBLE);
        } else {
            mSignatureView.setVisibility(View.GONE);
        }
    }

    @Override
    public void onClick(View view) {
        switch (view.getId()) {
        case R.id.attachment_delete:
            /*
             * The view is the delete button, and we have previously set the tag of
             * the delete button to the view that owns it. We don't use parent because the
             * view is very complex and could change in the future.
             */
            mAttachments.removeView((View) view.getTag());
            mDraftNeedsSaving = true;
            break;
        case R.id.quoted_text_show:
            showOrHideQuotedText(QuotedTextMode.SHOW);
            updateMessageFormat();
            mDraftNeedsSaving = true;
            break;
        case R.id.quoted_text_delete:
            showOrHideQuotedText(QuotedTextMode.HIDE);
            updateMessageFormat();
            mDraftNeedsSaving = true;
            break;
        case R.id.quoted_text_edit:
            mForcePlainText = true;
            if (mMessageReference != null) { // shouldn't happen...
                // TODO - Should we check if mSourceMessageBody is already present and bypass the MessagingController call?
                MessagingController.getInstance(getApplication()).addListener(mListener);
                final Account account = Preferences.getPreferences(this).getAccount(mMessageReference.accountUuid);
                final String folderName = mMessageReference.folderName;
                final String sourceMessageUid = mMessageReference.uid;
                MessagingController.getInstance(getApplication()).loadMessageForView(account, folderName, sourceMessageUid, null);
            }
            break;
        case R.id.identity:
            showDialog(DIALOG_CHOOSE_IDENTITY);
            break;
        }
    }

    /**
     * Show or hide the quoted text.
     *
     * @param mode
     *         The value to set {@link #mQuotedTextMode} to.
     */
    private void showOrHideQuotedText(QuotedTextMode mode) {
        mQuotedTextMode = mode;
        switch (mode) {
            case NONE:
            case HIDE: {
                if (mode == QuotedTextMode.NONE) {
                    mQuotedTextShow.setVisibility(View.GONE);
                } else {
                    mQuotedTextShow.setVisibility(View.VISIBLE);
                }
                mQuotedTextBar.setVisibility(View.GONE);
                mQuotedText.setVisibility(View.GONE);
                mQuotedHTML.setVisibility(View.GONE);
                mQuotedTextEdit.setVisibility(View.GONE);
                break;
            }
            case SHOW: {
                mQuotedTextShow.setVisibility(View.GONE);
                mQuotedTextBar.setVisibility(View.VISIBLE);

                if (mQuotedTextFormat == SimpleMessageFormat.HTML) {
                    mQuotedText.setVisibility(View.GONE);
                    mQuotedHTML.setVisibility(View.VISIBLE);
                    mQuotedTextEdit.setVisibility(View.VISIBLE);
                } else {
                    mQuotedText.setVisibility(View.VISIBLE);
                    mQuotedHTML.setVisibility(View.GONE);
                    mQuotedTextEdit.setVisibility(View.GONE);
                }
                break;
            }
        }
    }

    @Override
    public boolean onOptionsItemSelected(MenuItem item) {
        switch (item.getItemId()) {
        case R.id.send:
            mPgpData.setEncryptionKeys(null);
            onSend();
            break;
        case R.id.save:
            if (mEncryptCheckbox.isChecked()) {
                showDialog(DIALOG_REFUSE_TO_SAVE_DRAFT_MARKED_ENCRYPTED);
            } else {
                onSave();
            }
            break;
        case R.id.discard:
            onDiscard();
            break;
        case R.id.add_cc_bcc:
            onAddCcBcc();
            break;
        case R.id.add_attachment:
            onAddAttachment();
            break;
        case R.id.add_attachment_image:
            onAddAttachment2("image/*");
            break;
        case R.id.add_attachment_video:
            onAddAttachment2("video/*");
            break;
        case R.id.read_receipt:
            onReadReceipt();
        default:
            return super.onOptionsItemSelected(item);
        }
        return true;
    }

    @Override
    public boolean onCreateOptionsMenu(Menu menu) {
        super.onCreateOptionsMenu(menu);
        getSupportMenuInflater().inflate(R.menu.message_compose_option, menu);

        mMenu = menu;

        // Disable the 'Save' menu option if Drafts folder is set to -NONE-
        if (!mAccount.hasDraftsFolder()) {
            menu.findItem(R.id.save).setEnabled(false);
        }

        /*
         * Show the menu items "Add attachment (Image)" and "Add attachment (Video)"
         * if the work-around for the Gallery bug is enabled (see Issue 1186).
         */
        menu.findItem(R.id.add_attachment_image).setVisible(K9.useGalleryBugWorkaround());
        menu.findItem(R.id.add_attachment_video).setVisible(K9.useGalleryBugWorkaround());

        return true;
    }

    @Override
    public boolean onPrepareOptionsMenu(Menu menu) {
        super.onPrepareOptionsMenu(menu);

        computeAddCcBccVisibility();

        return true;
    }

    @Override
    public void onBackPressed() {
        if (mDraftNeedsSaving) {
            if (mEncryptCheckbox.isChecked()) {
                showDialog(DIALOG_REFUSE_TO_SAVE_DRAFT_MARKED_ENCRYPTED);
            } else if (!mAccount.hasDraftsFolder()) {
                showDialog(DIALOG_CONFIRM_DISCARD_ON_BACK);
            } else {
                showDialog(DIALOG_SAVE_OR_DISCARD_DRAFT_MESSAGE);
            }
        } else {
            // Check if editing an existing draft.
            if (mDraftId == INVALID_DRAFT_ID) {
                onDiscard();
            } else {
                super.onBackPressed();
            }
        }
    }

    private void showWaitingForAttachmentDialog() {
        String title;

        switch (mWaitingForAttachments) {
            case SEND: {
                title = getString(R.string.fetching_attachment_dialog_title_send);
                break;
            }
            case SAVE: {
                title = getString(R.string.fetching_attachment_dialog_title_save);
                break;
            }
            default: {
                return;
            }
        }

        ProgressDialogFragment fragment = ProgressDialogFragment.newInstance(title,
                getString(R.string.fetching_attachment_dialog_message));
        fragment.show(getSupportFragmentManager(), FRAGMENT_WAITING_FOR_ATTACHMENT);
    }

    public void onCancel(ProgressDialogFragment fragment) {
        attachmentProgressDialogCancelled();
    }

    void attachmentProgressDialogCancelled() {
        mWaitingForAttachments = WaitingAction.NONE;
    }

    private void dismissWaitingForAttachmentDialog() {
        ProgressDialogFragment fragment = (ProgressDialogFragment)
                getSupportFragmentManager().findFragmentByTag(FRAGMENT_WAITING_FOR_ATTACHMENT);

        if (fragment != null) {
            fragment.dismiss();
        }
    }

    @Override
    public Dialog onCreateDialog(int id) {
        switch (id) {
        case DIALOG_SAVE_OR_DISCARD_DRAFT_MESSAGE:
            return new AlertDialog.Builder(this)
                   .setTitle(R.string.save_or_discard_draft_message_dlg_title)
                   .setMessage(R.string.save_or_discard_draft_message_instructions_fmt)
            .setPositiveButton(R.string.save_draft_action, new DialogInterface.OnClickListener() {
                @Override
                public void onClick(DialogInterface dialog, int whichButton) {
                    dismissDialog(DIALOG_SAVE_OR_DISCARD_DRAFT_MESSAGE);
                    onSave();
                }
            })
            .setNegativeButton(R.string.discard_action, new DialogInterface.OnClickListener() {
                @Override
                public void onClick(DialogInterface dialog, int whichButton) {
                    dismissDialog(DIALOG_SAVE_OR_DISCARD_DRAFT_MESSAGE);
                    onDiscard();
                }
            })
                   .create();
        case DIALOG_REFUSE_TO_SAVE_DRAFT_MARKED_ENCRYPTED:
            return new AlertDialog.Builder(this)
                   .setTitle(R.string.refuse_to_save_draft_marked_encrypted_dlg_title)
                   .setMessage(R.string.refuse_to_save_draft_marked_encrypted_instructions_fmt)
            .setNeutralButton(R.string.okay_action, new DialogInterface.OnClickListener() {
                @Override
                public void onClick(DialogInterface dialog, int whichButton) {
                    dismissDialog(DIALOG_REFUSE_TO_SAVE_DRAFT_MARKED_ENCRYPTED);
                }
            })
                   .create();
        case DIALOG_CONTINUE_WITHOUT_PUBLIC_KEY:
            return new AlertDialog.Builder(this)
                   .setTitle(R.string.continue_without_public_key_dlg_title)
                   .setMessage(R.string.continue_without_public_key_instructions_fmt)
            .setPositiveButton(R.string.continue_action, new DialogInterface.OnClickListener() {
                @Override
                public void onClick(DialogInterface dialog, int whichButton) {
                    dismissDialog(DIALOG_CONTINUE_WITHOUT_PUBLIC_KEY);
                    mContinueWithoutPublicKey = true;
                    onSend();
                }
            })
            .setNegativeButton(R.string.back_action, new DialogInterface.OnClickListener() {
                @Override
                public void onClick(DialogInterface dialog, int whichButton) {
                    dismissDialog(DIALOG_CONTINUE_WITHOUT_PUBLIC_KEY);
                    mContinueWithoutPublicKey = false;
                }
            })
                   .create();
        case DIALOG_CONFIRM_DISCARD_ON_BACK:
            return new AlertDialog.Builder(this)
                   .setTitle(R.string.confirm_discard_draft_message_title)
                   .setMessage(R.string.confirm_discard_draft_message)
            .setPositiveButton(R.string.cancel_action, new DialogInterface.OnClickListener() {
                @Override
                public void onClick(DialogInterface dialog, int whichButton) {
                    dismissDialog(DIALOG_CONFIRM_DISCARD_ON_BACK);
                }
            })
            .setNegativeButton(R.string.discard_action, new DialogInterface.OnClickListener() {
                @Override
                public void onClick(DialogInterface dialog, int whichButton) {
                    dismissDialog(DIALOG_CONFIRM_DISCARD_ON_BACK);
                    Toast.makeText(MessageCompose.this,
                                   getString(R.string.message_discarded_toast),
                                   Toast.LENGTH_LONG).show();
                    onDiscard();
                }
            })
            .create();
        case DIALOG_CHOOSE_IDENTITY:
            Context context = new ContextThemeWrapper(this,
                    (K9.getK9Theme() == K9.Theme.LIGHT) ?
                            R.style.Theme_K9_Dialog_Light :
                            R.style.Theme_K9_Dialog_Dark);
            Builder builder = new AlertDialog.Builder(context);
            builder.setTitle(R.string.send_as);
            final IdentityAdapter adapter = new IdentityAdapter(context);
            builder.setAdapter(adapter, new DialogInterface.OnClickListener() {
                @Override
                public void onClick(DialogInterface dialog, int which) {
                    IdentityContainer container = (IdentityContainer) adapter.getItem(which);
                    onAccountChosen(container.account, container.identity);
                }
            });

            return builder.create();
        }
        return super.onCreateDialog(id);
    }

    /**
     * Add all attachments of an existing message as if they were added by hand.
     *
     * @param part
     *         The message part to check for being an attachment. This method will recurse if it's
     *         a multipart part.
     * @param depth
     *         The recursion depth. Currently unused.
     *
     * @return {@code true} if all attachments were able to be attached, {@code false} otherwise.
     *
     * @throws MessagingException
     *          In case of an error
     */
    private boolean loadAttachments(Part part, int depth) throws MessagingException {
        if (part.getBody() instanceof Multipart) {
            Multipart mp = (Multipart) part.getBody();
            boolean ret = true;
            for (int i = 0, count = mp.getCount(); i < count; i++) {
                if (!loadAttachments(mp.getBodyPart(i), depth + 1)) {
                    ret = false;
                }
            }
            return ret;
        }

        String contentType = MimeUtility.unfoldAndDecode(part.getContentType());
        String name = MimeUtility.getHeaderParameter(contentType, "name");
        if (name != null) {
            Body body = part.getBody();
            if (body != null && body instanceof LocalAttachmentBody) {
                final Uri uri = ((LocalAttachmentBody) body).getContentUri();
                mHandler.post(new Runnable() {
                    @Override
                    public void run() {
                        addAttachment(uri);
                    }
                });
            } else {
                return false;
            }
        }
        return true;
    }

    /**
     * Pull out the parts of the now loaded source message and apply them to the new message
     * depending on the type of message being composed.
     *
     * @param message
     *         The source message used to populate the various text fields.
     */
    private void processSourceMessage(Message message) {
        try {
            switch (mAction) {
                case REPLY:
                case REPLY_ALL: {
                    processMessageToReplyTo(message);
                    break;
                }
                case FORWARD: {
                    processMessageToForward(message);
                    break;
                }
                case EDIT_DRAFT: {
                    processDraftMessage(message);
                    break;
                }
                default: {
                    Log.w(K9.LOG_TAG, "processSourceMessage() called with unsupported action");
                    break;
                }
            }
        } catch (MessagingException me) {
            /**
             * Let the user continue composing their message even if we have a problem processing
             * the source message. Log it as an error, though.
             */
            Log.e(K9.LOG_TAG, "Error while processing source message: ", me);
        } finally {
            mSourceMessageProcessed = true;
            mDraftNeedsSaving = false;
        }

        updateMessageFormat();
    }

    private void processMessageToReplyTo(Message message) throws MessagingException {
        if (message.getSubject() != null) {
            final String subject = PREFIX.matcher(message.getSubject()).replaceFirst("");

            if (!subject.toLowerCase(Locale.US).startsWith("re:")) {
                mSubjectView.setText("Re: " + subject);
            } else {
                mSubjectView.setText(subject);
            }
        } else {
            mSubjectView.setText("");
        }

        /*
         * If a reply-to was included with the message use that, otherwise use the from
         * or sender address.
         */
        Address[] replyToAddresses;
        if (message.getReplyTo().length > 0) {
            replyToAddresses = message.getReplyTo();
        } else {
            replyToAddresses = message.getFrom();
        }

        // if we're replying to a message we sent, we probably meant
        // to reply to the recipient of that message
        if (mAccount.isAnIdentity(replyToAddresses)) {
            replyToAddresses = message.getRecipients(RecipientType.TO);
        }

        addAddresses(mToView, replyToAddresses);



        if (message.getMessageId() != null && message.getMessageId().length() > 0) {
            mInReplyTo = message.getMessageId();

            if (message.getReferences() != null && message.getReferences().length > 0) {
                StringBuilder buffy = new StringBuilder();
                for (int i = 0; i < message.getReferences().length; i++)
                    buffy.append(message.getReferences()[i]);

                mReferences = buffy.toString() + " " + mInReplyTo;
            } else {
                mReferences = mInReplyTo;
            }

        } else {
            if (K9.DEBUG)
                Log.d(K9.LOG_TAG, "could not get Message-ID.");
        }

        // Quote the message and setup the UI.
        populateUIWithQuotedMessage(mAccount.isDefaultQuotedTextShown());

        if (mAction == Action.REPLY || mAction == Action.REPLY_ALL) {
            Identity useIdentity = null;
            for (Address address : message.getRecipients(RecipientType.TO)) {
                Identity identity = mAccount.findIdentity(address);
                if (identity != null) {
                    useIdentity = identity;
                    break;
                }
            }
            if (useIdentity == null) {
                if (message.getRecipients(RecipientType.CC).length > 0) {
                    for (Address address : message.getRecipients(RecipientType.CC)) {
                        Identity identity = mAccount.findIdentity(address);
                        if (identity != null) {
                            useIdentity = identity;
                            break;
                        }
                    }
                }
            }
            if (useIdentity != null) {
                Identity defaultIdentity = mAccount.getIdentity(0);
                if (useIdentity != defaultIdentity) {
                    switchToIdentity(useIdentity);
                }
            }
        }

        if (mAction == Action.REPLY_ALL) {
            if (message.getReplyTo().length > 0) {
                for (Address address : message.getFrom()) {
                    if (!mAccount.isAnIdentity(address)) {
                        addAddress(mToView, address);
                    }
                }
            }
            for (Address address : message.getRecipients(RecipientType.TO)) {
                if (!mAccount.isAnIdentity(address) && !Utility.arrayContains(replyToAddresses, address)) {
                    addAddress(mToView, address);
                }

            }
            if (message.getRecipients(RecipientType.CC).length > 0) {
                for (Address address : message.getRecipients(RecipientType.CC)) {
                    if (!mAccount.isAnIdentity(address) && !Utility.arrayContains(replyToAddresses, address)) {
                        addAddress(mCcView, address);
                    }

                }
                mCcWrapper.setVisibility(View.VISIBLE);
            }
        }
    }

    private void processMessageToForward(Message message) throws MessagingException {
        String subject = message.getSubject();
        if (subject != null && !subject.toLowerCase(Locale.US).startsWith("fwd:")) {
            mSubjectView.setText("Fwd: " + subject);
        } else {
            mSubjectView.setText(subject);
        }
        mQuoteStyle = QuoteStyle.HEADER;

        // "Be Like Thunderbird" - on forwarded messages, set the message ID
        // of the forwarded message in the references and the reply to.  TB
        // only includes ID of the message being forwarded in the reference,
        // even if there are multiple references.
        if (!StringUtils.isNullOrEmpty(message.getMessageId())) {
            mInReplyTo = message.getMessageId();
            mReferences = mInReplyTo;
        } else {
            if (K9.DEBUG) {
                Log.d(K9.LOG_TAG, "could not get Message-ID.");
            }
        }

        // Quote the message and setup the UI.
        populateUIWithQuotedMessage(true);

        if (!mSourceMessageProcessed) {
            if (!loadAttachments(message, 0)) {
                mHandler.sendEmptyMessage(MSG_SKIPPED_ATTACHMENTS);
            }
        }
    }

    private void processDraftMessage(Message message) throws MessagingException {
        String showQuotedTextMode = "NONE";

        mDraftId = MessagingController.getInstance(getApplication()).getId(message);
        mSubjectView.setText(message.getSubject());
        addAddresses(mToView, message.getRecipients(RecipientType.TO));
        if (message.getRecipients(RecipientType.CC).length > 0) {
            addAddresses(mCcView, message.getRecipients(RecipientType.CC));
            mCcWrapper.setVisibility(View.VISIBLE);
        }

        Address[] bccRecipients = message.getRecipients(RecipientType.BCC);
        if (bccRecipients.length > 0) {
            addAddresses(mBccView, bccRecipients);
            String bccAddress = mAccount.getAlwaysBcc();
            if (bccRecipients.length == 1 && bccAddress != null && bccAddress.equals(bccRecipients[0].toString())) {
                // If the auto-bcc is the only entry in the BCC list, don't show the Bcc fields.
                mBccWrapper.setVisibility(View.GONE);
            } else {
                mBccWrapper.setVisibility(View.VISIBLE);
            }
        }

        // Read In-Reply-To header from draft
        final String[] inReplyTo = message.getHeader("In-Reply-To");
        if ((inReplyTo != null) && (inReplyTo.length >= 1)) {
            mInReplyTo = inReplyTo[0];
        }

        // Read References header from draft
        final String[] references = message.getHeader("References");
        if ((references != null) && (references.length >= 1)) {
            mReferences = references[0];
        }

        if (!mSourceMessageProcessed) {
            loadAttachments(message, 0);
        }

        // Decode the identity header when loading a draft.
        // See buildIdentityHeader(TextBody) for a detailed description of the composition of this blob.
        Map<IdentityField, String> k9identity = new HashMap<IdentityField, String>();
        if (message.getHeader(K9.IDENTITY_HEADER) != null && message.getHeader(K9.IDENTITY_HEADER).length > 0 && message.getHeader(K9.IDENTITY_HEADER)[0] != null) {
            k9identity = parseIdentityHeader(message.getHeader(K9.IDENTITY_HEADER)[0]);
        }

        Identity newIdentity = new Identity();
        if (k9identity.containsKey(IdentityField.SIGNATURE)) {
            newIdentity.setSignatureUse(true);
            newIdentity.setSignature(k9identity.get(IdentityField.SIGNATURE));
            mSignatureChanged = true;
        } else {
            newIdentity.setSignatureUse(message.getFolder().getAccount().getSignatureUse());
            newIdentity.setSignature(mIdentity.getSignature());
        }

        if (k9identity.containsKey(IdentityField.NAME)) {
            newIdentity.setName(k9identity.get(IdentityField.NAME));
            mIdentityChanged = true;
        } else {
            newIdentity.setName(mIdentity.getName());
        }

        if (k9identity.containsKey(IdentityField.EMAIL)) {
            newIdentity.setEmail(k9identity.get(IdentityField.EMAIL));
            mIdentityChanged = true;
        } else {
            newIdentity.setEmail(mIdentity.getEmail());
        }

        if (k9identity.containsKey(IdentityField.ORIGINAL_MESSAGE)) {
            mMessageReference = null;
            try {
                String originalMessage = k9identity.get(IdentityField.ORIGINAL_MESSAGE);
                MessageReference messageReference = new MessageReference(originalMessage);

                // Check if this is a valid account in our database
                Preferences prefs = Preferences.getPreferences(getApplicationContext());
                Account account = prefs.getAccount(messageReference.accountUuid);
                if (account != null) {
                    mMessageReference = messageReference;
                }
            } catch (MessagingException e) {
                Log.e(K9.LOG_TAG, "Could not decode message reference in identity.", e);
            }
        }

        int cursorPosition = 0;
        if (k9identity.containsKey(IdentityField.CURSOR_POSITION)) {
            try {
                cursorPosition = Integer.valueOf(k9identity.get(IdentityField.CURSOR_POSITION)).intValue();
            } catch (Exception e) {
                Log.e(K9.LOG_TAG, "Could not parse cursor position for MessageCompose; continuing.", e);
            }
        }

        if (k9identity.containsKey(IdentityField.QUOTED_TEXT_MODE)) {
            showQuotedTextMode = k9identity.get(IdentityField.QUOTED_TEXT_MODE);
        }

        mIdentity = newIdentity;

        updateSignature();
        updateFrom();

        Integer bodyLength = k9identity.get(IdentityField.LENGTH) != null
                             ? Integer.valueOf(k9identity.get(IdentityField.LENGTH))
                             : 0;
        Integer bodyOffset = k9identity.get(IdentityField.OFFSET) != null
                             ? Integer.valueOf(k9identity.get(IdentityField.OFFSET))
                             : 0;
        Integer bodyFooterOffset = k9identity.get(IdentityField.FOOTER_OFFSET) != null
                ? Integer.valueOf(k9identity.get(IdentityField.FOOTER_OFFSET))
                : null;
        Integer bodyPlainLength = k9identity.get(IdentityField.PLAIN_LENGTH) != null
                ? Integer.valueOf(k9identity.get(IdentityField.PLAIN_LENGTH))
                : null;
        Integer bodyPlainOffset = k9identity.get(IdentityField.PLAIN_OFFSET) != null
                ? Integer.valueOf(k9identity.get(IdentityField.PLAIN_OFFSET))
                : null;
        mQuoteStyle = k9identity.get(IdentityField.QUOTE_STYLE) != null
                ? QuoteStyle.valueOf(k9identity.get(IdentityField.QUOTE_STYLE))
                : mAccount.getQuoteStyle();


        QuotedTextMode quotedMode;
        try {
            quotedMode = QuotedTextMode.valueOf(showQuotedTextMode);
        } catch (Exception e) {
            quotedMode = QuotedTextMode.NONE;
        }

        // Always respect the user's current composition format preference, even if the
        // draft was saved in a different format.
        // TODO - The current implementation doesn't allow a user in HTML mode to edit a draft that wasn't saved with K9mail.
        String messageFormatString = k9identity.get(IdentityField.MESSAGE_FORMAT);

        MessageFormat messageFormat = null;
        if (messageFormatString != null) {
            try {
                messageFormat = MessageFormat.valueOf(messageFormatString);
            } catch (Exception e) { /* do nothing */ }
        }

        if (messageFormat == null) {
            // This message probably wasn't created by us. The exception is legacy
            // drafts created before the advent of HTML composition. In those cases,
            // we'll display the whole message (including the quoted part) in the
            // composition window. If that's the case, try and convert it to text to
            // match the behavior in text mode.
            mMessageContentView.setText(getBodyTextFromMessage(message, SimpleMessageFormat.TEXT));
            mForcePlainText = true;

            showOrHideQuotedText(quotedMode);
            return;
        }


        if (messageFormat == MessageFormat.HTML) {
            Part part = MimeUtility.findFirstPartByMimeType(message, "text/html");
            if (part != null) { // Shouldn't happen if we were the one who saved it.
                mQuotedTextFormat = SimpleMessageFormat.HTML;
                String text = MimeUtility.getTextFromPart(part);
                if (K9.DEBUG) {
                    Log.d(K9.LOG_TAG, "Loading message with offset " + bodyOffset + ", length " + bodyLength + ". Text length is " + text.length() + ".");
                }

                // Grab our reply text.
                String bodyText = text.substring(bodyOffset, bodyOffset + bodyLength);
                mMessageContentView.setText(HtmlConverter.htmlToText(bodyText));

                // Regenerate the quoted html without our user content in it.
                StringBuilder quotedHTML = new StringBuilder();
                quotedHTML.append(text.substring(0, bodyOffset));   // stuff before the reply
                quotedHTML.append(text.substring(bodyOffset + bodyLength));
                if (quotedHTML.length() > 0) {
                    mQuotedHtmlContent = new InsertableHtmlContent();
                    mQuotedHtmlContent.setQuotedContent(quotedHTML);
                    // We don't know if bodyOffset refers to the header or to the footer
                    mQuotedHtmlContent.setHeaderInsertionPoint(bodyOffset);
                    if (bodyFooterOffset != null) {
                        mQuotedHtmlContent.setFooterInsertionPoint(bodyFooterOffset);
                    } else {
                        mQuotedHtmlContent.setFooterInsertionPoint(bodyOffset);
                    }
                    mQuotedHTML.setText(mQuotedHtmlContent.getQuotedContent());
                }
            }
            if (bodyPlainOffset != null && bodyPlainLength != null) {
                processSourceMessageText(message, bodyPlainOffset, bodyPlainLength, false);
            }
        } else if (messageFormat == MessageFormat.TEXT) {
            mQuotedTextFormat = SimpleMessageFormat.TEXT;
            processSourceMessageText(message, bodyOffset, bodyLength, true);
        } else {
            Log.e(K9.LOG_TAG, "Unhandled message format.");
        }

        // Set the cursor position if we have it.
        try {
            mMessageContentView.setSelection(cursorPosition);
        } catch (Exception e) {
            Log.e(K9.LOG_TAG, "Could not set cursor position in MessageCompose; ignoring.", e);
        }

        showOrHideQuotedText(quotedMode);
    }

    /*
     * Pull out the parts of the now loaded source message and apply them to the new message
     * depending on the type of message being composed.
     * @param message Source message
     * @param bodyOffset Insertion point for reply.
     * @param bodyLength Length of reply.
     * @param viewMessageContent Update mMessageContentView or not.
     * @throws MessagingException
     */
    private void processSourceMessageText(Message message, Integer bodyOffset, Integer bodyLength,
            boolean viewMessageContent) throws MessagingException {
        Part textPart = MimeUtility.findFirstPartByMimeType(message, "text/plain");
        if (textPart != null) {
            String text = MimeUtility.getTextFromPart(textPart);
            if (K9.DEBUG) {
                Log.d(K9.LOG_TAG, "Loading message with offset " + bodyOffset + ", length " + bodyLength + ". Text length is " + text.length() + ".");
            }

            // If we had a body length (and it was valid), separate the composition from the quoted text
            // and put them in their respective places in the UI.
            if (bodyLength != null && bodyLength + 1 < text.length()) { // + 1 to get rid of the newline we added when saving the draft
                String bodyText = text.substring(bodyOffset, bodyOffset + bodyLength);

                // Regenerate the quoted text without our user content in it nor added newlines.
                StringBuilder quotedText = new StringBuilder();
                if (bodyOffset == 0 && text.substring(bodyLength, bodyLength + 2).equals("\n\n")) {
                    // top-posting: ignore two newlines at start of quote
                    quotedText.append(text.substring(bodyLength + 2));
                } else if (bodyOffset + bodyLength == text.length() &&
                        text.substring(bodyOffset - 1, bodyOffset).equals("\n")) {
                    // bottom-posting: ignore newline at end of quote
                    quotedText.append(text.substring(0, bodyOffset - 1));
                } else {
                    quotedText.append(text.substring(0, bodyOffset));   // stuff before the reply
                    quotedText.append(text.substring(bodyOffset + bodyLength));
                }

                if (viewMessageContent) mMessageContentView.setText(bodyText);
                mQuotedText.setText(quotedText.toString());
            } else {
                if (viewMessageContent) mMessageContentView.setText(text);
            }
        }
    }

    // Regexes to check for signature.
    private static final Pattern DASH_SIGNATURE_PLAIN = Pattern.compile("\r\n-- \r\n.*", Pattern.DOTALL);
    private static final Pattern DASH_SIGNATURE_HTML = Pattern.compile("(<br( /)?>|\r?\n)-- <br( /)?>", Pattern.CASE_INSENSITIVE);
    private static final Pattern BLOCKQUOTE_START = Pattern.compile("<blockquote", Pattern.CASE_INSENSITIVE);
    private static final Pattern BLOCKQUOTE_END = Pattern.compile("</blockquote>", Pattern.CASE_INSENSITIVE);

    /**
     * Build and populate the UI with the quoted message.
     *
     * @param showQuotedText
     *         {@code true} if the quoted text should be shown, {@code false} otherwise.
     *
     * @throws MessagingException
     */
    private void populateUIWithQuotedMessage(boolean showQuotedText) throws MessagingException {
        MessageFormat origMessageFormat = mAccount.getMessageFormat();
        if (mForcePlainText || origMessageFormat == MessageFormat.TEXT) {
            // Use plain text for the quoted message
            mQuotedTextFormat = SimpleMessageFormat.TEXT;
        } else if (origMessageFormat == MessageFormat.AUTO) {
            // Figure out which message format to use for the quoted text by looking if the source
            // message contains a text/html part. If it does, we use that.
            mQuotedTextFormat =
                    (MimeUtility.findFirstPartByMimeType(mSourceMessage, "text/html") == null) ?
                            SimpleMessageFormat.TEXT : SimpleMessageFormat.HTML;
        } else {
            mQuotedTextFormat = SimpleMessageFormat.HTML;
        }

        // TODO -- I am assuming that mSourceMessageBody will always be a text part.  Is this a safe assumption?

        // Handle the original message in the reply
        // If we already have mSourceMessageBody, use that.  It's pre-populated if we've got crypto going on.
        String content = (mSourceMessageBody != null) ?
                mSourceMessageBody :
                getBodyTextFromMessage(mSourceMessage, mQuotedTextFormat);

        if (mQuotedTextFormat == SimpleMessageFormat.HTML) {
            // Strip signature.
            // closing tags such as </div>, </span>, </table>, </pre> will be cut off.
            if (mAccount.isStripSignature() &&
                    (mAction == Action.REPLY || mAction == Action.REPLY_ALL)) {
                Matcher dashSignatureHtml = DASH_SIGNATURE_HTML.matcher(content);
                if (dashSignatureHtml.find()) {
                    Matcher blockquoteStart = BLOCKQUOTE_START.matcher(content);
                    Matcher blockquoteEnd = BLOCKQUOTE_END.matcher(content);
                    List<Integer> start = new ArrayList<Integer>();
                    List<Integer> end = new ArrayList<Integer>();

                    while(blockquoteStart.find()) {
                        start.add(blockquoteStart.start());
                    }
                    while(blockquoteEnd.find()) {
                        end.add(blockquoteEnd.start());
                    }
                    if (start.size() != end.size()) {
                        Log.d(K9.LOG_TAG, "There are " + start.size() + " <blockquote> tags, but " +
                                end.size() + " </blockquote> tags. Refusing to strip.");
                    } else if (start.size() > 0) {
                        // Ignore quoted signatures in blockquotes.
                        dashSignatureHtml.region(0, start.get(0));
                        if (dashSignatureHtml.find()) {
                            // before first <blockquote>.
                            content = content.substring(0, dashSignatureHtml.start());
                        } else {
                            for (int i = 0; i < start.size() - 1; i++) {
                                // within blockquotes.
                                if (end.get(i) < start.get(i+1)) {
                                    dashSignatureHtml.region(end.get(i), start.get(i+1));
                                    if (dashSignatureHtml.find()) {
                                        content = content.substring(0, dashSignatureHtml.start());
                                        break;
                                    }
                                }
                            }
                            if (end.get(end.size() - 1) < content.length()) {
                                // after last </blockquote>.
                                dashSignatureHtml.region(end.get(end.size() - 1), content.length());
                                if (dashSignatureHtml.find()) {
                                    content = content.substring(0, dashSignatureHtml.start());
                                }
                            }
                        }
                    } else {
                        // No blockquotes found.
                        content = content.substring(0, dashSignatureHtml.start());
                    }
                }

                // Fix the stripping off of closing tags if a signature was stripped,
                // as well as clean up the HTML of the quoted message.
                HtmlCleaner cleaner = new HtmlCleaner();
                CleanerProperties properties = cleaner.getProperties();

                // see http://htmlcleaner.sourceforge.net/parameters.php for descriptions
                properties.setNamespacesAware(false);
                properties.setAdvancedXmlEscape(false);
                properties.setOmitXmlDeclaration(true);
                properties.setOmitDoctypeDeclaration(false);
                properties.setTranslateSpecialEntities(false);
                properties.setRecognizeUnicodeChars(false);

                TagNode node = cleaner.clean(content);
                SimpleHtmlSerializer htmlSerialized = new SimpleHtmlSerializer(properties);
                try {
                    content = htmlSerialized.getAsString(node, "UTF8");
                } catch (java.io.IOException ioe) {
                    // Can't imagine this happening.
                    Log.e(K9.LOG_TAG, "Problem cleaning quoted message.", ioe);
                }
            }

            // Add the HTML reply header to the top of the content.
            mQuotedHtmlContent = quoteOriginalHtmlMessage(mSourceMessage, content, mQuoteStyle);

            // Load the message with the reply header.
            mQuotedHTML.setText(mQuotedHtmlContent.getQuotedContent());

            // TODO: Also strip the signature from the text/plain part
            mQuotedText.setText(quoteOriginalTextMessage(mSourceMessage,
                    getBodyTextFromMessage(mSourceMessage, SimpleMessageFormat.TEXT), mQuoteStyle));

        } else if (mQuotedTextFormat == SimpleMessageFormat.TEXT) {
            if (mAccount.isStripSignature() &&
                    (mAction == Action.REPLY || mAction == Action.REPLY_ALL)) {
                if (DASH_SIGNATURE_PLAIN.matcher(content).find()) {
                    content = DASH_SIGNATURE_PLAIN.matcher(content).replaceFirst("\r\n");
                }
            }

            mQuotedText.setText(quoteOriginalTextMessage(mSourceMessage, content, mQuoteStyle));
        }

        if (showQuotedText) {
            showOrHideQuotedText(QuotedTextMode.SHOW);
        } else {
            showOrHideQuotedText(QuotedTextMode.HIDE);
        }
    }

    /**
     * Fetch the body text from a message in the desired message format. This method handles
     * conversions between formats (html to text and vice versa) if necessary.
     * @param message Message to analyze for body part.
     * @param format Desired format.
     * @return Text in desired format.
     * @throws MessagingException
     */
    private String getBodyTextFromMessage(final Message message, final SimpleMessageFormat format)
            throws MessagingException {
        Part part;
        if (format == SimpleMessageFormat.HTML) {
            // HTML takes precedence, then text.
            part = MimeUtility.findFirstPartByMimeType(message, "text/html");
            if (part != null) {
                if (K9.DEBUG)
                    Log.d(K9.LOG_TAG, "getBodyTextFromMessage: HTML requested, HTML found.");
                return MimeUtility.getTextFromPart(part);
            }

            part = MimeUtility.findFirstPartByMimeType(message, "text/plain");
            if (part != null) {
                if (K9.DEBUG)
                    Log.d(K9.LOG_TAG, "getBodyTextFromMessage: HTML requested, text found.");
                return HtmlConverter.textToHtml(MimeUtility.getTextFromPart(part));
            }
        } else if (format == SimpleMessageFormat.TEXT) {
            // Text takes precedence, then html.
            part = MimeUtility.findFirstPartByMimeType(message, "text/plain");
            if (part != null) {
                if (K9.DEBUG)
                    Log.d(K9.LOG_TAG, "getBodyTextFromMessage: Text requested, text found.");
                return MimeUtility.getTextFromPart(part);
            }

            part = MimeUtility.findFirstPartByMimeType(message, "text/html");
            if (part != null) {
                if (K9.DEBUG)
                    Log.d(K9.LOG_TAG, "getBodyTextFromMessage: Text requested, HTML found.");
                return HtmlConverter.htmlToText(MimeUtility.getTextFromPart(part));
            }
        }

        // If we had nothing interesting, return an empty string.
        return "";
    }

    // Regular expressions to look for various HTML tags. This is no HTML::Parser, but hopefully it's good enough for
    // our purposes.
    private static final Pattern FIND_INSERTION_POINT_HTML = Pattern.compile("(?si:.*?(<html(?:>|\\s+[^>]*>)).*)");
    private static final Pattern FIND_INSERTION_POINT_HEAD = Pattern.compile("(?si:.*?(<head(?:>|\\s+[^>]*>)).*)");
    private static final Pattern FIND_INSERTION_POINT_BODY = Pattern.compile("(?si:.*?(<body(?:>|\\s+[^>]*>)).*)");
    private static final Pattern FIND_INSERTION_POINT_HTML_END = Pattern.compile("(?si:.*(</html>).*?)");
    private static final Pattern FIND_INSERTION_POINT_BODY_END = Pattern.compile("(?si:.*(</body>).*?)");
    // The first group in a Matcher contains the first capture group. We capture the tag found in the above REs so that
    // we can locate the *end* of that tag.
    private static final int FIND_INSERTION_POINT_FIRST_GROUP = 1;
    // HTML bits to insert as appropriate
    // TODO is it safe to assume utf-8 here?
    private static final String FIND_INSERTION_POINT_HTML_CONTENT = "<!DOCTYPE html PUBLIC \"-//W3C//DTD HTML 4.0 Transitional//EN\">\n<html>";
    private static final String FIND_INSERTION_POINT_HTML_END_CONTENT = "</html>";
    private static final String FIND_INSERTION_POINT_HEAD_CONTENT = "<head><meta content=\"text/html; charset=utf-8\" http-equiv=\"Content-Type\"></head>";
    // Index of the start of the beginning of a String.
    private static final int FIND_INSERTION_POINT_START_OF_STRING = 0;

    /**
     * <p>Find the start and end positions of the HTML in the string. This should be the very top
     * and bottom of the displayable message. It returns a {@link InsertableHtmlContent}, which
     * contains both the insertion points and potentially modified HTML. The modified HTML should be
     * used in place of the HTML in the original message.</p>
     *
     * <p>This method loosely mimics the HTML forward/reply behavior of BlackBerry OS 4.5/BIS 2.5, which in turn mimics
     * Outlook 2003 (as best I can tell).</p>
     *
     * @param content Content to examine for HTML insertion points
     * @return Insertion points and HTML to use for insertion.
     */
    private InsertableHtmlContent findInsertionPoints(final String content) {
        InsertableHtmlContent insertable = new InsertableHtmlContent();

        // If there is no content, don't bother doing any of the regex dancing.
        if (content == null || content.equals("")) {
            return insertable;
        }

        // Search for opening tags.
        boolean hasHtmlTag = false;
        boolean hasHeadTag = false;
        boolean hasBodyTag = false;
        // First see if we have an opening HTML tag.  If we don't find one, we'll add one later.
        Matcher htmlMatcher = FIND_INSERTION_POINT_HTML.matcher(content);
        if (htmlMatcher.matches()) {
            hasHtmlTag = true;
        }
        // Look for a HEAD tag.  If we're missing a BODY tag, we'll use the close of the HEAD to start our content.
        Matcher headMatcher = FIND_INSERTION_POINT_HEAD.matcher(content);
        if (headMatcher.matches()) {
            hasHeadTag = true;
        }
        // Look for a BODY tag.  This is the ideal place for us to start our content.
        Matcher bodyMatcher = FIND_INSERTION_POINT_BODY.matcher(content);
        if (bodyMatcher.matches()) {
            hasBodyTag = true;
        }

        if (K9.DEBUG)
            Log.d(K9.LOG_TAG, "Open: hasHtmlTag:" + hasHtmlTag + " hasHeadTag:" + hasHeadTag + " hasBodyTag:" + hasBodyTag);

        // Given our inspections, let's figure out where to start our content.
        // This is the ideal case -- there's a BODY tag and we insert ourselves just after it.
        if (hasBodyTag) {
            insertable.setQuotedContent(new StringBuilder(content));
            insertable.setHeaderInsertionPoint(bodyMatcher.end(FIND_INSERTION_POINT_FIRST_GROUP));
        } else if (hasHeadTag) {
            // Now search for a HEAD tag.  We can insert after there.

            // If BlackBerry sees a HEAD tag, it inserts right after that, so long as there is no BODY tag. It doesn't
            // try to add BODY, either.  Right or wrong, it seems to work fine.
            insertable.setQuotedContent(new StringBuilder(content));
            insertable.setHeaderInsertionPoint(headMatcher.end(FIND_INSERTION_POINT_FIRST_GROUP));
        } else if (hasHtmlTag) {
            // Lastly, check for an HTML tag.
            // In this case, it will add a HEAD, but no BODY.
            StringBuilder newContent = new StringBuilder(content);
            // Insert the HEAD content just after the HTML tag.
            newContent.insert(htmlMatcher.end(FIND_INSERTION_POINT_FIRST_GROUP), FIND_INSERTION_POINT_HEAD_CONTENT);
            insertable.setQuotedContent(newContent);
            // The new insertion point is the end of the HTML tag, plus the length of the HEAD content.
            insertable.setHeaderInsertionPoint(htmlMatcher.end(FIND_INSERTION_POINT_FIRST_GROUP) + FIND_INSERTION_POINT_HEAD_CONTENT.length());
        } else {
            // If we have none of the above, we probably have a fragment of HTML.  Yahoo! and Gmail both do this.
            // Again, we add a HEAD, but not BODY.
            StringBuilder newContent = new StringBuilder(content);
            // Add the HTML and HEAD tags.
            newContent.insert(FIND_INSERTION_POINT_START_OF_STRING, FIND_INSERTION_POINT_HEAD_CONTENT);
            newContent.insert(FIND_INSERTION_POINT_START_OF_STRING, FIND_INSERTION_POINT_HTML_CONTENT);
            // Append the </HTML> tag.
            newContent.append(FIND_INSERTION_POINT_HTML_END_CONTENT);
            insertable.setQuotedContent(newContent);
            insertable.setHeaderInsertionPoint(FIND_INSERTION_POINT_HTML_CONTENT.length() + FIND_INSERTION_POINT_HEAD_CONTENT.length());
        }

        // Search for closing tags. We have to do this after we deal with opening tags since it may
        // have modified the message.
        boolean hasHtmlEndTag = false;
        boolean hasBodyEndTag = false;
        // First see if we have an opening HTML tag.  If we don't find one, we'll add one later.
        Matcher htmlEndMatcher = FIND_INSERTION_POINT_HTML_END.matcher(insertable.getQuotedContent());
        if (htmlEndMatcher.matches()) {
            hasHtmlEndTag = true;
        }
        // Look for a BODY tag.  This is the ideal place for us to place our footer.
        Matcher bodyEndMatcher = FIND_INSERTION_POINT_BODY_END.matcher(insertable.getQuotedContent());
        if (bodyEndMatcher.matches()) {
            hasBodyEndTag = true;
        }

        if (K9.DEBUG)
            Log.d(K9.LOG_TAG, "Close: hasHtmlEndTag:" + hasHtmlEndTag + " hasBodyEndTag:" + hasBodyEndTag);

        // Now figure out where to put our footer.
        // This is the ideal case -- there's a BODY tag and we insert ourselves just before it.
        if (hasBodyEndTag) {
            insertable.setFooterInsertionPoint(bodyEndMatcher.start(FIND_INSERTION_POINT_FIRST_GROUP));
        } else if (hasHtmlEndTag) {
            // Check for an HTML tag.  Add ourselves just before it.
            insertable.setFooterInsertionPoint(htmlEndMatcher.start(FIND_INSERTION_POINT_FIRST_GROUP));
        } else {
            // If we have none of the above, we probably have a fragment of HTML.
            // Set our footer insertion point as the end of the string.
            insertable.setFooterInsertionPoint(insertable.getQuotedContent().length());
        }

        return insertable;
    }

    class Listener extends MessagingListener {
        @Override
        public void loadMessageForViewStarted(Account account, String folder, String uid) {
            if ((mMessageReference == null) || !mMessageReference.uid.equals(uid)) {
                return;
            }

            mHandler.sendEmptyMessage(MSG_PROGRESS_ON);
        }

        @Override
        public void loadMessageForViewFinished(Account account, String folder, String uid, Message message) {
            if ((mMessageReference == null) || !mMessageReference.uid.equals(uid)) {
                return;
            }

            mHandler.sendEmptyMessage(MSG_PROGRESS_OFF);
        }

        @Override
        public void loadMessageForViewBodyAvailable(Account account, String folder, String uid, final Message message) {
            if ((mMessageReference == null) || !mMessageReference.uid.equals(uid)) {
                return;
            }

            mSourceMessage = message;
            runOnUiThread(new Runnable() {
                @Override
                public void run() {
                    // We check to see if we've previously processed the source message since this
                    // could be called when switching from HTML to text replies. If that happens, we
                    // only want to update the UI with quoted text (which picks the appropriate
                    // part).
                    if (mSourceProcessed) {
                        try {
                            populateUIWithQuotedMessage(true);
                        } catch (MessagingException e) {
                            // Hm, if we couldn't populate the UI after source reprocessing, let's just delete it?
                            showOrHideQuotedText(QuotedTextMode.HIDE);
                            Log.e(K9.LOG_TAG, "Could not re-process source message; deleting quoted text to be safe.", e);
                        }
                        updateMessageFormat();
                    } else {
                        processSourceMessage(message);
                        mSourceProcessed = true;
                    }
                }
            });
        }

        @Override
        public void loadMessageForViewFailed(Account account, String folder, String uid, Throwable t) {
            if ((mMessageReference == null) || !mMessageReference.uid.equals(uid)) {
                return;
            }
            mHandler.sendEmptyMessage(MSG_PROGRESS_OFF);
            // TODO show network error
        }

        @Override
        public void messageUidChanged(Account account, String folder, String oldUid, String newUid) {
            // Track UID changes of the source message
            if (mMessageReference != null) {
                final Account sourceAccount = Preferences.getPreferences(MessageCompose.this).getAccount(mMessageReference.accountUuid);
                final String sourceFolder = mMessageReference.folderName;
                final String sourceMessageUid = mMessageReference.uid;

                if (account.equals(sourceAccount) && (folder.equals(sourceFolder))) {
                    if (oldUid.equals(sourceMessageUid)) {
                        mMessageReference.uid = newUid;
                    }
                    if ((mSourceMessage != null) && (oldUid.equals(mSourceMessage.getUid()))) {
                        mSourceMessage.setUid(newUid);
                    }
                }
            }
        }
    }

    /**
     * When we are launched with an intent that includes a mailto: URI, we can actually
     * gather quite a few of our message fields from it.
     *
     * @param mailtoUri
     *         The mailto: URI we use to initialize the message fields.
     */
    private void initializeFromMailto(Uri mailtoUri) {
        String schemaSpecific = mailtoUri.getSchemeSpecificPart();
        int end = schemaSpecific.indexOf('?');
        if (end == -1) {
            end = schemaSpecific.length();
        }

        // Extract the recipient's email address from the mailto URI if there's one.
        String recipient = Uri.decode(schemaSpecific.substring(0, end));

        /*
         * mailto URIs are not hierarchical. So calling getQueryParameters()
         * will throw an UnsupportedOperationException. We avoid this by
         * creating a new hierarchical dummy Uri object with the query
         * parameters of the original URI.
         */
        CaseInsensitiveParamWrapper uri = new CaseInsensitiveParamWrapper(
                Uri.parse("foo://bar?" + mailtoUri.getEncodedQuery()));

        // Read additional recipients from the "to" parameter.
        List<String> to = uri.getQueryParameters("to");
        if (recipient.length() != 0) {
            to = new ArrayList<String>(to);
            to.add(0, recipient);
        }
        addRecipients(mToView, to);

        // Read carbon copy recipients from the "cc" parameter.
        boolean ccOrBcc = addRecipients(mCcView, uri.getQueryParameters("cc"));

        // Read blind carbon copy recipients from the "bcc" parameter.
        ccOrBcc |= addRecipients(mBccView, uri.getQueryParameters("bcc"));

        if (ccOrBcc) {
            // Display CC and BCC text fields if CC or BCC recipients were set by the intent.
            onAddCcBcc();
        }

        // Read subject from the "subject" parameter.
        List<String> subject = uri.getQueryParameters("subject");
        if (!subject.isEmpty()) {
            mSubjectView.setText(subject.get(0));
        }

        // Read message body from the "body" parameter.
        List<String> body = uri.getQueryParameters("body");
        if (!body.isEmpty()) {
            mMessageContentView.setText(body.get(0));
        }
    }

    private static class CaseInsensitiveParamWrapper {
        private final Uri uri;
        private Set<String> mParamNames;

        public CaseInsensitiveParamWrapper(Uri uri) {
            this.uri = uri;
        }

        public List<String> getQueryParameters(String key) {
            final List<String> params = new ArrayList<String>();
            for (String paramName : getQueryParameterNames()) {
                if (paramName.equalsIgnoreCase(key)) {
                    params.addAll(uri.getQueryParameters(paramName));
                }
            }
            return params;
        }

        @TargetApi(11)
        private Set<String> getQueryParameterNames() {
            if (Build.VERSION.SDK_INT >= 11) {
                return uri.getQueryParameterNames();
            }

            return getQueryParameterNamesPreSdk11();
        }

        private Set<String> getQueryParameterNamesPreSdk11() {
            if (mParamNames == null) {
                String query = uri.getQuery();
                Set<String> paramNames = new HashSet<String>();
                Collections.addAll(paramNames, query.split("(=[^&]*(&|$))|&"));
                mParamNames = paramNames;
            }

            return mParamNames;
        }
    }

    private class SendMessageTask extends AsyncTask<Void, Void, Void> {
        @Override
        protected Void doInBackground(Void... params) {
            /*
             * Create the message from all the data the user has entered.
             */
            MimeMessage message;
            try {
                message = createMessage(false);  // isDraft = true
            } catch (MessagingException me) {
                Log.e(K9.LOG_TAG, "Failed to create new message for send or save.", me);
                throw new RuntimeException("Failed to create a new message for send or save.", me);
            }

            try {
                mContacts.markAsContacted(message.getRecipients(RecipientType.TO));
                mContacts.markAsContacted(message.getRecipients(RecipientType.CC));
                mContacts.markAsContacted(message.getRecipients(RecipientType.BCC));
            } catch (Exception e) {
                Log.e(K9.LOG_TAG, "Failed to mark contact as contacted.", e);
            }

            MessagingController.getInstance(getApplication()).sendMessage(mAccount, message, null);
            long draftId = mDraftId;
            if (draftId != INVALID_DRAFT_ID) {
                mDraftId = INVALID_DRAFT_ID;
                MessagingController.getInstance(getApplication()).deleteDraft(mAccount, draftId);
            }

            return null;
        }
    }

    private class SaveMessageTask extends AsyncTask<Void, Void, Void> {
        @Override
        protected Void doInBackground(Void... params) {
            /*
             * Create the message from all the data the user has entered.
             */
            MimeMessage message;
            try {
                message = createMessage(true);  // isDraft = true
            } catch (MessagingException me) {
                Log.e(K9.LOG_TAG, "Failed to create new message for send or save.", me);
                throw new RuntimeException("Failed to create a new message for send or save.", me);
            }

            /*
             * Save a draft
             */
            if (mAction == Action.EDIT_DRAFT) {
                /*
                 * We're saving a previously saved draft, so update the new message's uid
                 * to the old message's uid.
                 */
                if (mMessageReference != null) {
                    message.setUid(mMessageReference.uid);
                }
            }

            final MessagingController messagingController = MessagingController.getInstance(getApplication());
            Message draftMessage = messagingController.saveDraft(mAccount, message, mDraftId);
            mDraftId = messagingController.getId(draftMessage);

            mHandler.sendEmptyMessage(MSG_SAVED_DRAFT);
            return null;
        }
    }

    private static final int REPLY_WRAP_LINE_WIDTH = 72;
    private static final int QUOTE_BUFFER_LENGTH = 512; // amount of extra buffer to allocate to accommodate quoting headers or prefixes

    /**
     * Add quoting markup to a text message.
     * @param originalMessage Metadata for message being quoted.
     * @param messageBody Text of the message to be quoted.
     * @param quoteStyle Style of quoting.
     * @return Quoted text.
     * @throws MessagingException
     */
    private String quoteOriginalTextMessage(final Message originalMessage, final String messageBody, final QuoteStyle quoteStyle) throws MessagingException {
        String body = messageBody == null ? "" : messageBody;
        if (quoteStyle == QuoteStyle.PREFIX) {
            StringBuilder quotedText = new StringBuilder(body.length() + QUOTE_BUFFER_LENGTH);
            quotedText.append(String.format(
                                  getString(R.string.message_compose_reply_header_fmt),
                                  Address.toString(originalMessage.getFrom()))
                             );

            final String prefix = mAccount.getQuotePrefix();
            final String wrappedText = Utility.wrap(body, REPLY_WRAP_LINE_WIDTH - prefix.length());

            // "$" and "\" in the quote prefix have to be escaped for
            // the replaceAll() invocation.
            final String escapedPrefix = prefix.replaceAll("(\\\\|\\$)", "\\\\$1");
            quotedText.append(wrappedText.replaceAll("(?m)^", escapedPrefix));

            return quotedText.toString().replaceAll("\\\r", "");
        } else if (quoteStyle == QuoteStyle.HEADER) {
            StringBuilder quotedText = new StringBuilder(body.length() + QUOTE_BUFFER_LENGTH);
            quotedText.append("\n");
            quotedText.append(getString(R.string.message_compose_quote_header_separator)).append("\n");
            if (originalMessage.getFrom() != null && Address.toString(originalMessage.getFrom()).length() != 0) {
                quotedText.append(getString(R.string.message_compose_quote_header_from)).append(" ").append(Address.toString(originalMessage.getFrom())).append("\n");
            }
            if (originalMessage.getSentDate() != null) {
                quotedText.append(getString(R.string.message_compose_quote_header_send_date)).append(" ").append(originalMessage.getSentDate()).append("\n");
            }
            if (originalMessage.getRecipients(RecipientType.TO) != null && originalMessage.getRecipients(RecipientType.TO).length != 0) {
                quotedText.append(getString(R.string.message_compose_quote_header_to)).append(" ").append(Address.toString(originalMessage.getRecipients(RecipientType.TO))).append("\n");
            }
            if (originalMessage.getRecipients(RecipientType.CC) != null && originalMessage.getRecipients(RecipientType.CC).length != 0) {
                quotedText.append(getString(R.string.message_compose_quote_header_cc)).append(" ").append(Address.toString(originalMessage.getRecipients(RecipientType.CC))).append("\n");
            }
            if (originalMessage.getSubject() != null) {
                quotedText.append(getString(R.string.message_compose_quote_header_subject)).append(" ").append(originalMessage.getSubject()).append("\n");
            }
            quotedText.append("\n");

            quotedText.append(body);

            return quotedText.toString();
        } else {
            // Shouldn't ever happen.
            return body;
        }
    }

    /**
     * Add quoting markup to a HTML message.
     * @param originalMessage Metadata for message being quoted.
     * @param messageBody Text of the message to be quoted.
     * @param quoteStyle Style of quoting.
     * @return Modified insertable message.
     * @throws MessagingException
     */
    private InsertableHtmlContent quoteOriginalHtmlMessage(final Message originalMessage, final String messageBody, final QuoteStyle quoteStyle) throws MessagingException {
        InsertableHtmlContent insertable = findInsertionPoints(messageBody);

        if (quoteStyle == QuoteStyle.PREFIX) {
            StringBuilder header = new StringBuilder(QUOTE_BUFFER_LENGTH);
            header.append("<div class=\"gmail_quote\">");
            // Remove all trailing newlines so that the quote starts immediately after the header.  "Be like Gmail!"
            header.append(HtmlConverter.textToHtmlFragment(String.format(
                              getString(R.string.message_compose_reply_header_fmt).replaceAll("\n$", ""),
                              Address.toString(originalMessage.getFrom()))
                                                          ));
            header.append("<blockquote class=\"gmail_quote\" " +
                          "style=\"margin: 0pt 0pt 0pt 0.8ex; border-left: 1px solid rgb(204, 204, 204); padding-left: 1ex;\">\n");

            String footer = "</blockquote></div>";

            insertable.insertIntoQuotedHeader(header.toString());
            insertable.insertIntoQuotedFooter(footer);
        } else if (quoteStyle == QuoteStyle.HEADER) {

            StringBuilder header = new StringBuilder();
            header.append("<div style='font-size:10.0pt;font-family:\"Tahoma\",\"sans-serif\";padding:3.0pt 0in 0in 0in'>\n");
            header.append("<hr style='border:none;border-top:solid #E1E1E1 1.0pt'>\n"); // This gets converted into a horizontal line during html to text conversion.
            if (mSourceMessage.getFrom() != null && Address.toString(mSourceMessage.getFrom()).length() != 0) {
                header.append("<b>").append(getString(R.string.message_compose_quote_header_from)).append("</b> ")
                    .append(HtmlConverter.textToHtmlFragment(Address.toString(mSourceMessage.getFrom())))
                    .append("<br>\n");
            }
            if (mSourceMessage.getSentDate() != null) {
                header.append("<b>").append(getString(R.string.message_compose_quote_header_send_date)).append("</b> ")
                    .append(mSourceMessage.getSentDate())
                    .append("<br>\n");
            }
            if (mSourceMessage.getRecipients(RecipientType.TO) != null && mSourceMessage.getRecipients(RecipientType.TO).length != 0) {
                header.append("<b>").append(getString(R.string.message_compose_quote_header_to)).append("</b> ")
                    .append(HtmlConverter.textToHtmlFragment(Address.toString(mSourceMessage.getRecipients(RecipientType.TO))))
                    .append("<br>\n");
            }
            if (mSourceMessage.getRecipients(RecipientType.CC) != null && mSourceMessage.getRecipients(RecipientType.CC).length != 0) {
                header.append("<b>").append(getString(R.string.message_compose_quote_header_cc)).append("</b> ")
                    .append(HtmlConverter.textToHtmlFragment(Address.toString(mSourceMessage.getRecipients(RecipientType.CC))))
                    .append("<br>\n");
            }
            if (mSourceMessage.getSubject() != null) {
                header.append("<b>").append(getString(R.string.message_compose_quote_header_subject)).append("</b> ")
                    .append(HtmlConverter.textToHtmlFragment(mSourceMessage.getSubject()))
                    .append("<br>\n");
            }
            header.append("</div>\n");
            header.append("<br>\n");

            insertable.insertIntoQuotedHeader(header.toString());
        }

        return insertable;
    }

    /**
     * Used to store an {@link Identity} instance together with the {@link Account} it belongs to.
     *
     * @see IdentityAdapter
     */
    static class IdentityContainer {
        public final Identity identity;
        public final Account account;

        IdentityContainer(Identity identity, Account account) {
            this.identity = identity;
            this.account = account;
        }
    }

    /**
     * Adapter for the <em>Choose identity</em> list view.
     *
     * <p>
     * Account names are displayed as section headers, identities as selectable list items.
     * </p>
     */
    static class IdentityAdapter extends BaseAdapter {
        private LayoutInflater mLayoutInflater;
        private List<Object> mItems;

        public IdentityAdapter(Context context) {
            mLayoutInflater = (LayoutInflater) context.getSystemService(
                    Context.LAYOUT_INFLATER_SERVICE);

            List<Object> items = new ArrayList<Object>();
            Preferences prefs = Preferences.getPreferences(context.getApplicationContext());
            Account[] accounts = prefs.getAvailableAccounts().toArray(EMPTY_ACCOUNT_ARRAY);
            for (Account account : accounts) {
                items.add(account);
                List<Identity> identities = account.getIdentities();
                for (Identity identity : identities) {
                    items.add(new IdentityContainer(identity, account));
                }
            }
            mItems = items;
        }

        @Override
        public int getCount() {
            return mItems.size();
        }

        @Override
        public int getViewTypeCount() {
            return 2;
        }

        @Override
        public int getItemViewType(int position) {
            return (mItems.get(position) instanceof Account) ? 0 : 1;
        }

        @Override
        public boolean isEnabled(int position) {
            return (mItems.get(position) instanceof IdentityContainer);
        }

        @Override
        public Object getItem(int position) {
            return mItems.get(position);
        }

        @Override
        public long getItemId(int position) {
            return position;
        }

        @Override
        public boolean hasStableIds() {
            return false;
        }

        @Override
        public View getView(int position, View convertView, ViewGroup parent) {
            Object item = mItems.get(position);

            View view = null;
            if (item instanceof Account) {
                if (convertView != null && convertView.getTag() instanceof AccountHolder) {
                    view = convertView;
                } else {
                    view = mLayoutInflater.inflate(R.layout.choose_account_item, parent, false);
                    AccountHolder holder = new AccountHolder();
                    holder.name = (TextView) view.findViewById(R.id.name);
                    holder.chip = view.findViewById(R.id.chip);
                    view.setTag(holder);
                }

                Account account = (Account) item;
                AccountHolder holder = (AccountHolder) view.getTag();
                holder.name.setText(account.getDescription());
                holder.chip.setBackgroundColor(account.getChipColor());
            } else if (item instanceof IdentityContainer) {
                if (convertView != null && convertView.getTag() instanceof IdentityHolder) {
                    view = convertView;
                } else {
                    view = mLayoutInflater.inflate(R.layout.choose_identity_item, parent, false);
                    IdentityHolder holder = new IdentityHolder();
                    holder.name = (TextView) view.findViewById(R.id.name);
                    holder.description = (TextView) view.findViewById(R.id.description);
                    view.setTag(holder);
                }

                IdentityContainer identityContainer = (IdentityContainer) item;
                Identity identity = identityContainer.identity;
                IdentityHolder holder = (IdentityHolder) view.getTag();
                holder.name.setText(identity.getDescription());
                holder.description.setText(getIdentityDescription(identity));
            }

            return view;
        }

        static class AccountHolder {
            public TextView name;
            public View chip;
        }

        static class IdentityHolder {
            public TextView name;
            public TextView description;
        }
    }

    private static String getIdentityDescription(Identity identity) {
        return String.format("%s <%s>", identity.getName(), identity.getEmail());
    }

    private void setMessageFormat(SimpleMessageFormat format) {
        // This method will later be used to enable/disable the rich text editing mode.

        mMessageFormat = format;
    }

    private void updateMessageFormat() {
        MessageFormat origMessageFormat = mAccount.getMessageFormat();
        SimpleMessageFormat messageFormat;
        if (origMessageFormat == MessageFormat.TEXT) {
            // The user wants to send text/plain messages. We don't override that choice under
            // any circumstances.
            messageFormat = SimpleMessageFormat.TEXT;
        } else if (mForcePlainText && includeQuotedText()) {
            // Right now we send a text/plain-only message when the quoted text was edited, no
            // matter what the user selected for the message format.
            messageFormat = SimpleMessageFormat.TEXT;
        } else if (mEncryptCheckbox.isChecked() || mCryptoSignatureCheckbox.isChecked()) {
            // Right now we only support PGP inline which doesn't play well with HTML. So force
            // plain text in those cases.
            messageFormat = SimpleMessageFormat.TEXT;
        } else if (origMessageFormat == MessageFormat.AUTO) {
            if (mAction == Action.COMPOSE || mQuotedTextFormat == SimpleMessageFormat.TEXT ||
                    !includeQuotedText()) {
                // If the message format is set to "AUTO" we use text/plain whenever possible. That
                // is, when composing new messages and replying to or forwarding text/plain
                // messages.
                messageFormat = SimpleMessageFormat.TEXT;
            } else {
                messageFormat = SimpleMessageFormat.HTML;
            }
        } else {
            // In all other cases use HTML
            messageFormat = SimpleMessageFormat.HTML;
        }

        setMessageFormat(messageFormat);
    }

    private boolean includeQuotedText() {
        return (mQuotedTextMode == QuotedTextMode.SHOW);
    }
}<|MERGE_RESOLUTION|>--- conflicted
+++ resolved
@@ -82,7 +82,8 @@
 import com.fsck.k9.mail.internet.MimeUtility;
 import com.fsck.k9.mail.internet.TextBody;
 import com.fsck.k9.mail.store.LocalStore.LocalAttachmentBody;
-import com.fsck.k9.mail.store.LocalStore.LocalAttachmentMessageBody;
+import com.fsck.k9.mail.store.LocalStore.TempFileBody;
+import com.fsck.k9.mail.store.LocalStore.TempFileMessageBody;
 import com.fsck.k9.view.MessageWebView;
 import org.apache.james.mime4j.codec.EncoderUtil;
 import org.apache.james.mime4j.util.MimeUtil;
@@ -1519,26 +1520,21 @@
      * @throws MessagingException
      */
     private void addAttachmentsToMessage(final MimeMultipart mp) throws MessagingException {
-        LocalAttachmentBody body;
+        Body body;
         for (int i = 0, count = mAttachments.getChildCount(); i < count; i++) {
             Attachment attachment = (Attachment) mAttachments.getChildAt(i).getTag();
-<<<<<<< HEAD
+
+            if (attachment.state != Attachment.LoadingState.COMPLETE) {
+                continue;
+            }
+
             String contentType = attachment.contentType;
             if (MimeUtil.isMessage(contentType)) {
-                body = new LocalAttachmentMessageBody(attachment.uri,
-                        getApplication());
+                body = new TempFileMessageBody(attachment.filename);
             } else {
-                body = new LocalAttachmentBody(attachment.uri, getApplication());
+                body = new TempFileBody(attachment.filename);
             }
             MimeBodyPart bp = new MimeBodyPart(body);
-=======
-
-            if (attachment.state != Attachment.LoadingState.COMPLETE) {
-                continue;
-            }
-
-            MimeBodyPart bp = new MimeBodyPart(new LocalStore.TempFileBody(attachment.filename));
->>>>>>> 677d6c92
 
             /*
              * Correctly encode the filename here. Otherwise the whole
