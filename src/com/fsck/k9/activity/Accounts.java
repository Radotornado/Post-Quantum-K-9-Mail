
package com.fsck.k9.activity;

import java.io.FileNotFoundException;
import java.io.IOException;
import java.io.InputStream;
import java.util.ArrayList;
import java.util.Arrays;
import java.util.EnumSet;
import java.util.HashSet;
import java.util.List;
import java.util.Map;
import java.util.Set;
import java.util.concurrent.ConcurrentHashMap;
import java.util.regex.Matcher;
import java.util.regex.Pattern;

import android.app.Activity;
import android.app.AlertDialog;
import android.app.Application;
import android.app.Dialog;
import android.app.ProgressDialog;
import android.content.ContentResolver;
import android.content.Context;
import android.content.DialogInterface;
import android.content.Intent;
import android.content.pm.PackageInfo;
import android.content.pm.PackageManager;
import android.content.pm.ResolveInfo;
import android.net.Uri;
import android.os.Bundle;
import android.os.Handler;
import android.text.Editable;
import android.text.TextWatcher;
import android.util.Log;
import android.util.SparseBooleanArray;
import android.util.TypedValue;
import android.view.ContextMenu;
import android.view.Menu;
import android.view.MenuItem;
import android.view.View;
import android.view.ViewGroup;
import android.view.Window;
import android.view.ContextMenu.ContextMenuInfo;
import android.view.View.OnClickListener;
import android.webkit.WebView;
import android.widget.AdapterView;
import android.widget.ArrayAdapter;
import android.widget.CheckBox;
import android.widget.CheckedTextView;
import android.widget.CompoundButton;
import android.widget.EditText;
import android.widget.ImageButton;
import android.widget.LinearLayout;
import android.widget.ListAdapter;
import android.widget.ListView;
import android.widget.RelativeLayout;
import android.widget.ScrollView;
import android.widget.TextView;
import android.widget.Toast;
import android.widget.AdapterView.AdapterContextMenuInfo;
import android.widget.AdapterView.OnItemClickListener;
import android.widget.AdapterView.OnItemSelectedListener;
import android.widget.CompoundButton.OnCheckedChangeListener;

import com.fsck.k9.Account;
import com.fsck.k9.AccountStats;
import com.fsck.k9.BaseAccount;
import com.fsck.k9.FontSizes;
import com.fsck.k9.K9;
import com.fsck.k9.Preferences;
import com.fsck.k9.R;
import com.fsck.k9.SearchAccount;
import com.fsck.k9.SearchSpecification;
import com.fsck.k9.activity.misc.ExtendedAsyncTask;
import com.fsck.k9.activity.misc.NonConfigurationInstance;
import com.fsck.k9.activity.setup.AccountSettings;
import com.fsck.k9.activity.setup.AccountSetupBasics;
import com.fsck.k9.activity.setup.Prefs;
import com.fsck.k9.controller.MessagingController;
import com.fsck.k9.controller.MessagingListener;
import com.fsck.k9.helper.SizeFormatter;
import com.fsck.k9.mail.Flag;
import com.fsck.k9.mail.ServerSettings;
import com.fsck.k9.mail.Store;
import com.fsck.k9.mail.Transport;
import com.fsck.k9.mail.internet.MimeUtility;
import com.fsck.k9.mail.store.StorageManager;
import com.fsck.k9.mail.store.WebDavStore;
import com.fsck.k9.view.ColorChip;
import com.fsck.k9.preferences.SettingsExporter;
import com.fsck.k9.preferences.SettingsImportExportException;
import com.fsck.k9.preferences.SettingsImporter;
import com.fsck.k9.preferences.SettingsImporter.AccountDescription;
import com.fsck.k9.preferences.SettingsImporter.AccountDescriptionPair;
import com.fsck.k9.preferences.SettingsImporter.ImportContents;
import com.fsck.k9.preferences.SettingsImporter.ImportResults;
import com.fsck.k9.preferences.Storage;

public class Accounts extends K9ListActivity implements OnItemClickListener, OnClickListener {

    /**
     * Immutable empty {@link BaseAccount} array
     */
    private static final BaseAccount[] EMPTY_BASE_ACCOUNT_ARRAY = new BaseAccount[0];

    /**
     * Immutable empty {@link Flag} array
     */
    private static final Flag[] EMPTY_FLAG_ARRAY = new Flag[0];

    /**
     * URL used to open Android Market application
     */
    private static final String ANDROID_MARKET_URL = "https://market.android.com/search?q=oi+file+manager&c=apps";

    /**
     * Number of special accounts ('Unified Inbox' and 'All Messages')
     */
    private static final int SPECIAL_ACCOUNTS_COUNT = 2;

    private static final int DIALOG_REMOVE_ACCOUNT = 1;
    private static final int DIALOG_CLEAR_ACCOUNT = 2;
    private static final int DIALOG_RECREATE_ACCOUNT = 3;
<<<<<<< HEAD
    private static final String TRUE = "true";
=======
    private static final int DIALOG_NO_FILE_MANAGER = 4;

>>>>>>> 53ae9d7f
    private ConcurrentHashMap<String, AccountStats> accountStats = new ConcurrentHashMap<String, AccountStats>();

    private ConcurrentHashMap<BaseAccount, String> pendingWork = new ConcurrentHashMap<BaseAccount, String>();

    private BaseAccount mSelectedContextAccount;
    private int mUnreadMessageCount = 0;

    private AccountsHandler mHandler = new AccountsHandler();
    private AccountsAdapter mAdapter;
    private SearchAccount unreadAccount = null;
    private SearchAccount integratedInboxAccount = null;
    private FontSizes mFontSizes = K9.getFontSizes();

    /**
     * Contains information about objects that need to be retained on configuration changes.
     *
     * @see #onRetainNonConfigurationInstance()
     */
    private NonConfigurationInstance mNonConfigurationInstance;


    private static final int ACTIVITY_REQUEST_PICK_SETTINGS_FILE = 1;

    class AccountsHandler extends Handler {
        private void setViewTitle() {
            String dispString = mListener.formatHeader(Accounts.this, getString(R.string.accounts_title), mUnreadMessageCount, getTimeFormat());

            setTitle(dispString);
        }
        public void refreshTitle() {
            runOnUiThread(new Runnable() {
                public void run() {
                    setViewTitle();
                }
            });
        }

        public void dataChanged() {
            runOnUiThread(new Runnable() {
                public void run() {
                    if (mAdapter != null) {
                        mAdapter.notifyDataSetChanged();
                    }
                }
            });
        }

        public void workingAccount(final Account account, final int res) {
            runOnUiThread(new Runnable() {
                public void run() {
                    String toastText = getString(res, account.getDescription());

                    Toast toast = Toast.makeText(getApplication(), toastText, Toast.LENGTH_SHORT);
                    toast.show();
                }
            });
        }

        public void accountSizeChanged(final Account account, final long oldSize, final long newSize) {
            runOnUiThread(new Runnable() {
                public void run() {
                    AccountStats stats = accountStats.get(account.getUuid());
                    if (newSize != -1 && stats != null && K9.measureAccounts()) {
                        stats.size = newSize;
                    }
                    String toastText = getString(R.string.account_size_changed, account.getDescription(),
                                                 SizeFormatter.formatSize(getApplication(), oldSize), SizeFormatter.formatSize(getApplication(), newSize));

                    Toast toast = Toast.makeText(getApplication(), toastText, Toast.LENGTH_LONG);
                    toast.show();
                    if (mAdapter != null) {
                        mAdapter.notifyDataSetChanged();
                    }
                }
            });
        }

        public void progress(final boolean progress) {
            runOnUiThread(new Runnable() {
                public void run() {
                    setProgressBarIndeterminateVisibility(progress);
                }
            });
        }
        public void progress(final int progress) {
            runOnUiThread(new Runnable() {
                public void run() {
                    getWindow().setFeatureInt(Window.FEATURE_PROGRESS, progress);
                }
            });
        }
    }

    public void setProgress(boolean progress) {
        mHandler.progress(progress);
    }

    ActivityListener mListener = new ActivityListener() {
        @Override
        public void informUserOfStatus() {
            mHandler.refreshTitle();
        }

        @Override
        public void folderStatusChanged(Account account, String folderName, int unreadMessageCount) {
            try {
                AccountStats stats = account.getStats(Accounts.this);
                if (stats == null) {
                    Log.w(K9.LOG_TAG, "Unable to get account stats");
                } else {
                    accountStatusChanged(account, stats);
                }
            } catch (Exception e) {
                Log.e(K9.LOG_TAG, "Unable to get account stats", e);
            }
        }
        @Override
        public void accountStatusChanged(BaseAccount account, AccountStats stats) {
            AccountStats oldStats = accountStats.get(account.getUuid());
            int oldUnreadMessageCount = 0;
            if (oldStats != null) {
                oldUnreadMessageCount = oldStats.unreadMessageCount;
            }
            if (stats == null) {
                stats = new AccountStats(); // empty stats for unavailable accounts
                stats.available = false;
            }
            accountStats.put(account.getUuid(), stats);
            if (account instanceof Account) {
                mUnreadMessageCount += stats.unreadMessageCount - oldUnreadMessageCount;
            }
            mHandler.dataChanged();
            pendingWork.remove(account);

            if (pendingWork.isEmpty()) {
                mHandler.progress(Window.PROGRESS_END);
                mHandler.refreshTitle();
            } else {
                int level = (Window.PROGRESS_END / mAdapter.getCount()) * (mAdapter.getCount() - pendingWork.size()) ;
                mHandler.progress(level);
            }
        }

        @Override
        public void accountSizeChanged(Account account, long oldSize, long newSize) {
            mHandler.accountSizeChanged(account, oldSize, newSize);
        }

        @Override
        public void synchronizeMailboxFinished(
            Account account,
            String folder,
            int totalMessagesInMailbox,
        int numNewMessages) {
            MessagingController.getInstance(getApplication()).getAccountStats(Accounts.this, account, mListener);
            super.synchronizeMailboxFinished(account, folder, totalMessagesInMailbox, numNewMessages);

            mHandler.progress(false);

        }

        @Override
        public void synchronizeMailboxStarted(Account account, String folder) {
            super.synchronizeMailboxStarted(account, folder);
            mHandler.progress(true);
        }

        @Override
        public void synchronizeMailboxFailed(Account account, String folder,
        String message) {
            super.synchronizeMailboxFailed(account, folder, message);
            mHandler.progress(false);

        }

    };

    private static String ACCOUNT_STATS = "accountStats";
    private static String SELECTED_CONTEXT_ACCOUNT = "selectedContextAccount";

    public static final String EXTRA_STARTUP = "startup";


    public static void actionLaunch(Context context) {
        Intent intent = new Intent(context, Accounts.class);
        intent.putExtra(EXTRA_STARTUP, true);
        context.startActivity(intent);
    }

    public static void listAccounts(Context context) {
        Intent intent = new Intent(context, Accounts.class);
        intent.putExtra(EXTRA_STARTUP, false);
        context.startActivity(intent);
    }

    @Override
    public void onNewIntent(Intent intent) {
        Uri uri = intent.getData();
        Log.i(K9.LOG_TAG, "Accounts Activity got uri " + uri);
        if (uri != null) {
            ContentResolver contentResolver = getContentResolver();

            Log.i(K9.LOG_TAG, "Accounts Activity got content of type " + contentResolver.getType(uri));

            String contentType = contentResolver.getType(uri);
            if (MimeUtility.K9_SETTINGS_MIME_TYPE.equals(contentType)) {
                onImport(uri);
            }
        }
    }

    @Override
    public void onCreate(Bundle icicle) {
        super.onCreate(icicle);

        if (!K9.isHideSpecialAccounts()) {
            createSpecialAccounts();
        }

        Account[] accounts = Preferences.getPreferences(this).getAccounts();
        Intent intent = getIntent();
        //onNewIntent(intent);

        boolean startup = intent.getBooleanExtra(EXTRA_STARTUP, true);
        if (startup && K9.startIntegratedInbox() && !K9.isHideSpecialAccounts()) {
            onOpenAccount(integratedInboxAccount);
            finish();
            return;
        } else if (startup && accounts.length == 1 && onOpenAccount(accounts[0])) {
            finish();
            return;
        }

        requestWindowFeature(Window.FEATURE_INDETERMINATE_PROGRESS);
        requestWindowFeature(Window.FEATURE_PROGRESS);

        setContentView(R.layout.accounts);
        ListView listView = getListView();
        listView.setOnItemClickListener(this);
        listView.setItemsCanFocus(false);
        listView.setEmptyView(findViewById(R.id.empty));
        listView.setScrollingCacheEnabled(false);
        findViewById(R.id.next).setOnClickListener(this);
        registerForContextMenu(listView);

        if (icicle != null && icicle.containsKey(SELECTED_CONTEXT_ACCOUNT)) {
            String accountUuid = icicle.getString("selectedContextAccount");
            mSelectedContextAccount = Preferences.getPreferences(this).getAccount(accountUuid);
        }

        restoreAccountStats(icicle);

        // Handle activity restarts because of a configuration change (e.g. rotating the screen)
        mNonConfigurationInstance = (NonConfigurationInstance) getLastNonConfigurationInstance();
        if (mNonConfigurationInstance != null) {
            mNonConfigurationInstance.restore(this);
        }
    }

    /**
     * Creates and initializes the special accounts ('Integrated Inbox' and 'All Messages')
     */
    private void createSpecialAccounts() {
        unreadAccount = new SearchAccount(this, false, null, null);
        unreadAccount.setDescription(getString(R.string.search_all_messages_title));
        unreadAccount.setEmail(getString(R.string.search_all_messages_detail));

        integratedInboxAccount = new SearchAccount(this, true, null, null);
        integratedInboxAccount.setDescription(getString(R.string.integrated_inbox_title));
        integratedInboxAccount.setEmail(getString(R.string.integrated_inbox_detail));
    }

    @SuppressWarnings("unchecked")
    private void restoreAccountStats(Bundle icicle) {
        if (icicle != null) {
            Map<String, AccountStats> oldStats = (Map<String, AccountStats>)icicle.get(ACCOUNT_STATS);
            if (oldStats != null) {
                accountStats.putAll(oldStats);
            }
        }
    }

    @Override
    public void onSaveInstanceState(Bundle outState) {
        super.onSaveInstanceState(outState);
        if (mSelectedContextAccount != null) {
            outState.putString(SELECTED_CONTEXT_ACCOUNT, mSelectedContextAccount.getUuid());
        }
        outState.putSerializable(ACCOUNT_STATS, accountStats);
    }

    private StorageManager.StorageListener storageListener = new StorageManager.StorageListener() {

        @Override
        public void onUnmount(String providerId) {
            refresh();
        }

        @Override
        public void onMount(String providerId) {
            refresh();
        }
    };

    @Override
    public void onResume() {
        super.onResume();

        refresh();
        MessagingController.getInstance(getApplication()).addListener(mListener);
        StorageManager.getInstance(getApplication()).addListener(storageListener);
    }

    @Override
    public void onPause() {
        super.onPause();
        MessagingController.getInstance(getApplication()).removeListener(mListener);
        StorageManager.getInstance(getApplication()).removeListener(storageListener);
    }

    /**
     * Save the reference to a currently displayed dialog or a running AsyncTask (if available).
     */
    @Override
    public Object onRetainNonConfigurationInstance() {
        Object retain = null;
        if (mNonConfigurationInstance != null && mNonConfigurationInstance.retain()) {
            retain = mNonConfigurationInstance;
        }
        return retain;
    }

    private BaseAccount[] accounts = new BaseAccount[0];
    private enum ACCOUNT_LOCATION {
        TOP, MIDDLE, BOTTOM;
    }
    private EnumSet<ACCOUNT_LOCATION> accountLocation(BaseAccount account) {
        EnumSet<ACCOUNT_LOCATION> accountLocation = EnumSet.of(ACCOUNT_LOCATION.MIDDLE);
        if (accounts.length > 0) {
            if (accounts[0].equals(account)) {
                accountLocation.remove(ACCOUNT_LOCATION.MIDDLE);
                accountLocation.add(ACCOUNT_LOCATION.TOP);
            }
            if (accounts[accounts.length - 1].equals(account)) {
                accountLocation.remove(ACCOUNT_LOCATION.MIDDLE);
                accountLocation.add(ACCOUNT_LOCATION.BOTTOM);
            }
        }
        return accountLocation;
    }


    private void refresh() {
        accounts = Preferences.getPreferences(this).getAccounts();

        List<BaseAccount> newAccounts;
        if (!K9.isHideSpecialAccounts() && accounts.length > 0) {
            if (integratedInboxAccount == null || unreadAccount == null) {
                createSpecialAccounts();
            }

            newAccounts = new ArrayList<BaseAccount>(accounts.length +
                    SPECIAL_ACCOUNTS_COUNT);
            newAccounts.add(integratedInboxAccount);
            newAccounts.add(unreadAccount);
        } else {
            newAccounts = new ArrayList<BaseAccount>(accounts.length);
        }

        newAccounts.addAll(Arrays.asList(accounts));

        mAdapter = new AccountsAdapter(newAccounts.toArray(EMPTY_BASE_ACCOUNT_ARRAY));
        getListView().setAdapter(mAdapter);
        if (!newAccounts.isEmpty()) {
            mHandler.progress(Window.PROGRESS_START);
        }
        pendingWork.clear();

        for (BaseAccount account : newAccounts) {

            if (account instanceof Account) {
                pendingWork.put(account, "true");
                Account realAccount = (Account)account;
                MessagingController.getInstance(getApplication()).getAccountStats(Accounts.this, realAccount, mListener);
            } else if (K9.countSearchMessages() && account instanceof SearchAccount) {
                pendingWork.put(account, "true");
                final SearchAccount searchAccount = (SearchAccount)account;

                MessagingController.getInstance(getApplication()).searchLocalMessages(searchAccount, null, new MessagingListener() {
                    @Override
                    public void searchStats(AccountStats stats) {
                        mListener.accountStatusChanged(searchAccount, stats);
                    }
                });
            }
        }

    }

    private void onAddNewAccount() {
        AccountSetupBasics.actionNewAccount(this);
    }

    private void onEditAccount(Account account) {
        AccountSettings.actionSettings(this, account);
    }

    private void onEditPrefs() {
        Prefs.actionPrefs(this);
    }


    /*
     * This method is called with 'null' for the argument 'account' if
     * all accounts are to be checked. This is handled accordingly in
     * MessagingController.checkMail().
     */
    private void onCheckMail(Account account) {
        MessagingController.getInstance(getApplication()).checkMail(this, account, true, true, null);
        if (account == null) {
            MessagingController.getInstance(getApplication()).sendPendingMessages(null);
        } else {
            MessagingController.getInstance(getApplication()).sendPendingMessages(account, null);
        }

    }

    private void onClearCommands(Account account) {
        MessagingController.getInstance(getApplication()).clearAllPending(account);
    }

    private void onEmptyTrash(Account account) {
        MessagingController.getInstance(getApplication()).emptyTrash(account, null);
    }


    private void onCompose() {
        Account defaultAccount = Preferences.getPreferences(this).getDefaultAccount();
        if (defaultAccount != null) {
            MessageCompose.actionCompose(this, defaultAccount);
        } else {
            onAddNewAccount();
        }
    }

    /**
     * Show that account's inbox or folder-list
     * or return false if the account is not available.
     * @param account the account to open ({@link SearchAccount} or {@link Account})
     * @return false if unsuccessfull
     */
    private boolean onOpenAccount(BaseAccount account) {
        if (account instanceof SearchAccount) {
            SearchAccount searchAccount = (SearchAccount)account;
            MessageList.actionHandle(this, searchAccount.getDescription(), searchAccount);
        } else {
            Account realAccount = (Account)account;
            if (!realAccount.isEnabled()) {
                onActivateAccount(realAccount);
                return false;
            } else if (!realAccount.isAvailable(this)) {
                String toastText = getString(R.string.account_unavailable, account.getDescription());
                Toast toast = Toast.makeText(getApplication(), toastText, Toast.LENGTH_SHORT);
                toast.show();

                Log.i(K9.LOG_TAG, "refusing to open account that is not available");
                return false;
            }
            if (K9.FOLDER_NONE.equals(realAccount.getAutoExpandFolderName())) {
                FolderList.actionHandleAccount(this, realAccount);
            } else {
                MessageList.actionHandleFolder(this, realAccount, realAccount.getAutoExpandFolderName());
            }
        }
        return true;
    }

    private void onActivateAccount(Account account) {
        List<Account> disabledAccounts = new ArrayList<Account>();
        disabledAccounts.add(account);
        promptForServerPasswords(disabledAccounts);
    }

    /**
     * Ask the user to enter the server passwords for disabled accounts.
     *
     * @param disabledAccounts
     *         A non-empty list of {@link Account}s to ask the user for passwords. Never
     *         {@code null}.
     *         <p><strong>Note:</strong> Calling this method will modify the supplied list.</p>
     */
    private void promptForServerPasswords(final List<Account> disabledAccounts) {
        Account account = disabledAccounts.remove(0);
        PasswordPromptDialog dialog = new PasswordPromptDialog(account, disabledAccounts);
        setNonConfigurationInstance(dialog);
        dialog.show(this);
    }

    /**
     * Ask the user for the incoming/outgoing server passwords.
     */
    private static class PasswordPromptDialog implements NonConfigurationInstance, TextWatcher {
        private AlertDialog mDialog;
        private EditText mIncomingPasswordView;
        private EditText mOutgoingPasswordView;
        private CheckBox mUseIncomingView;

        private Account mAccount;
        private List<Account> mRemainingAccounts;
        private String mIncomingPassword;
        private String mOutgoingPassword;
        private boolean mUseIncoming;

        /**
         * Constructor
         *
         * @param account
         *         The {@link Account} to ask the server passwords for. Never {@code null}.
         * @param accounts
         *         The (possibly empty) list of remaining accounts to ask passwords for. Never
         *         {@code null}.
         */
        PasswordPromptDialog(Account account, List<Account> accounts) {
            mAccount = account;
            mRemainingAccounts = accounts;
        }

        @Override
        public void restore(Activity activity) {
            show((Accounts) activity, true);
        }

        @Override
        public boolean retain() {
            if (mDialog != null) {
                // Retain entered passwords and checkbox state
                mIncomingPassword = mIncomingPasswordView.getText().toString();
                if (mOutgoingPasswordView != null) {
                    mOutgoingPassword = mOutgoingPasswordView.getText().toString();
                    mUseIncoming = mUseIncomingView.isChecked();
                }

                // Dismiss dialog
                mDialog.dismiss();

                // Clear all references to UI objects
                mDialog = null;
                mIncomingPasswordView = null;
                mOutgoingPasswordView = null;
                mUseIncomingView = null;
                return true;
            }
            return false;
        }

        public void show(Accounts activity) {
            show(activity, false);
        }

        private void show(final Accounts activity, boolean restore) {
            ServerSettings incoming = Store.decodeStoreUri(mAccount.getStoreUri());
            ServerSettings outgoing = Transport.decodeTransportUri(mAccount.getTransportUri());

            // Don't ask for the password to the outgoing server for WebDAV accounts, because
            // incoming and outgoing servers are identical for this account type.
            boolean configureOutgoingServer = !WebDavStore.STORE_TYPE.equals(outgoing.type);

            // Create a ScrollView that will be used as container for the whole layout
            final ScrollView scrollView = new ScrollView(activity);

            // Create the dialog
            final AlertDialog.Builder builder = new AlertDialog.Builder(activity);
            builder.setTitle(activity.getString(R.string.settings_import_activate_account_header));
            builder.setView(scrollView);
            builder.setPositiveButton(activity.getString(R.string.okay_action),
            new DialogInterface.OnClickListener() {
                @Override
                public void onClick(DialogInterface dialog, int which) {
                    String incomingPassword = mIncomingPasswordView.getText().toString();
                    String outgoingPassword = null;
                    if (mOutgoingPasswordView != null) {
                        outgoingPassword = (mUseIncomingView.isChecked()) ?
                                incomingPassword : mOutgoingPasswordView.getText().toString();
                    }

                    dialog.dismiss();

                    // Set the server passwords in the background
                    SetPasswordsAsyncTask asyncTask = new SetPasswordsAsyncTask(activity, mAccount,
                            incomingPassword, outgoingPassword, mRemainingAccounts);
                    activity.setNonConfigurationInstance(asyncTask);
                    asyncTask.execute();
                }
            });
            builder.setNegativeButton(activity.getString(R.string.cancel_action),
            new DialogInterface.OnClickListener() {
                @Override
                public void onClick(DialogInterface dialog, int which) {
                    dialog.dismiss();
                    activity.setNonConfigurationInstance(null);
                }
            });
            mDialog = builder.create();

            // Use the dialog's layout inflater so its theme is used (and not the activity's theme).
            View layout = mDialog.getLayoutInflater().inflate(
                    R.layout.accounts_password_prompt, null);

            // Set the intro text that tells the user what to do
            TextView intro = (TextView) layout.findViewById(R.id.password_prompt_intro);
            String serverPasswords = activity.getResources().getQuantityString(
                    R.plurals.settings_import_server_passwords,
                    (configureOutgoingServer) ? 2 : 1);
            intro.setText(activity.getString(R.string.settings_import_activate_account_intro,
                    mAccount.getDescription(), serverPasswords));

            // Display the hostname of the incoming server
            TextView incomingText = (TextView) layout.findViewById(
                    R.id.password_prompt_incoming_server);
            incomingText.setText(activity.getString(R.string.settings_import_incoming_server,
                    incoming.host));

            mIncomingPasswordView = (EditText) layout.findViewById(R.id.incoming_server_password);
            mIncomingPasswordView.addTextChangedListener(this);

            if (configureOutgoingServer) {
                // Display the hostname of the outgoing server
                TextView outgoingText = (TextView) layout.findViewById(
                        R.id.password_prompt_outgoing_server);
                outgoingText.setText(activity.getString(R.string.settings_import_outgoing_server,
                        outgoing.host));

                mOutgoingPasswordView = (EditText) layout.findViewById(
                        R.id.outgoing_server_password);
                mOutgoingPasswordView.addTextChangedListener(this);

                mUseIncomingView = (CheckBox) layout.findViewById(
                        R.id.use_incoming_server_password);
                mUseIncomingView.setChecked(true);
                mUseIncomingView.setOnCheckedChangeListener(new OnCheckedChangeListener() {
                    @Override
                    public void onCheckedChanged(CompoundButton buttonView, boolean isChecked) {
                        if (isChecked) {
                            mOutgoingPasswordView.setText(null);
                            mOutgoingPasswordView.setEnabled(false);
                        } else {
                            mOutgoingPasswordView.setText(mIncomingPasswordView.getText());
                            mOutgoingPasswordView.setEnabled(true);
                        }
                    }
                });
            } else {
                layout.findViewById(R.id.outgoing_server_prompt).setVisibility(View.GONE);
            }

            // Add the layout to the ScrollView
            scrollView.addView(layout);

            // Show the dialog
            mDialog.show();

            // Restore the contents of the password boxes and the checkbox (if the dialog was
            // retained during a configuration change).
            if (restore) {
                mIncomingPasswordView.setText(mIncomingPassword);
                if (configureOutgoingServer) {
                    mOutgoingPasswordView.setText(mOutgoingPassword);
                    mUseIncomingView.setChecked(mUseIncoming);
                }
            } else {
                // Trigger afterTextChanged() being called
                // Work around this bug: https://code.google.com/p/android/issues/detail?id=6360
                mIncomingPasswordView.setText(mIncomingPasswordView.getText());
            }
        }

        @Override
        public void afterTextChanged(Editable arg0) {
            boolean enable = false;
            // Is the password box for the incoming server password empty?
            if (mIncomingPasswordView.getText().length() > 0) {
                // Do we need to check the outgoing server password box?
                if (mOutgoingPasswordView == null) {
                    enable = true;
                }
                // If the checkbox to use the incoming server password is checked we need to make
                // sure that the password box for the outgoing server isn't empty.
                else if (mUseIncomingView.isChecked() ||
                        mOutgoingPasswordView.getText().length() > 0) {
                    enable = true;
                }
            }

            // Disable "OK" button if the user hasn't specified all necessary passwords.
            mDialog.getButton(DialogInterface.BUTTON_POSITIVE).setEnabled(enable);
        }

        @Override
        public void beforeTextChanged(CharSequence s, int start, int count, int after) {
            // Not used
        }

        @Override
        public void onTextChanged(CharSequence s, int start, int before, int count) {
            // Not used
        }
    }

    /**
     * Set the incoming/outgoing server password in the background.
     */
    private static class SetPasswordsAsyncTask extends ExtendedAsyncTask<Void, Void, Void> {
        private Account mAccount;
        private String mIncomingPassword;
        private String mOutgoingPassword;
        private List<Account> mRemainingAccounts;
        private Application mApplication;

        protected SetPasswordsAsyncTask(Activity activity, Account account,
                String incomingPassword, String outgoingPassword,
                List<Account> remainingAccounts) {
            super(activity);
            mAccount = account;
            mIncomingPassword = incomingPassword;
            mOutgoingPassword = outgoingPassword;
            mRemainingAccounts = remainingAccounts;
            mApplication = mActivity.getApplication();
        }

        @Override
        protected void showProgressDialog() {
            String title = mActivity.getString(R.string.settings_import_activate_account_header);
            int passwordCount = (mOutgoingPassword == null) ? 1 : 2;
            String message = mActivity.getResources().getQuantityString(
                    R.plurals.settings_import_setting_passwords, passwordCount);
            mProgressDialog = ProgressDialog.show(mActivity, title, message, true);
        }

        @Override
        protected Void doInBackground(Void... params) {
            try {
                // Set incoming server password
                String storeUri = mAccount.getStoreUri();
                ServerSettings incoming = Store.decodeStoreUri(storeUri);
                ServerSettings newIncoming = incoming.newPassword(mIncomingPassword);
                String newStoreUri = Store.createStoreUri(newIncoming);
                mAccount.setStoreUri(newStoreUri);

                if (mOutgoingPassword != null) {
                    // Set outgoing server password
                    String transportUri = mAccount.getTransportUri();
                    ServerSettings outgoing = Transport.decodeTransportUri(transportUri);
                    ServerSettings newOutgoing = outgoing.newPassword(mOutgoingPassword);
                    String newTransportUri = Transport.createTransportUri(newOutgoing);
                    mAccount.setTransportUri(newTransportUri);
                }

                // Mark account as enabled
                mAccount.setEnabled(true);

                // Save the account settings
                mAccount.save(Preferences.getPreferences(mContext));

                // Start services if necessary
                K9.setServicesEnabled(mContext);

                // Create local-only folders.
                // ASH TODO reject certain names for IMAP
                // ASH test on importanting an acct with about 200 remote folders. what situations execute this code? change of password?
                Map<String, String> storageMap = Storage.getStorage(mContext).getAll();
                Pattern pattern = Pattern.compile(mAccount.getUuid() + "\\..+\\.isLocalOnly");
                int substringStart = mAccount.getUuid().length() + 1;
                for (String key : storageMap.keySet()) {
                    Matcher matcher = pattern.matcher(key);
                    if (matcher.find() && TRUE.equals(storageMap.get(key))) {
                        String folderName = key.substring(substringStart, key.length() - 12);
                        if (folderName.toUpperCase().matches(Account.INBOX)) {
                            Log.w(K9.LOG_TAG, "Skipping import of local-only INBOX. It should always be remote.");
                            continue;
                        }
                        if (mAccount.getLocalStore().createFolder(folderName, true)) {
                            Log.i(K9.LOG_TAG, "Created local-only folder '" + folderName + "'");
                        } else {
                            Log.w(K9.LOG_TAG, "Failed to create local-only folder '" + folderName + "'");
                        }
                    }
                }

                // Get list of folders from remote server
                MessagingController.getInstance(mApplication).listFolders(mAccount, true, null);

            } catch (Exception e) {
                Log.e(K9.LOG_TAG, "Something went while setting account passwords", e);
            }
            return null;
        }

        @Override
        protected void onPostExecute(Void result) {
            Accounts activity = (Accounts) mActivity;

            // Let the activity know that the background task is complete
            activity.setNonConfigurationInstance(null);

            activity.refresh();
            removeProgressDialog();

            if (mRemainingAccounts.size() > 0) {
                activity.promptForServerPasswords(mRemainingAccounts);
            }
        }
    }

    public void onClick(View view) {
        if (view.getId() == R.id.next) {
            onAddNewAccount();
        }
    }

    private void onDeleteAccount(Account account) {
        mSelectedContextAccount = account;
        showDialog(DIALOG_REMOVE_ACCOUNT);
    }

    @Override
    public Dialog onCreateDialog(int id) {
        switch (id) {
        case DIALOG_REMOVE_ACCOUNT:
            return ConfirmationDialog.create(this, id,
                                             R.string.account_delete_dlg_title,
                                             getString(R.string.account_delete_dlg_instructions_fmt,
                                                     mSelectedContextAccount.getDescription()),
                                             R.string.okay_action,
                                             R.string.cancel_action,
            new Runnable() {
                @Override
                public void run() {
                    if (mSelectedContextAccount instanceof Account) {
                        Account realAccount = (Account)mSelectedContextAccount;
                        try {
                            realAccount.getLocalStore().delete();
                        } catch (Exception e) {
                            // Ignore, this may lead to localStores on sd-cards that are
                            // currently not inserted to be left
                        }
                        MessagingController.getInstance(getApplication())
                        .notifyAccountCancel(Accounts.this, realAccount);
                        Preferences.getPreferences(Accounts.this).deleteAccount(realAccount);
                        K9.setServicesEnabled(Accounts.this);
                        refresh();
                    }
                }
            });

        case DIALOG_CLEAR_ACCOUNT:
            return ConfirmationDialog.create(this, id,
                                             R.string.account_clear_dlg_title,
                                             getString(R.string.account_clear_dlg_instructions_fmt,
                                                     mSelectedContextAccount.getDescription()),
                                             R.string.okay_action,
                                             R.string.cancel_action,
            new Runnable() {
                @Override
                public void run() {
                    if (mSelectedContextAccount instanceof Account) {
                        Account realAccount = (Account)mSelectedContextAccount;
                        mHandler.workingAccount(realAccount, R.string.clearing_account);
                        MessagingController.getInstance(getApplication()).clear(realAccount, null);
                    }
                }
            });

        case DIALOG_RECREATE_ACCOUNT:
            return ConfirmationDialog.create(this, id,
                                             R.string.account_recreate_dlg_title,
                                             getString(R.string.account_recreate_dlg_instructions_fmt,
                                                     mSelectedContextAccount.getDescription()),
                                             R.string.okay_action,
                                             R.string.cancel_action,
            new Runnable() {
                @Override
                public void run() {
                    if (mSelectedContextAccount instanceof Account) {
                        Account realAccount = (Account)mSelectedContextAccount;
                        mHandler.workingAccount(realAccount, R.string.recreating_account);
                        MessagingController.getInstance(getApplication()).recreate(realAccount, null);
                    }
                }
            });
        case DIALOG_NO_FILE_MANAGER:
            return ConfirmationDialog.create(this, id,
                    R.string.import_dialog_error_title,
                    getString(R.string.import_dialog_error_message),
                    R.string.open_market,
                    R.string.close,
                    new Runnable() {
                        @Override
                        public void run() {
                            Uri uri = Uri.parse(ANDROID_MARKET_URL);
                            Intent intent = new Intent(Intent.ACTION_VIEW, uri);
                            startActivity(intent);
                        }
                    });
        }
        return super.onCreateDialog(id);
    }

    @Override
    public void onPrepareDialog(int id, Dialog d) {

        AlertDialog alert = (AlertDialog) d;
        switch (id) {
        case DIALOG_REMOVE_ACCOUNT:
            alert.setMessage(getString(R.string.account_delete_dlg_instructions_fmt,
                                       mSelectedContextAccount.getDescription()));
            break;
        case DIALOG_CLEAR_ACCOUNT:
            alert.setMessage(getString(R.string.account_clear_dlg_instructions_fmt,
                                       mSelectedContextAccount.getDescription()));
            break;
        case DIALOG_RECREATE_ACCOUNT:
            alert.setMessage(getString(R.string.account_recreate_dlg_instructions_fmt,
                                       mSelectedContextAccount.getDescription()));
            break;
        case DIALOG_NO_FILE_MANAGER:
            alert.setMessage(getString(R.string.import_dialog_error_message));
            break;
        }

        super.onPrepareDialog(id, d);
    }

    @Override
    public boolean onContextItemSelected(MenuItem item) {
        AdapterContextMenuInfo menuInfo = (AdapterContextMenuInfo)item.getMenuInfo();
        // submenus don't actually set the menuInfo, so the "advanced"
        // submenu wouldn't work.
        if (menuInfo != null) {
            mSelectedContextAccount = (BaseAccount)getListView().getItemAtPosition(menuInfo.position);
        }
        Account realAccount = null;
        if (mSelectedContextAccount instanceof Account) {
            realAccount = (Account)mSelectedContextAccount;
        }
        switch (item.getItemId()) {
        case R.id.delete_account:
            onDeleteAccount(realAccount);
            break;
        case R.id.edit_account:
            onEditAccount(realAccount);
            break;
        case R.id.open:
            onOpenAccount(mSelectedContextAccount);
            break;
        case R.id.activate:
            onActivateAccount(realAccount);
            break;
        case R.id.check_mail:
            onCheckMail(realAccount);
            break;
        case R.id.clear_pending:
            onClearCommands(realAccount);
            break;
        case R.id.empty_trash:
            onEmptyTrash(realAccount);
            break;
        case R.id.compact:
            onCompact(realAccount);
            break;
        case R.id.clear:
            onClear(realAccount);
            break;
        case R.id.recreate:
            onRecreate(realAccount);
            break;
        case R.id.export:
            onExport(false, realAccount);
            break;
        case R.id.move_up:
            onMove(realAccount, true);
            break;
        case R.id.move_down:
            onMove(realAccount, false);
            break;
        }
        return true;
    }



    private void onCompact(Account account) {
        mHandler.workingAccount(account, R.string.compacting_account);
        MessagingController.getInstance(getApplication()).compact(account, null);
    }

    private void onClear(Account account) {
        showDialog(DIALOG_CLEAR_ACCOUNT);

    }
    private void onRecreate(Account account) {
        showDialog(DIALOG_RECREATE_ACCOUNT);
    }
    private void onMove(final Account account, final boolean up) {
        MoveAccountAsyncTask asyncTask = new MoveAccountAsyncTask(this, account, up);
        setNonConfigurationInstance(asyncTask);
        asyncTask.execute();
    }

    public void onItemClick(AdapterView<?> parent, View view, int position, long id) {
        BaseAccount account = (BaseAccount)parent.getItemAtPosition(position);
        onOpenAccount(account);
    }

    @Override
    public boolean onOptionsItemSelected(MenuItem item) {
        switch (item.getItemId()) {
        case R.id.add_new_account:
            onAddNewAccount();
            break;
        case R.id.edit_prefs:
            onEditPrefs();
            break;
        case R.id.check_mail:
            onCheckMail(null);
            break;
        case R.id.compose:
            onCompose();
            break;
        case R.id.about:
            onAbout();
            break;
        case R.id.search:
            onSearchRequested();
            break;
        case R.id.export_all:
            onExport(true, null);
            break;
        case R.id.import_settings:
            onImport();
            break;
        default:
            return super.onOptionsItemSelected(item);
        }
        return true;
    }

    private static String[][] USED_LIBRARIES = new String[][] {
        new String[] {"jutf7", "http://jutf7.sourceforge.net/"},
        new String[] {"JZlib", "http://www.jcraft.com/jzlib/"},
        new String[] {"Commons IO", "http://commons.apache.org/io/"},
        new String[] {"Mime4j", "http://james.apache.org/mime4j/"},
        new String[] {"HtmlCleaner", "http://htmlcleaner.sourceforge.net/"},
    };

    private void onAbout() {
        String appName = getString(R.string.app_name);
        String year = "2011";
        WebView wv = new WebView(this);
        StringBuilder html = new StringBuilder()
        .append("<meta http-equiv=\"content-type\" content=\"text/html; charset=utf-8\" />")
        .append("<img src=\"file:///android_asset/icon.png\" alt=\"").append(appName).append("\"/>")
        .append("<h1>")
        .append(String.format(getString(R.string.about_title_fmt),
                              "<a href=\"" + getString(R.string.app_webpage_url)) + "\">")
        .append(appName)
        .append("</a>")
        .append("</h1><p>")
        .append(appName)
        .append(" ")
        .append(String.format(getString(R.string.debug_version_fmt), getVersionNumber()))
        .append("</p><p>")
        .append(String.format(getString(R.string.app_authors_fmt),
                              getString(R.string.app_authors)))
        .append("</p><p>")
        .append(String.format(getString(R.string.app_revision_fmt),
                              "<a href=\"" + getString(R.string.app_revision_url) + "\">" +
                              getString(R.string.app_revision_url) +
                              "</a>"))
        .append("</p><hr/><p>")
        .append(String.format(getString(R.string.app_copyright_fmt), year, year))
        .append("</p><hr/><p>")
        .append(getString(R.string.app_license))
        .append("</p><hr/><p>");

        StringBuilder libs = new StringBuilder().append("<ul>");
        for (String[] library : USED_LIBRARIES) {
            libs.append("<li><a href=\"").append(library[1]).append("\">").append(library[0]).append("</a></li>");
        }
        libs.append("</ul>");

        html.append(String.format(getString(R.string.app_libraries), libs.toString()))
        .append("</p><hr/><p>")
        .append(String.format(getString(R.string.app_emoji_icons),
                              "<div>TypePad \u7d75\u6587\u5b57\u30a2\u30a4\u30b3\u30f3\u753b\u50cf " +
                              "(<a href=\"http://typepad.jp/\">Six Apart Ltd</a>) / " +
                              "<a href=\"http://creativecommons.org/licenses/by/2.1/jp/\">CC BY 2.1</a></div>"))
        .append("</p><hr/><p>")
        .append(getString(R.string.app_htmlcleaner_license));


        wv.loadDataWithBaseURL("file:///android_res/drawable/", html.toString(), "text/html", "utf-8", null);
        new AlertDialog.Builder(this)
        .setView(wv)
        .setCancelable(true)
        .setPositiveButton(R.string.okay_action, new DialogInterface.OnClickListener() {
            public void onClick(DialogInterface d, int c) {
                d.dismiss();
            }
        })
        .show();
    }

    /**
     * Get current version number.
     *
     * @return String version
     */
    private String getVersionNumber() {
        String version = "?";
        try {
            PackageInfo pi = getPackageManager().getPackageInfo(getPackageName(), 0);
            version = pi.versionName;
        } catch (PackageManager.NameNotFoundException e) {
            //Log.e(TAG, "Package name not found", e);
        }
        return version;
    }

    public boolean onItemLongClick(AdapterView<?> parent, View view, int position, long id) {
        return true;
    }

    @Override
    public boolean onCreateOptionsMenu(Menu menu) {
        super.onCreateOptionsMenu(menu);
        getMenuInflater().inflate(R.menu.accounts_option, menu);
        return true;
    }

    @Override
    public void onCreateContextMenu(ContextMenu menu, View v, ContextMenuInfo menuInfo) {
        super.onCreateContextMenu(menu, v, menuInfo);
        menu.setHeaderTitle(R.string.accounts_context_menu_title);

        AdapterContextMenuInfo info = (AdapterContextMenuInfo) menuInfo;
        BaseAccount account =  mAdapter.getItem(info.position);

        if ((account instanceof Account) && !((Account) account).isEnabled()) {
            getMenuInflater().inflate(R.menu.disabled_accounts_context, menu);
        } else {
            getMenuInflater().inflate(R.menu.accounts_context, menu);
        }

        if (account instanceof SearchAccount) {
            for (int i = 0; i < menu.size(); i++) {
                MenuItem item = menu.getItem(i);
                if (item.getItemId() != R.id.open) {
                    item.setVisible(false);
                }
            }
        }
        else {
            EnumSet<ACCOUNT_LOCATION> accountLocation = accountLocation(account);
            if (accountLocation.contains(ACCOUNT_LOCATION.TOP)) {
                menu.findItem(R.id.move_up).setEnabled(false);
            }
            else {
                menu.findItem(R.id.move_up).setEnabled(true);
            }
            if (accountLocation.contains(ACCOUNT_LOCATION.BOTTOM)) {
                menu.findItem(R.id.move_down).setEnabled(false);
            }
            else {
                menu.findItem(R.id.move_down).setEnabled(true);
            }
        }
    }

    private void onImport() {
        Intent i = new Intent(Intent.ACTION_GET_CONTENT);
        i.addCategory(Intent.CATEGORY_OPENABLE);
        i.setType(MimeUtility.K9_SETTINGS_MIME_TYPE);

        PackageManager packageManager = getPackageManager();
        List<ResolveInfo> infos = packageManager.queryIntentActivities(i, 0);

        if (infos.size() > 0) {
            startActivityForResult(Intent.createChooser(i, null),
                    ACTIVITY_REQUEST_PICK_SETTINGS_FILE);
        } else {
            showDialog(DIALOG_NO_FILE_MANAGER);
        }
    }

    @Override
    protected void onActivityResult(int requestCode, int resultCode, Intent data) {
        Log.i(K9.LOG_TAG, "onActivityResult requestCode = " + requestCode + ", resultCode = " + resultCode + ", data = " + data);
        if (resultCode != RESULT_OK)
            return;
        if (data == null) {
            return;
        }
        switch (requestCode) {
        case ACTIVITY_REQUEST_PICK_SETTINGS_FILE:
            onImport(data.getData());
            break;
        }
    }

    private void onImport(Uri uri) {
        ListImportContentsAsyncTask asyncTask = new ListImportContentsAsyncTask(this, uri);
        setNonConfigurationInstance(asyncTask);
        asyncTask.execute();
    }


    private void showSimpleDialog(int headerRes, int messageRes, Object... args) {
        SimpleDialog dialog = new SimpleDialog(headerRes, messageRes, args);
        dialog.show(this);
        setNonConfigurationInstance(dialog);
    }

    /**
     * A simple dialog.
     */
    private static class SimpleDialog implements NonConfigurationInstance {
        private final int mHeaderRes;
        private final int mMessageRes;
        private Object[] mArguments;
        private Dialog mDialog;

        SimpleDialog(int headerRes, int messageRes, Object... args) {
            this.mHeaderRes = headerRes;
            this.mMessageRes = messageRes;
            this.mArguments = args;
        }

        @Override
        public void restore(Activity activity) {
            show((Accounts) activity);
        }

        @Override
        public boolean retain() {
            if (mDialog != null) {
                mDialog.dismiss();
                mDialog = null;
                return true;
            }
            return false;
        }

        public void show(final Accounts activity) {
            final String message = generateMessage(activity);

            final AlertDialog.Builder builder = new AlertDialog.Builder(activity);
            builder.setTitle(mHeaderRes);
            builder.setMessage(message);
            builder.setPositiveButton(R.string.okay_action,
            new DialogInterface.OnClickListener() {
                @Override
                public void onClick(DialogInterface dialog, int which) {
                    dialog.dismiss();
                    activity.setNonConfigurationInstance(null);
                    okayAction(activity);
                }
            });
            mDialog = builder.show();
        }

        /**
         * Returns the message the dialog should display.
         *
         * @param activity
         *         The {@code Activity} this dialog belongs to.
         *
         * @return The message the dialog should display
         */
        protected String generateMessage(Accounts activity) {
            return activity.getString(mMessageRes, mArguments);
        }

        /**
         * This method is called after the "OK" button was pressed.
         *
         * @param activity
         *         The {@code Activity} this dialog belongs to.
         */
        protected void okayAction(Accounts activity) {
            // Do nothing
        }
    }

    /**
     * Shows a dialog that displays how many accounts were successfully imported.
     *
     * @param importResults
     *         The {@link ImportResults} instance returned by the {@link SettingsImporter}.
     * @param filename
     *         The name of the settings file that was imported.
     */
    private void showAccountsImportedDialog(ImportResults importResults, String filename) {
        AccountsImportedDialog dialog = new AccountsImportedDialog(importResults, filename);
        dialog.show(this);
        setNonConfigurationInstance(dialog);
    }

    /**
     * A dialog that displays how many accounts were successfully imported.
     */
    private static class AccountsImportedDialog extends SimpleDialog {
        private ImportResults mImportResults;
        private String mFilename;

        AccountsImportedDialog(ImportResults importResults, String filename) {
            super(R.string.settings_import_success_header, R.string.settings_import_success);
            mImportResults = importResults;
            mFilename = filename;
        }

        @Override
        protected String generateMessage(Accounts activity) {
            //TODO: display names of imported accounts (name from file *and* possibly new name)

            int imported = mImportResults.importedAccounts.size();
            String accounts = activity.getResources().getQuantityString(
                    R.plurals.settings_import_success, imported, imported);
            return activity.getString(R.string.settings_import_success, accounts, mFilename);
        }

        @Override
        protected void okayAction(Accounts activity) {
            Context context = activity.getApplicationContext();
            Preferences preferences = Preferences.getPreferences(context);
            List<Account> disabledAccounts = new ArrayList<Account>();
            for (AccountDescriptionPair accountPair : mImportResults.importedAccounts) {
                Account account = preferences.getAccount(accountPair.imported.uuid);
                if (account != null && !account.isEnabled()) {
                    disabledAccounts.add(account);
                }
            }
            if (disabledAccounts.size() > 0) {
                activity.promptForServerPasswords(disabledAccounts);
            } else {
                activity.setNonConfigurationInstance(null);
            }
        }
    }

    /**
     * Display a dialog that lets the user select which accounts to import from the settings file.
     *
     * @param importContents
     *         The {@link ImportContents} instance returned by
     *         {@link SettingsImporter#getImportStreamContents(InputStream)}
     * @param uri
     *         The (content) URI of the settings file.
     */
    private void showImportSelectionDialog(ImportContents importContents, Uri uri) {
        ImportSelectionDialog dialog = new ImportSelectionDialog(importContents, uri);
        dialog.show(this);
        setNonConfigurationInstance(dialog);
    }

    /**
     * A dialog that lets the user select which accounts to import from the settings file.
     */
    private static class ImportSelectionDialog implements NonConfigurationInstance {
        private ImportContents mImportContents;
        private Uri mUri;
        private Dialog mDialog;
        private ListView mImportSelectionView;
        private SparseBooleanArray mSelection;


        ImportSelectionDialog(ImportContents importContents, Uri uri) {
            mImportContents = importContents;
            mUri = uri;
        }

        @Override
        public void restore(Activity activity) {
            show((Accounts) activity, mSelection);
        }

        @Override
        public boolean retain() {
            if (mDialog != null) {
                // Save the selection state of each list item
                mSelection = mImportSelectionView.getCheckedItemPositions();
                mImportSelectionView = null;

                mDialog.dismiss();
                mDialog = null;
                return true;
            }
            return false;
        }

        public void show(Accounts activity) {
            show(activity, null);
        }

        public void show(final Accounts activity, SparseBooleanArray selection) {
            final ListView importSelectionView = new ListView(activity);
            mImportSelectionView = importSelectionView;
            List<String> contents = new ArrayList<String>();

            if (mImportContents.globalSettings) {
                contents.add(activity.getString(R.string.settings_import_global_settings));
            }

            for (AccountDescription account : mImportContents.accounts) {
                contents.add(account.name);
            }

            importSelectionView.setChoiceMode(ListView.CHOICE_MODE_MULTIPLE);
            importSelectionView.setAdapter(new ArrayAdapter<String>(activity,
                    android.R.layout.simple_list_item_checked, contents));
            importSelectionView.setOnItemSelectedListener(new OnItemSelectedListener() {
                @Override
                public void onItemSelected(AdapterView<?> parent, View view, int pos, long id) {
                    CheckedTextView ctv = (CheckedTextView)view;
                    ctv.setChecked(!ctv.isChecked());
                }

                @Override
                public void onNothingSelected(AdapterView<?> arg0) { /* Do nothing */ }
            });

            if (selection != null) {
                for (int i = 0, end = contents.size(); i < end; i++) {
                    importSelectionView.setItemChecked(i, selection.get(i));
                }
            }

            //TODO: listview header: "Please select the settings you wish to import"
            //TODO: listview footer: "Select all" / "Select none" buttons?
            //TODO: listview footer: "Overwrite existing accounts?" checkbox

            final AlertDialog.Builder builder = new AlertDialog.Builder(activity);
            builder.setTitle(activity.getString(R.string.settings_import_selection));
            builder.setView(importSelectionView);
            builder.setInverseBackgroundForced(true);
            builder.setPositiveButton(R.string.okay_action,
                new DialogInterface.OnClickListener() {

                    @Override
                    public void onClick(DialogInterface dialog, int which) {
                        ListAdapter adapter = importSelectionView.getAdapter();
                        int count = adapter.getCount();
                        SparseBooleanArray pos = importSelectionView.getCheckedItemPositions();

                        boolean includeGlobals = mImportContents.globalSettings ? pos.get(0) : false;
                        List<String> accountUuids = new ArrayList<String>();
                        int start = mImportContents.globalSettings ? 1 : 0;
                        for (int i = start; i < count; i++) {
                            if (pos.get(i)) {
                                accountUuids.add(mImportContents.accounts.get(i-start).uuid);
                            }
                        }

                        /*
                         * TODO: Think some more about this. Overwriting could change the store
                         * type. This requires some additional code in order to work smoothly
                         * while the app is running.
                         */
                        boolean overwrite = false;

                        dialog.dismiss();
                        activity.setNonConfigurationInstance(null);

                        ImportAsyncTask importAsyncTask = new ImportAsyncTask(activity,
                                includeGlobals, accountUuids, overwrite, mUri);
                        activity.setNonConfigurationInstance(importAsyncTask);
                        importAsyncTask.execute();
                    }
                });
            builder.setNegativeButton(R.string.cancel_action,
                    new DialogInterface.OnClickListener() {
                        @Override
                        public void onClick(DialogInterface dialog, int which) {
                            dialog.dismiss();
                            activity.setNonConfigurationInstance(null);
                        }
                    });
            mDialog = builder.show();
        }
    }

    /**
     * Set the {@code NonConfigurationInstance} this activity should retain on configuration
     * changes.
     *
     * @param inst
     *         The {@link NonConfigurationInstance} that should be retained when
     *         {@link Accounts#onRetainNonConfigurationInstance()} is called.
     */
    private void setNonConfigurationInstance(NonConfigurationInstance inst) {
        mNonConfigurationInstance = inst;
    }

    class AccountsAdapter extends ArrayAdapter<BaseAccount> {
        public AccountsAdapter(BaseAccount[] accounts) {
            super(Accounts.this, 0, accounts);
        }

        @Override
        public View getView(int position, View convertView, ViewGroup parent) {
            final BaseAccount account = getItem(position);
            View view;
            if (convertView != null) {
                view = convertView;
            } else {
                view = getLayoutInflater().inflate(R.layout.accounts_item, parent, false);
            }
            AccountViewHolder holder = (AccountViewHolder) view.getTag();
            if (holder == null) {
                holder = new AccountViewHolder();
                holder.description = (TextView) view.findViewById(R.id.description);
                holder.email = (TextView) view.findViewById(R.id.email);
                holder.newMessageCount = (TextView) view.findViewById(R.id.new_message_count);
                holder.flaggedMessageCount = (TextView) view.findViewById(R.id.flagged_message_count);
                holder.activeIcons = (RelativeLayout) view.findViewById(R.id.active_icons);

                holder.chip = view.findViewById(R.id.chip);
                holder.folders = (ImageButton) view.findViewById(R.id.folders);
                holder.accountsItemLayout = (LinearLayout)view.findViewById(R.id.accounts_item_layout);

                view.setTag(holder);
            }
            AccountStats stats = accountStats.get(account.getUuid());

            if (stats != null && account instanceof Account && stats.size >= 0) {
                holder.email.setText(SizeFormatter.formatSize(Accounts.this, stats.size));
                holder.email.setVisibility(View.VISIBLE);
            } else {
                if (account.getEmail().equals(account.getDescription())) {
                    holder.email.setVisibility(View.GONE);
                } else {
                    holder.email.setVisibility(View.VISIBLE);
                    holder.email.setText(account.getEmail());
                }
            }

            String description = account.getDescription();
            if (description == null || description.length() == 0) {
                description = account.getEmail();
            }

            holder.description.setText(description);

            Integer unreadMessageCount = null;
            if (stats != null) {
                unreadMessageCount = stats.unreadMessageCount;
                holder.newMessageCount.setText(Integer.toString(unreadMessageCount));
                holder.newMessageCount.setVisibility(unreadMessageCount > 0 ? View.VISIBLE : View.GONE);

                holder.flaggedMessageCount.setText(Integer.toString(stats.flaggedMessageCount));
                holder.flaggedMessageCount.setVisibility(K9.messageListStars() && stats.flaggedMessageCount > 0 ? View.VISIBLE : View.GONE);

                holder.flaggedMessageCount.setOnClickListener(new AccountClickListener(account, SearchModifier.FLAGGED));
                holder.newMessageCount.setOnClickListener(new AccountClickListener(account, SearchModifier.UNREAD));

                view.getBackground().setAlpha(stats.available ? 0 : 127);

                holder.activeIcons.setOnClickListener(new OnClickListener() {
                    public void onClick(View v) {
                        Toast toast = Toast.makeText(getApplication(), getString(R.string.tap_hint), Toast.LENGTH_SHORT);
                        toast.show();
                    }
                }
                                                     );

            } else {
                holder.newMessageCount.setVisibility(View.GONE);
                holder.flaggedMessageCount.setVisibility(View.GONE);
                view.getBackground().setAlpha(0);
            }
            if (account instanceof Account) {
                Account realAccount = (Account)account;

                holder.chip.setBackgroundDrawable(realAccount.generateColorChip().drawable());
                if (unreadMessageCount == null) {
                    holder.chip.getBackground().setAlpha(0);
                } else if (unreadMessageCount == 0) {
                    holder.chip.getBackground().setAlpha(127);
                } else {
                    holder.chip.getBackground().setAlpha(255);
                }

            } else {
                holder.chip.setBackgroundDrawable(new ColorChip(0xff999999).drawable());
            }


            holder.description.setTextSize(TypedValue.COMPLEX_UNIT_SP, mFontSizes.getAccountName());
            holder.email.setTextSize(TypedValue.COMPLEX_UNIT_SP, mFontSizes.getAccountDescription());

            if (K9.useCompactLayouts()) {
                holder.accountsItemLayout.setMinimumHeight(0);
            }
            if (account instanceof SearchAccount || K9.useCompactLayouts()) {

                holder.folders.setVisibility(View.GONE);
            } else {
                holder.folders.setVisibility(View.VISIBLE);
                holder.folders.setOnClickListener(new OnClickListener() {
                    public void onClick(View v) {
                        FolderList.actionHandleAccount(Accounts.this, (Account)account);

                    }
                });
            }

            return view;
        }

        class AccountViewHolder {
            public TextView description;
            public TextView email;
            public TextView newMessageCount;
            public TextView flaggedMessageCount;
            public RelativeLayout activeIcons;
            public View chip;
            public ImageButton folders;
            public LinearLayout accountsItemLayout;
        }
    }
    private Flag[] combine(Flag[] set1, Flag[] set2) {
        if (set1 == null) {
            return set2;
        }
        if (set2 == null) {
            return set1;
        }
        Set<Flag> flags = new HashSet<Flag>();
        flags.addAll(Arrays.asList(set1));
        flags.addAll(Arrays.asList(set2));
        return flags.toArray(EMPTY_FLAG_ARRAY);
    }

    private class AccountClickListener implements OnClickListener {

        final BaseAccount account;
        final SearchModifier searchModifier;
        AccountClickListener(BaseAccount nAccount, SearchModifier nSearchModifier) {
            account = nAccount;
            searchModifier = nSearchModifier;
        }
        @Override
        public void onClick(View v) {
            String description = getString(R.string.search_title, account.getDescription(), getString(searchModifier.resId));
            if (account instanceof SearchAccount) {
                SearchAccount searchAccount = (SearchAccount)account;

                MessageList.actionHandle(Accounts.this,
                                         description, "", searchAccount.isIntegrate(),
                                         combine(searchAccount.getRequiredFlags(), searchModifier.requiredFlags),
                                         combine(searchAccount.getForbiddenFlags(), searchModifier.forbiddenFlags));
            } else {
                SearchSpecification searchSpec = new SearchSpecification() {
                    @Override
                    public String[] getAccountUuids() {
                        return new String[] { account.getUuid() };
                    }

                    @Override
                    public Flag[] getForbiddenFlags() {
                        return searchModifier.forbiddenFlags;
                    }

                    @Override
                    public String getQuery() {
                        return "";
                    }

                    @Override
                    public Flag[] getRequiredFlags() {
                        return searchModifier.requiredFlags;
                    }

                    @Override
                    public boolean isIntegrate() {
                        return false;
                    }

                    @Override
                    public String[] getFolderNames() {
                        return null;
                    }

                };
                MessageList.actionHandle(Accounts.this, description, searchSpec);
            }
        }

    }

    public void onExport(final boolean includeGlobals, final Account account) {

        // TODO, prompt to allow a user to choose which accounts to export
        Set<String> accountUuids = null;
        if (account != null) {
            accountUuids = new HashSet<String>();
            accountUuids.add(account.getUuid());
        }

        ExportAsyncTask asyncTask = new ExportAsyncTask(this, includeGlobals, accountUuids);
        setNonConfigurationInstance(asyncTask);
        asyncTask.execute();
    }

    /**
     * Handles exporting of global settings and/or accounts in a background thread.
     */
    private static class ExportAsyncTask extends ExtendedAsyncTask<Void, Void, Boolean> {
        private boolean mIncludeGlobals;
        private Set<String> mAccountUuids;
        private String mFileName;


        private ExportAsyncTask(Accounts activity, boolean includeGlobals,
                Set<String> accountUuids) {
            super(activity);
            mIncludeGlobals = includeGlobals;
            mAccountUuids = accountUuids;
        }

        @Override
        protected void showProgressDialog() {
            String title = mContext.getString(R.string.settings_export_dialog_title);
            String message = mContext.getString(R.string.settings_exporting);
            mProgressDialog = ProgressDialog.show(mActivity, title, message, true);
        }

        @Override
        protected Boolean doInBackground(Void... params) {
            try {
                mFileName = SettingsExporter.exportToFile(mContext, mIncludeGlobals,
                        mAccountUuids);
            } catch (SettingsImportExportException e) {
                Log.w(K9.LOG_TAG, "Exception during export", e);
                return false;
            }
            return true;
        }

        @Override
        protected void onPostExecute(Boolean success) {
            Accounts activity = (Accounts) mActivity;

            // Let the activity know that the background task is complete
            activity.setNonConfigurationInstance(null);

            removeProgressDialog();

            if (success) {
                activity.showSimpleDialog(R.string.settings_export_success_header,
                        R.string.settings_export_success, mFileName);
            } else {
                //TODO: better error messages
                activity.showSimpleDialog(R.string.settings_export_failed_header,
                        R.string.settings_export_failure);
            }
        }
    }

    /**
     * Handles importing of global settings and/or accounts in a background thread.
     */
    private static class ImportAsyncTask extends ExtendedAsyncTask<Void, Void, Boolean> {
        private boolean mIncludeGlobals;
        private List<String> mAccountUuids;
        private boolean mOverwrite;
        private Uri mUri;
        private ImportResults mImportResults;

        private ImportAsyncTask(Accounts activity, boolean includeGlobals,
                List<String> accountUuids, boolean overwrite, Uri uri) {
            super(activity);
            mIncludeGlobals = includeGlobals;
            mAccountUuids = accountUuids;
            mOverwrite = overwrite;
            mUri = uri;
        }

        @Override
        protected void showProgressDialog() {
            String title = mContext.getString(R.string.settings_import_dialog_title);
            String message = mContext.getString(R.string.settings_importing);
            mProgressDialog = ProgressDialog.show(mActivity, title, message, true);
        }

        @Override
        protected Boolean doInBackground(Void... params) {
            try {
                InputStream is = mContext.getContentResolver().openInputStream(mUri);
                try {
                    mImportResults = SettingsImporter.importSettings(mContext, is,
                            mIncludeGlobals, mAccountUuids, mOverwrite);
                } finally {
                    try {
                        is.close();
                    } catch (IOException e) { /* Ignore */ }
                }
            } catch (SettingsImportExportException e) {
                Log.w(K9.LOG_TAG, "Exception during import", e);
                return false;
            } catch (FileNotFoundException e) {
                Log.w(K9.LOG_TAG, "Couldn't open import file", e);
                return false;
            } catch (Exception e) {
                Log.w(K9.LOG_TAG, "Unknown error", e);
                return false;
            }
            return true;
        }

        @Override
        protected void onPostExecute(Boolean success) {
            Accounts activity = (Accounts) mActivity;

            // Let the activity know that the background task is complete
            activity.setNonConfigurationInstance(null);

            removeProgressDialog();

            String filename = mUri.getLastPathSegment();
            boolean globalSettings = mImportResults.globalSettings;
            int imported = mImportResults.importedAccounts.size();
            if (success && (globalSettings || imported > 0)) {
                if (imported == 0) {
                    activity.showSimpleDialog(R.string.settings_import_success_header,
                            R.string.settings_import_global_settings_success, filename);
                } else {
                    activity.showAccountsImportedDialog(mImportResults, filename);
                }

                activity.refresh();
            } else {
                //TODO: better error messages
                activity.showSimpleDialog(R.string.settings_import_failed_header,
                        R.string.settings_import_failure, filename);
            }
        }
    }

    private static class ListImportContentsAsyncTask extends ExtendedAsyncTask<Void, Void, Boolean> {
        private Uri mUri;
        private ImportContents mImportContents;

        private ListImportContentsAsyncTask(Accounts activity, Uri uri) {
            super(activity);

            mUri = uri;
        }

        @Override
        protected void showProgressDialog() {
            String title = mContext.getString(R.string.settings_import_dialog_title);
            String message = mContext.getString(R.string.settings_import_scanning_file);
            mProgressDialog = ProgressDialog.show(mActivity, title, message, true);
        }

        @Override
        protected Boolean doInBackground(Void... params) {
            try {
                ContentResolver resolver = mContext.getContentResolver();
                InputStream is = resolver.openInputStream(mUri);
                try {
                    mImportContents = SettingsImporter.getImportStreamContents(is);
                } finally {
                    try {
                        is.close();
                    } catch (IOException e) { /* Ignore */ }
                }
            } catch (SettingsImportExportException e) {
                Log.w(K9.LOG_TAG, "Exception during export", e);
                return false;
            }
            catch (FileNotFoundException e) {
                Log.w(K9.LOG_TAG, "Couldn't read content from URI " + mUri);
                return false;
            }
            return true;
        }

        @Override
        protected void onPostExecute(Boolean success) {
            Accounts activity = (Accounts) mActivity;

            // Let the activity know that the background task is complete
            activity.setNonConfigurationInstance(null);

            removeProgressDialog();

            if (success) {
                activity.showImportSelectionDialog(mImportContents, mUri);
            } else {
                String filename = mUri.getLastPathSegment();
                //TODO: better error messages
                activity.showSimpleDialog(R.string.settings_import_failed_header,
                        R.string.settings_import_failure, filename);
            }
        }
    }

    private static class MoveAccountAsyncTask extends ExtendedAsyncTask<Void, Void, Void> {
        private Account mAccount;
        private boolean mUp;

        protected MoveAccountAsyncTask(Activity activity, Account account, boolean up) {
            super(activity);
            mAccount = account;
            mUp = up;
        }

        @Override
        protected void showProgressDialog() {
            String message = mActivity.getString(R.string.manage_accounts_moving_message);
            mProgressDialog = ProgressDialog.show(mActivity, null, message, true);
        }

        @Override
        protected Void doInBackground(Void... args) {
            mAccount.move(Preferences.getPreferences(mContext), mUp);
            return null;
        }

        @Override
        protected void onPostExecute(Void arg) {
            Accounts activity = (Accounts) mActivity;

            // Let the activity know that the background task is complete
            activity.setNonConfigurationInstance(null);

            activity.refresh();
            removeProgressDialog();
        }
    }
}<|MERGE_RESOLUTION|>--- conflicted
+++ resolved
@@ -122,12 +122,9 @@
     private static final int DIALOG_REMOVE_ACCOUNT = 1;
     private static final int DIALOG_CLEAR_ACCOUNT = 2;
     private static final int DIALOG_RECREATE_ACCOUNT = 3;
-<<<<<<< HEAD
+    private static final int DIALOG_NO_FILE_MANAGER = 4;
     private static final String TRUE = "true";
-=======
-    private static final int DIALOG_NO_FILE_MANAGER = 4;
-
->>>>>>> 53ae9d7f
+
     private ConcurrentHashMap<String, AccountStats> accountStats = new ConcurrentHashMap<String, AccountStats>();
 
     private ConcurrentHashMap<BaseAccount, String> pendingWork = new ConcurrentHashMap<BaseAccount, String>();
