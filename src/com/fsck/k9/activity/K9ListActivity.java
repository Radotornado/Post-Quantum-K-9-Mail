package com.fsck.k9.activity;

import android.app.ListActivity;
import android.util.Log;
import android.view.KeyEvent;
import android.widget.AdapterView;
import android.widget.ListView;
import android.widget.Toast;
import android.os.Bundle;

import com.fsck.k9.Account;
import com.fsck.k9.K9;
import com.fsck.k9.R;
import com.fsck.k9.controller.MessagingController;
import com.fsck.k9.helper.DateFormatter;

<<<<<<< HEAD
public class K9ListActivity extends ListActivity {
=======
public class K9ListActivity extends ListActivity implements Progressable {
>>>>>>> 807f85d3
    @Override
    public void onCreate(Bundle icicle) {
        K9Activity.setLanguage(this, K9.getK9Language());
        setTheme(K9.getK9Theme());
        super.onCreate(icicle);
        setupFormats();
    }

    @Override
    public void onResume() {
        super.onResume();
        setupFormats();
    }

    private java.text.DateFormat mDateFormat;
    private java.text.DateFormat mTimeFormat;

    private void setupFormats() {
        mDateFormat = DateFormatter.getDateFormat(this);
        mTimeFormat = android.text.format.DateFormat.getTimeFormat(this);   // 12/24 date format
    }

    public java.text.DateFormat getTimeFormat() {
        return mTimeFormat;
    }

    public java.text.DateFormat getDateFormat() {
        return mDateFormat;
    }

    @Override
    public boolean onKeyDown(int keyCode, KeyEvent event) {
        // Shortcuts that work no matter what is selected
        switch (keyCode) {
        case KeyEvent.KEYCODE_VOLUME_UP: {
            final ListView listView = getListView();
            if (K9.useVolumeKeysForListNavigationEnabled()) {
                int currentPosition = listView.getSelectedItemPosition();
                if (currentPosition == AdapterView.INVALID_POSITION || listView.isInTouchMode()) {
                    currentPosition = listView.getFirstVisiblePosition();
<<<<<<< HEAD
                }
                if (currentPosition > 0) {
                    listView.setSelection(currentPosition - 1);
                }
=======
                }
                if (currentPosition > 0) {
                    listView.setSelection(currentPosition - 1);
                }
>>>>>>> 807f85d3
                return true;
            }
        }
        case KeyEvent.KEYCODE_VOLUME_DOWN: {
            final ListView listView = getListView();
            if (K9.useVolumeKeysForListNavigationEnabled()) {
                int currentPosition = listView.getSelectedItemPosition();
                if (currentPosition == AdapterView.INVALID_POSITION || listView.isInTouchMode()) {
                    currentPosition = listView.getFirstVisiblePosition();
                }

                if (currentPosition < listView.getCount()) {
                    listView.setSelection(currentPosition + 1);
                }
                return true;
            }
        }
        }
        return super.onKeyDown(keyCode, event);
    }

    @Override
    public boolean onKeyUp(int keyCode, KeyEvent event) {
        // Swallow these events too to avoid the audible notification of a volume change
        if (K9.useVolumeKeysForListNavigationEnabled()) {
            if ((keyCode == KeyEvent.KEYCODE_VOLUME_UP) || (keyCode == KeyEvent.KEYCODE_VOLUME_DOWN)) {
                if (K9.DEBUG)
                    Log.v(K9.LOG_TAG, "Swallowed key up.");
                return true;
            }
        }
        return super.onKeyUp(keyCode, event);
<<<<<<< HEAD
=======
    }

    public void setProgress(boolean progress) {
>>>>>>> 807f85d3
    }

    public void onExport(final Account account) {
        ExportHelper.exportSettings(this, this, account);
    }

}<|MERGE_RESOLUTION|>--- conflicted
+++ resolved
@@ -1,24 +1,17 @@
 package com.fsck.k9.activity;
 
 import android.app.ListActivity;
+import android.os.Bundle;
 import android.util.Log;
 import android.view.KeyEvent;
 import android.widget.AdapterView;
 import android.widget.ListView;
-import android.widget.Toast;
-import android.os.Bundle;
 
 import com.fsck.k9.Account;
 import com.fsck.k9.K9;
-import com.fsck.k9.R;
-import com.fsck.k9.controller.MessagingController;
 import com.fsck.k9.helper.DateFormatter;
 
-<<<<<<< HEAD
-public class K9ListActivity extends ListActivity {
-=======
 public class K9ListActivity extends ListActivity implements Progressable {
->>>>>>> 807f85d3
     @Override
     public void onCreate(Bundle icicle) {
         K9Activity.setLanguage(this, K9.getK9Language());
@@ -59,17 +52,10 @@
                 int currentPosition = listView.getSelectedItemPosition();
                 if (currentPosition == AdapterView.INVALID_POSITION || listView.isInTouchMode()) {
                     currentPosition = listView.getFirstVisiblePosition();
-<<<<<<< HEAD
                 }
                 if (currentPosition > 0) {
                     listView.setSelection(currentPosition - 1);
                 }
-=======
-                }
-                if (currentPosition > 0) {
-                    listView.setSelection(currentPosition - 1);
-                }
->>>>>>> 807f85d3
                 return true;
             }
         }
@@ -102,12 +88,9 @@
             }
         }
         return super.onKeyUp(keyCode, event);
-<<<<<<< HEAD
-=======
     }
 
     public void setProgress(boolean progress) {
->>>>>>> 807f85d3
     }
 
     public void onExport(final Account account) {
