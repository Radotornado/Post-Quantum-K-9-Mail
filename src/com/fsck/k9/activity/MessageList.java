package com.fsck.k9.activity;

import java.util.ArrayList;
import java.util.Collections;
import java.util.Comparator;
import java.util.EnumMap;
import java.util.Iterator;
import java.util.List;
import java.util.Map;

import android.app.AlertDialog;
import android.app.Dialog;
import android.content.Context;
import android.content.Intent;
import android.content.SharedPreferences.Editor;
import android.graphics.Color;
import android.graphics.Typeface;
import android.graphics.drawable.Drawable;
import android.os.Bundle;
import android.os.Handler;
import android.text.Spannable;
import android.text.SpannableStringBuilder;
import android.text.style.AbsoluteSizeSpan;
import android.text.style.ForegroundColorSpan;
import android.text.style.StyleSpan;
import android.util.Log;
import android.util.TypedValue;
import android.view.ContextMenu;
import android.view.ContextMenu.ContextMenuInfo;
import android.view.GestureDetector;
import android.view.KeyEvent;
import android.view.LayoutInflater;
import android.view.MotionEvent;
import android.view.View;
import android.view.View.OnClickListener;
import android.view.ViewGroup;
import android.widget.AdapterView;
import android.widget.AdapterView.AdapterContextMenuInfo;
import android.widget.AdapterView.OnItemClickListener;
import android.widget.AdapterView.OnItemLongClickListener;
import android.widget.BaseAdapter;
import android.widget.CompoundButton;
import android.widget.CompoundButton.OnCheckedChangeListener;
import android.widget.ImageButton;
import android.widget.ListView;
import android.widget.ProgressBar;
import android.widget.TextView;
import android.widget.Toast;

import com.actionbarsherlock.app.ActionBar;
import com.actionbarsherlock.internal.view.menu.MenuBuilder;
import com.actionbarsherlock.view.ActionMode;
import com.actionbarsherlock.view.Menu;
import com.actionbarsherlock.view.MenuInflater;
import com.actionbarsherlock.view.MenuItem;
import com.actionbarsherlock.view.Window;
import com.fsck.k9.Account;
import com.fsck.k9.Account.SortType;
import com.fsck.k9.AccountStats;
import com.fsck.k9.FontSizes;
import com.fsck.k9.K9;
import com.fsck.k9.Preferences;
import com.fsck.k9.R;
import com.fsck.k9.SearchSpecification;
import com.fsck.k9.activity.misc.SwipeGestureDetector;
import com.fsck.k9.activity.misc.SwipeGestureDetector.OnSwipeGestureListener;
import com.fsck.k9.activity.setup.AccountSettings;
import com.fsck.k9.activity.setup.FolderSettings;
import com.fsck.k9.activity.setup.Prefs;
import com.fsck.k9.controller.MessagingController;
import com.fsck.k9.controller.MessagingListener;
import com.fsck.k9.helper.MenuPopup;
import com.fsck.k9.helper.MessageHelper;
import com.fsck.k9.helper.Utility;
import com.fsck.k9.mail.Flag;
import com.fsck.k9.mail.Folder;
import com.fsck.k9.mail.Message;
import com.fsck.k9.mail.store.LocalStore;
import com.fsck.k9.mail.store.LocalStore.LocalFolder;
import com.fsck.k9.mail.store.LocalStore.LocalMessage;
import com.fsck.k9.mail.store.StorageManager;
import com.handmark.pulltorefresh.library.PullToRefreshBase;
import com.handmark.pulltorefresh.library.PullToRefreshListView;


/**
 * MessageList is the primary user interface for the program. This Activity
 * shows a list of messages.
 * From this Activity the user can perform all standard message operations.
 */
public class MessageList extends K9ListActivity implements OnItemClickListener,
        OnSwipeGestureListener {

    /**
     * Reverses the result of a {@link Comparator}.
     *
     * @param <T>
     */
    public static class ReverseComparator<T> implements Comparator<T> {
        private Comparator<T> mDelegate;

        /**
         * @param delegate
         *            Never <code>null</code>.
         */
        public ReverseComparator(final Comparator<T> delegate) {
            mDelegate = delegate;
        }

        @Override
        public int compare(final T object1, final T object2) {
            // arg1 & 2 are mixed up, this is done on purpose
            return mDelegate.compare(object2, object1);
        }

    }

    /**
     * Chains comparator to find a non-0 result.
     *
     * @param <T>
     */
    public static class ComparatorChain<T> implements Comparator<T> {

        private List<Comparator<T>> mChain;

        /**
         * @param chain
         *            Comparator chain. Never <code>null</code>.
         */
        public ComparatorChain(final List<Comparator<T>> chain) {
            mChain = chain;
        }

        @Override
        public int compare(T object1, T object2) {
            int result = 0;
            for (final Comparator<T> comparator : mChain) {
                result = comparator.compare(object1, object2);
                if (result != 0) {
                    break;
                }
            }
            return result;
        }

    }

    public static class AttachmentComparator implements Comparator<MessageInfoHolder> {

        @Override
        public int compare(MessageInfoHolder object1, MessageInfoHolder object2) {
            return (object1.message.hasAttachments() ? 0 : 1) - (object2.message.hasAttachments() ? 0 : 1);
        }

    }

    public static class FlaggedComparator implements Comparator<MessageInfoHolder> {

        @Override
        public int compare(MessageInfoHolder object1, MessageInfoHolder object2) {
            return (object1.flagged ? 0 : 1) - (object2.flagged ? 0 : 1);
        }

    }

    public static class UnreadComparator implements Comparator<MessageInfoHolder> {

        @Override
        public int compare(MessageInfoHolder object1, MessageInfoHolder object2) {
            return (object1.read ? 1 : 0) - (object2.read ? 1 : 0);
        }

    }

    public static class SenderComparator implements Comparator<MessageInfoHolder> {

        @Override
        public int compare(MessageInfoHolder object1, MessageInfoHolder object2) {
            return object1.compareCounterparty.toLowerCase().compareTo(object2.compareCounterparty.toLowerCase());
        }

    }

    public static class DateComparator implements Comparator<MessageInfoHolder> {

        @Override
        public int compare(MessageInfoHolder object1, MessageInfoHolder object2) {
            return object1.compareDate.compareTo(object2.compareDate);
        }

    }

    public static class ArrivalComparator implements Comparator<MessageInfoHolder> {

        @Override
        public int compare(MessageInfoHolder object1, MessageInfoHolder object2) {
            return object1.compareArrival.compareTo(object2.compareArrival);
        }

    }

    public static class SubjectComparator implements Comparator<MessageInfoHolder> {

        @Override
        public int compare(MessageInfoHolder arg0, MessageInfoHolder arg1) {
            // XXX doesn't respect the Comparator contract since it alters the compared object
            if (arg0.compareSubject == null) {
                arg0.compareSubject = Utility.stripSubject(arg0.message.getSubject());
            }
            if (arg1.compareSubject == null) {
                arg1.compareSubject = Utility.stripSubject(arg1.message.getSubject());
            }
            return arg0.compareSubject.compareToIgnoreCase(arg1.compareSubject);
        }

    }

    /**
     * Immutable empty {@link Message} array
     */
    private static final Message[] EMPTY_MESSAGE_ARRAY = new Message[0];


    private static final int ACTIVITY_CHOOSE_FOLDER_MOVE = 1;
    private static final int ACTIVITY_CHOOSE_FOLDER_COPY = 2;

    private static final String EXTRA_ACCOUNT = "account";
    private static final String EXTRA_FOLDER  = "folder";
    private static final String EXTRA_QUERY = "query";
    private static final String EXTRA_QUERY_FLAGS = "queryFlags";
    private static final String EXTRA_FORBIDDEN_FLAGS = "forbiddenFlags";
    private static final String EXTRA_INTEGRATE = "integrate";
    private static final String EXTRA_ACCOUNT_UUIDS = "accountUuids";
    private static final String EXTRA_FOLDER_NAMES = "folderNames";
    private static final String EXTRA_TITLE = "title";
    private static final String EXTRA_LIST_POSITION = "listPosition";

    /**
     * Maps a {@link SortType} to a {@link Comparator} implementation.
     */
    private static final Map<SortType, Comparator<MessageInfoHolder>> SORT_COMPARATORS;

    static {
        // fill the mapping at class time loading

        final Map<SortType, Comparator<MessageInfoHolder>> map = new EnumMap<SortType, Comparator<MessageInfoHolder>>(SortType.class);
        map.put(SortType.SORT_ATTACHMENT, new AttachmentComparator());
        map.put(SortType.SORT_DATE, new DateComparator());
        map.put(SortType.SORT_ARRIVAL, new ArrivalComparator());
        map.put(SortType.SORT_FLAGGED, new FlaggedComparator());
        map.put(SortType.SORT_SENDER, new SenderComparator());
        map.put(SortType.SORT_SUBJECT, new SubjectComparator());
        map.put(SortType.SORT_UNREAD, new UnreadComparator());

        // make it immutable to prevent accidental alteration (content is immutable already)
        SORT_COMPARATORS = Collections.unmodifiableMap(map);
    }

    private ListView mListView;
    private PullToRefreshListView mPullToRefreshView;

    private int mPreviewLines = 0;


    private MessageListAdapter mAdapter;
    private View mFooterView;

    private FolderInfoHolder mCurrentFolder;

    private LayoutInflater mInflater;

    private MessagingController mController;

    private Account mAccount;
    private int mUnreadMessageCount = 0;

    /**
     * Stores the name of the folder that we want to open as soon as possible
     * after load.
     */
    private String mFolderName;

    /**
     * If we're doing a search, this contains the query string.
     */
    private String mQueryString;
    private Flag[] mQueryFlags = null;
    private Flag[] mForbiddenFlags = null;
    private boolean mIntegrate = false;
    private String[] mAccountUuids = null;
    private String[] mFolderNames = null;
    private String mTitle;

    private MessageListHandler mHandler = new MessageListHandler();

    private SortType mSortType = SortType.SORT_DATE;
    private boolean mSortAscending = true;
    private boolean mSortDateAscending = false;
    private boolean mSenderAboveSubject = false;

    private int mSelectedCount = 0;

    private FontSizes mFontSizes = K9.getFontSizes();

    private MenuItem mRefreshMenuItem;
    private ActionBar mActionBar;
    private ActionMode mActionMode;
    private View mActionBarProgressView;
    private Bundle mState = null;

    /**
     * Relevant messages for the current context when we have to remember the
     * chosen messages between user interactions (eg. Selecting a folder for
     * move operation)
     */
    private List<MessageInfoHolder> mActiveMessages;

    private Context context;

    /* package visibility for faster inner class access */
    MessageHelper mMessageHelper = MessageHelper.getInstance(this);

    private StorageManager.StorageListener mStorageListener = new StorageListenerImplementation();

    private TextView mActionBarTitle;
    private TextView mActionBarSubTitle;
    private TextView mActionBarUnread;

    private ActionModeCallback mActionModeCallback = new ActionModeCallback();

    private final class StorageListenerImplementation implements StorageManager.StorageListener {
        @Override
        public void onUnmount(String providerId) {
            if (mAccount != null && providerId.equals(mAccount.getLocalStorageProviderId())) {
                runOnUiThread(new Runnable() {
                    @Override
                    public void run() {
                        onAccountUnavailable();
                    }
                });
            }
        }

        @Override
        public void onMount(String providerId) {
            // no-op
        }
    }

    /**
     * This class is used to run operations that modify UI elements in the UI thread.
     *
     * <p>We are using convenience methods that add a {@link android.os.Message} instance or a
     * {@link Runnable} to the message queue.</p>
     *
     * <p><strong>Note:</strong> If you add a method to this class make sure you don't accidentally
     * perform the operation in the calling thread.</p>
     */
    class MessageListHandler extends Handler {
        private static final int ACTION_REMOVE_MESSAGE = 1;
        private static final int ACTION_RESET_UNREAD_COUNT = 2;
        private static final int ACTION_SORT_MESSAGES = 3;
        private static final int ACTION_FOLDER_LOADING = 4;
        private static final int ACTION_REFRESH_TITLE = 5;
        private static final int ACTION_PROGRESS = 6;


        public void removeMessage(MessageReference messageReference) {
            android.os.Message msg = android.os.Message.obtain(this, ACTION_REMOVE_MESSAGE,
                    messageReference);
            sendMessage(msg);
        }

        public void sortMessages() {
            android.os.Message msg = android.os.Message.obtain(this, ACTION_SORT_MESSAGES);
            sendMessage(msg);
        }

        public void folderLoading(String folder, boolean loading) {
            android.os.Message msg = android.os.Message.obtain(this, ACTION_FOLDER_LOADING,
                    (loading) ? 1 : 0, 0, folder);
            sendMessage(msg);
        }

        public void refreshTitle() {
            android.os.Message msg = android.os.Message.obtain(this, ACTION_REFRESH_TITLE);
            sendMessage(msg);
        }

        public void progress(final boolean progress) {
            android.os.Message msg = android.os.Message.obtain(this, ACTION_PROGRESS,
                    (progress) ? 1 : 0, 0);
            sendMessage(msg);
        }

        public void changeMessageUid(final MessageReference ref, final String newUid) {
            // Instead of explicitly creating a container to be able to pass both arguments in a
            // Message we post a Runnable to the message queue.
            post(new Runnable() {
                @Override
                public void run() {
                    mAdapter.changeMessageUid(ref, newUid);
                }
            });
        }

        public void addOrUpdateMessages(final Account account, final String folderName,
                final List<Message> providedMessages, final boolean verifyAgainstSearch) {
            // We copy the message list because it's later modified by MessagingController
            final List<Message> messages = new ArrayList<Message>(providedMessages);

            post(new Runnable() {
                @Override
                public void run() {
                    mAdapter.addOrUpdateMessages(account, folderName, messages,
                            verifyAgainstSearch);
                }
            });
        }

        @Override
        public void handleMessage(android.os.Message msg) {
            switch (msg.what) {
                case ACTION_REMOVE_MESSAGE: {
                    MessageReference messageReference = (MessageReference) msg.obj;
                    mAdapter.removeMessage(messageReference);
                    break;
                }
                case ACTION_RESET_UNREAD_COUNT: {
                    mAdapter.resetUnreadCount();
                    break;
                }
                case ACTION_SORT_MESSAGES: {
                    mAdapter.sortMessages();
                    break;
                }
                case ACTION_FOLDER_LOADING: {
                    String folder = (String) msg.obj;
                    boolean loading = (msg.arg1 == 1);
                    MessageList.this.folderLoading(folder, loading);
                    break;
                }
                case ACTION_REFRESH_TITLE: {
                    MessageList.this.refreshTitle();
                    break;
                }
                case ACTION_PROGRESS: {
                    boolean progress = (msg.arg1 == 1);
                    MessageList.this.progress(progress);
                    break;
                }
            }
        }
    }

    /**
     * @return The comparator to use to display messages in an ordered
     *         fashion. Never <code>null</code>.
     */
    protected Comparator<MessageInfoHolder> getComparator() {
        final List<Comparator<MessageInfoHolder>> chain = new ArrayList<Comparator<MessageInfoHolder>>(2 /* we add 2 comparators at most */);

        {
            // add the specified comparator
            final Comparator<MessageInfoHolder> comparator = SORT_COMPARATORS.get(mSortType);
            if (mSortAscending) {
                chain.add(comparator);
            } else {
                chain.add(new ReverseComparator<MessageInfoHolder>(comparator));
            }
        }

        {
            // add the date comparator if not already specified
            if (mSortType != SortType.SORT_DATE && mSortType != SortType.SORT_ARRIVAL) {
                final Comparator<MessageInfoHolder> comparator = SORT_COMPARATORS.get(SortType.SORT_DATE);
                if (mSortDateAscending) {
                    chain.add(comparator);
                } else {
                    chain.add(new ReverseComparator<MessageInfoHolder>(comparator));
                }
            }
        }

        // build the comparator chain
        final Comparator<MessageInfoHolder> chainComparator = new ComparatorChain<MessageInfoHolder>(chain);

        return chainComparator;
    }

    private void folderLoading(String folder, boolean loading) {
        if (mCurrentFolder != null && mCurrentFolder.name.equals(folder)) {
            mCurrentFolder.loading = loading;
        }
        updateFooterView();
    }

    private void refreshTitle() {
        setWindowTitle();
        setWindowProgress();
    }

    private void setWindowProgress() {
        int level = Window.PROGRESS_END;

        if (mCurrentFolder != null && mCurrentFolder.loading && mAdapter.mListener.getFolderTotal() > 0) {
            int divisor = mAdapter.mListener.getFolderTotal();
            if (divisor != 0) {
                level = (Window.PROGRESS_END / divisor) * (mAdapter.mListener.getFolderCompleted()) ;
                if (level > Window.PROGRESS_END) {
                    level = Window.PROGRESS_END;
                }
            }
        }

        setSupportProgress(level);
    }

<<<<<<< HEAD
            if (mCurrentFolder != null) {
                displayName  = mCurrentFolder.folder.getName();
=======
    private void setWindowTitle() {
        // regular folder content display
        if (mFolderName != null) {
            String displayName = FolderInfoHolder.getDisplayName(MessageList.this, mAccount,
                mFolderName);
>>>>>>> 0c691999

            mActionBarTitle.setText(displayName);

<<<<<<< HEAD
                String dispString = mAdapter.mListener.formatHeader(MessageList.this,
                                    getString(R.string.message_list_title, mAccount.getDescription(), displayName),
                                    mUnreadMessageCount, getTimeFormat());
                setTitle(dispString);
            } else if (mQueryString != null) {
                if (mTitle != null) {
                    String dispString = mAdapter.mListener.formatHeader(MessageList.this, mTitle,
                                        mUnreadMessageCount, getTimeFormat());
                    setTitle(dispString);
                } else {
                    setTitle(getString(R.string.search_results) + ": " + mQueryString);
                }
=======
            String operation = mAdapter.mListener.getOperation(MessageList.this, getTimeFormat()).trim();
            if (operation.length() < 1) {
                mActionBarSubTitle.setText(mAccount.getEmail());
            } else {
                mActionBarSubTitle.setText(operation);
            }
        } else if (mQueryString != null) {
            // query result display.  This may be for a search folder as opposed to a user-initiated search.
            if (mTitle != null) {
                // This was a search folder; the search folder has overridden our title.
                mActionBarTitle.setText(mTitle);
            } else {
                // This is a search result; set it to the default search result line.
                mActionBarTitle.setText(getString(R.string.search_results));
>>>>>>> 0c691999
            }
        }

        // set unread count
        if (mUnreadMessageCount == 0) {
            mActionBarUnread.setVisibility(View.GONE);
        } else {
            if (mQueryString != null && mTitle == null) {
                // This is a search result.  The unread message count is easily confused
                // with total number of messages in the search result, so let's hide it.
                mActionBarUnread.setVisibility(View.GONE);
            } else {
                mActionBarUnread.setText(Integer.toString(mUnreadMessageCount));
                mActionBarUnread.setVisibility(View.VISIBLE);
            }
        }
    }

    private void progress(final boolean progress) {
        // Make sure we don't try this before the menu is initialized
        // this could happen while the activity is initialized.
        if (mRefreshMenuItem != null) {
            if (progress) {
                mRefreshMenuItem.setActionView(mActionBarProgressView);
            } else {
                mRefreshMenuItem.setActionView(null);
            }
        }

        if (mPullToRefreshView != null && !progress) {
            mPullToRefreshView.onRefreshComplete();
        }
    }

    public static void actionHandleFolder(Context context, Account account, String folder) {
        Intent intent = new Intent(context, MessageList.class);
        intent.addFlags(Intent.FLAG_ACTIVITY_CLEAR_TOP | Intent.FLAG_ACTIVITY_SINGLE_TOP);
        intent.putExtra(EXTRA_ACCOUNT, account.getUuid());

        if (folder != null) {
            intent.putExtra(EXTRA_FOLDER, folder);
        }
        context.startActivity(intent);
    }

    public static Intent actionHandleFolderIntent(Context context, Account account, String folder) {
        Intent intent = new Intent(context, MessageList.class);
        intent.addFlags(Intent.FLAG_ACTIVITY_NEW_TASK | Intent.FLAG_ACTIVITY_CLEAR_TOP |
                Intent.FLAG_ACTIVITY_SINGLE_TOP);
        intent.putExtra(EXTRA_ACCOUNT, account.getUuid());

        if (folder != null) {
            intent.putExtra(EXTRA_FOLDER, folder);
        }
        return intent;
    }

    public static void actionHandle(Context context, String title, String queryString, boolean integrate, Flag[] flags, Flag[] forbiddenFlags) {
        Intent intent = new Intent(context, MessageList.class);
        intent.addFlags(Intent.FLAG_ACTIVITY_CLEAR_TOP | Intent.FLAG_ACTIVITY_SINGLE_TOP);
        intent.putExtra(EXTRA_QUERY, queryString);
        if (flags != null) {
            intent.putExtra(EXTRA_QUERY_FLAGS, Utility.combine(flags, ','));
        }
        if (forbiddenFlags != null) {
            intent.putExtra(EXTRA_FORBIDDEN_FLAGS, Utility.combine(forbiddenFlags, ','));
        }
        intent.putExtra(EXTRA_INTEGRATE, integrate);
        intent.putExtra(EXTRA_TITLE, title);
        context.startActivity(intent);
    }

    /**
     * Creates and returns an intent that opens Unified Inbox or All Messages screen.
     */
    public static Intent actionHandleAccountIntent(Context context, String title,
            SearchSpecification searchSpecification) {
        Intent intent = new Intent(context, MessageList.class);
        intent.putExtra(EXTRA_QUERY, searchSpecification.getQuery());
        if (searchSpecification.getRequiredFlags() != null) {
            intent.putExtra(EXTRA_QUERY_FLAGS, Utility.combine(searchSpecification.getRequiredFlags(), ','));
        }
        if (searchSpecification.getForbiddenFlags() != null) {
            intent.putExtra(EXTRA_FORBIDDEN_FLAGS, Utility.combine(searchSpecification.getForbiddenFlags(), ','));
        }
        intent.putExtra(EXTRA_INTEGRATE, searchSpecification.isIntegrate());
        intent.putExtra(EXTRA_ACCOUNT_UUIDS, searchSpecification.getAccountUuids());
        intent.putExtra(EXTRA_FOLDER_NAMES, searchSpecification.getFolderNames());
        intent.putExtra(EXTRA_TITLE, title);
        intent.addFlags(Intent.FLAG_ACTIVITY_NEW_TASK);
        intent.addFlags(Intent.FLAG_ACTIVITY_CLEAR_TOP);
        intent.addFlags(Intent.FLAG_ACTIVITY_SINGLE_TOP);

        return intent;
    }

    public static void actionHandle(Context context, String title,
                                    SearchSpecification searchSpecification) {
        Intent intent = actionHandleAccountIntent(context, title, searchSpecification);
        context.startActivity(intent);
    }

    @Override
    public void onItemClick(AdapterView<?> parent, View view, int position, long id) {
        if (view == mFooterView) {
            if (mCurrentFolder != null) {
                mController.loadMoreMessages(mAccount, mFolderName, mAdapter.mListener);
            }
            return;
        }

        final MessageInfoHolder message = (MessageInfoHolder) parent.getItemAtPosition(position);
        if (mSelectedCount > 0) {
            toggleMessageSelect(message);
        } else {
            onOpenMessage(message);
        }
    }

    @Override
    public void onCreate(Bundle savedInstanceState) {
        context = this;
        super.onCreate(savedInstanceState);
        setContentView(R.layout.message_list);

        mActionBarProgressView = getLayoutInflater().inflate(R.layout.actionbar_indeterminate_progress_actionview, null);

        // need this for actionbar initialization
        mQueryString = getIntent().getStringExtra(EXTRA_QUERY);

        mPullToRefreshView = (PullToRefreshListView) findViewById(R.id.message_list);

        mInflater = getLayoutInflater();
        mActionBar = getSupportActionBar();
        initializeActionBar();
        initializeLayout();

        mPreviewLines = K9.messageListPreviewLines();

        initializeMessageList(getIntent(), true);
        mListView.setVerticalFadingEdgeEnabled(false);

        // Enable gesture detection for MessageLists
        mGestureDetector = new GestureDetector(new SwipeGestureDetector(this, this));

        // Correcting for screen rotation when in ActionMode
        mSelectedCount = getSelectionFromCheckboxes().size();
        if (mSelectedCount > 0) {
            mActionMode = MessageList.this.startActionMode(mActionModeCallback);
            updateActionModeTitle();
        }
    }

    @Override
    public void onNewIntent(Intent intent) {
        setIntent(intent); // onNewIntent doesn't autoset our "internal" intent
        initializeMessageList(intent, false);
    }

    private void initializeMessageList(Intent intent, boolean create) {
<<<<<<< HEAD
        boolean returnFromMessageView = intent.getBooleanExtra(
                EXTRA_RETURN_FROM_MESSAGE_VIEW, false);

        if (!create && returnFromMessageView) {
            // We're returning from the MessageView activity with "Manage back button" enabled.
            // So just leave the activity in the state it was left in.
            return;
        }


=======
>>>>>>> 0c691999
        String accountUuid = intent.getStringExtra(EXTRA_ACCOUNT);
        mAccount = Preferences.getPreferences(this).getAccount(accountUuid);

        if (mAccount != null && !mAccount.isAvailable(this)) {
            Log.i(K9.LOG_TAG, "not opening MessageList of unavailable account");
            onAccountUnavailable();
            return;
        }

        mFolderName = intent.getStringExtra(EXTRA_FOLDER);
        mQueryString = intent.getStringExtra(EXTRA_QUERY);

        String queryFlags = intent.getStringExtra(EXTRA_QUERY_FLAGS);
        if (queryFlags != null) {
            String[] flagStrings = queryFlags.split(",");
            mQueryFlags = new Flag[flagStrings.length];
            for (int i = 0; i < flagStrings.length; i++) {
                mQueryFlags[i] = Flag.valueOf(flagStrings[i]);
            }
        }
        String forbiddenFlags = intent.getStringExtra(EXTRA_FORBIDDEN_FLAGS);
        if (forbiddenFlags != null) {
            String[] flagStrings = forbiddenFlags.split(",");
            mForbiddenFlags = new Flag[flagStrings.length];
            for (int i = 0; i < flagStrings.length; i++) {
                mForbiddenFlags[i] = Flag.valueOf(flagStrings[i]);
            }
        }
        mIntegrate = intent.getBooleanExtra(EXTRA_INTEGRATE, false);
        mAccountUuids = intent.getStringArrayExtra(EXTRA_ACCOUNT_UUIDS);
        mFolderNames = intent.getStringArrayExtra(EXTRA_FOLDER_NAMES);
        mTitle = intent.getStringExtra(EXTRA_TITLE);

        // Take the initial folder into account only if we are *not* restoring
        // the activity already.
        if (mFolderName == null && mQueryString == null) {
            mFolderName = mAccount.getAutoExpandFolderName();
        }

        mAdapter = new MessageListAdapter();
        restorePreviousData();

        if (mFolderName != null) {
            mCurrentFolder = mAdapter.getFolder(mFolderName, mAccount);
        }

        // Hide "Load up to x more" footer for search views
        mFooterView.setVisibility((mQueryString != null) ? View.GONE : View.VISIBLE);

        mController = MessagingController.getInstance(getApplication());
        mListView.setAdapter(mAdapter);
    }

    private void restorePreviousData() {
        final ActivityState previousData = getLastNonConfigurationInstance();

        if (previousData != null) {
            mAdapter.restoreMessages(previousData.messages);
            mActiveMessages = previousData.activeMessages;
        }
    }

    @Override
    public void onPause() {
        super.onPause();
        mController.removeListener(mAdapter.mListener);
        saveListState();

        StorageManager.getInstance(getApplication()).removeListener(mStorageListener);
    }

    public void saveListState() {
        mState = new Bundle();
        mState.putInt(EXTRA_LIST_POSITION, mListView.getSelectedItemPosition());
    }

    public void restoreListState() {
        if (mState == null) {
            return;
        }

        int pos = mState.getInt(EXTRA_LIST_POSITION, ListView.INVALID_POSITION);

        if (pos >= mListView.getCount()) {
            pos = mListView.getCount() - 1;
        }

        if (pos == ListView.INVALID_POSITION) {
            mListView.setSelected(false);
        } else {
            mListView.setSelection(pos);
        }
    }

    /**
     * On resume we refresh messages for the folder that is currently open.
     * This guarantees that things like unread message count and read status
     * are updated.
     */
    @Override
    public void onResume() {
        super.onResume();

        if (mAccount != null && !mAccount.isAvailable(this)) {
            onAccountUnavailable();
            return;
        }
        StorageManager.getInstance(getApplication()).addListener(mStorageListener);
        mSenderAboveSubject = K9.messageListSenderAboveSubject();

        // TODO Add support for pull to fresh on searches.
        if(mQueryString == null) {
            mPullToRefreshView.setOnRefreshListener(new PullToRefreshBase.OnRefreshListener<ListView>() {
                @Override
                public void onRefresh(PullToRefreshBase<ListView> refreshView) {
                    checkMail(mAccount, mFolderName);
                }
            });
        } else {
            mPullToRefreshView.setMode(PullToRefreshBase.Mode.DISABLED);
        }

        mController.addListener(mAdapter.mListener);

        Account[] accountsWithNotification;

        Preferences prefs = Preferences.getPreferences(getApplicationContext());
        Account account = getCurrentAccount(prefs);

        if (account != null) {
            accountsWithNotification = new Account[] { account };
            mSortType = account.getSortType();
            mSortAscending = account.isSortAscending(mSortType);
            mSortDateAscending = account.isSortAscending(SortType.SORT_DATE);
        } else {
            accountsWithNotification = prefs.getAccounts();
            mSortType = K9.getSortType();
            mSortAscending = K9.isSortAscending(mSortType);
            mSortDateAscending = K9.isSortAscending(SortType.SORT_DATE);
        }

        for (Account accountWithNotification : accountsWithNotification) {
            mController.notifyAccountCancel(this, accountWithNotification);
        }

        if (mAdapter.isEmpty()) {
            if (mFolderName != null) {
                mController.listLocalMessages(mAccount, mFolderName,  mAdapter.mListener);
                // Hide the archive button if we don't have an archive folder.
                if (!mAccount.hasArchiveFolder()) {
//                    mBatchArchiveButton.setVisibility(View.GONE);
                }
            } else if (mQueryString != null) {
                mController.searchLocalMessages(mAccountUuids, mFolderNames, null, mQueryString, mIntegrate, mQueryFlags, mForbiddenFlags, mAdapter.mListener);
                // Don't show the archive button if this is a search.
//                mBatchArchiveButton.setVisibility(View.GONE);
            }

        } else {
            // reread the selected date format preference in case it has changed
            mMessageHelper.refresh();

            mAdapter.markAllMessagesAsDirty();

            new Thread() {
                @Override
                public void run() {
                    if (mFolderName != null) {
                        mController.listLocalMessagesSynchronous(mAccount, mFolderName,  mAdapter.mListener);
                    } else if (mQueryString != null) {
                        mController.searchLocalMessagesSynchronous(mAccountUuids, mFolderNames, null, mQueryString, mIntegrate, mQueryFlags, mForbiddenFlags, mAdapter.mListener);
                    }

                    runOnUiThread(new Runnable() {
                        @Override
                        public void run() {
                            mAdapter.pruneDirtyMessages();
                            mAdapter.notifyDataSetChanged();
                            restoreListState();
                        }
                    });
                }

            }
            .start();
        }

        if (mAccount != null && mFolderName != null) {
            mController.getFolderUnreadMessageCount(mAccount, mFolderName, mAdapter.mListener);
        }

        refreshTitle();
    }

    private void initializeActionBar() {
        mActionBar.setDisplayShowCustomEnabled(true);
        mActionBar.setCustomView(R.layout.actionbar_custom);

        View customView = mActionBar.getCustomView();
        mActionBarTitle = (TextView) customView.findViewById(R.id.actionbar_title_first);
        mActionBarSubTitle = (TextView) customView.findViewById(R.id.actionbar_title_sub);
        mActionBarUnread = (TextView) customView.findViewById(R.id.actionbar_unread_count);

        if (mQueryString != null) {
            mActionBarSubTitle.setVisibility(View.GONE);
        }

        mActionBar.setDisplayHomeAsUpEnabled(true);
    }

    private void initializeLayout() {
        mListView = mPullToRefreshView.getRefreshableView();
        mListView.setScrollBarStyle(View.SCROLLBARS_INSIDE_OVERLAY);
        mListView.setLongClickable(true);
        mListView.setFastScrollEnabled(true);
        mListView.setScrollingCacheEnabled(false);
        mListView.setOnItemClickListener(this);
        mListView.addFooterView(getFooterView(mListView));

        registerForContextMenu(mListView);
    }


    /**
     * Container for values to be kept while the device configuration is
     * modified at runtime (keyboard, orientation, etc.) and Android restarts
     * this activity.
     *
     * @see MessageList#onRetainNonConfigurationInstance()
     * @see MessageList#getLastNonConfigurationInstance()
     */
    static class ActivityState {
        public List<MessageInfoHolder> messages;
        public List<MessageInfoHolder> activeMessages;
    }

    /* (non-Javadoc)
     *
     * Method overridden for proper typing within this class (the return type is
     * more specific than the super implementation)
     *
     * @see android.app.Activity#onRetainNonConfigurationInstance()
     */
    @Override
    public ActivityState onRetainNonConfigurationInstance() {
        final ActivityState state = new ActivityState();
        state.messages = mAdapter.getMessages();
        state.activeMessages = mActiveMessages;
        return state;
    }

    /*
     * (non-Javadoc)
     *
     * Method overridden for proper typing within this class (the return type is
     * more specific than the super implementation)
     *
     * @see android.app.Activity#getLastNonConfigurationInstance()
     */
    @Override
    public ActivityState getLastNonConfigurationInstance() {
        return (ActivityState) super.getLastNonConfigurationInstance();
    }

    @Override
    public boolean onKeyDown(int keyCode, KeyEvent event) {
        // Shortcuts that work no matter what is selected
        switch (keyCode) {

            // messagelist is actually a K9Activity, not a K9ListActivity
            // This saddens me greatly, but to support volume key navigation
            // in MessageView, we implement this bit of wrapper code
        case KeyEvent.KEYCODE_VOLUME_UP: {
            if (K9.useVolumeKeysForListNavigationEnabled()) {
                int currentPosition = mListView.getSelectedItemPosition();
                if (currentPosition == AdapterView.INVALID_POSITION || mListView.isInTouchMode()) {
                    currentPosition = mListView.getFirstVisiblePosition();
                }
                if (currentPosition > 0) {
                    mListView.setSelection(currentPosition - 1);
                }
                return true;
            }
            return false;
        }
        case KeyEvent.KEYCODE_VOLUME_DOWN: {
            if (K9.useVolumeKeysForListNavigationEnabled()) {
                int currentPosition = mListView.getSelectedItemPosition();
                if (currentPosition == AdapterView.INVALID_POSITION || mListView.isInTouchMode()) {
                    currentPosition = mListView.getFirstVisiblePosition();
                }

                if (currentPosition < mListView.getCount()) {
                    mListView.setSelection(currentPosition + 1);
                }
                return true;
            }
            return false;
        }
        case KeyEvent.KEYCODE_C: {
            onCompose();
            return true;
        }
        case KeyEvent.KEYCODE_Q: {
            onShowFolderList();
            return true;
        }
        case KeyEvent.KEYCODE_O: {
            onCycleSort();
            return true;
        }
        case KeyEvent.KEYCODE_I: {
            changeSort(mSortType);
            return true;
        }
        case KeyEvent.KEYCODE_H: {
            Toast toast = Toast.makeText(this, R.string.message_list_help_key, Toast.LENGTH_LONG);
            toast.show();
            return true;
        }
        }

        boolean retval = true;
        int position = mListView.getSelectedItemPosition();
        try {
            if (position >= 0) {
                MessageInfoHolder message = (MessageInfoHolder) mAdapter.getItem(position);

                final List<MessageInfoHolder> selection = getSelectionFromMessage(message);

                if (message != null) {
                    switch (keyCode) {
                    case KeyEvent.KEYCODE_DEL: {
                        onDelete(selection);
                        return true;
                    }
                    case KeyEvent.KEYCODE_S: {
                        toggleMessageSelect(message);
                        return true;
                    }
                    case KeyEvent.KEYCODE_D: {
                        onDelete(selection);
                        return true;
                    }
                    case KeyEvent.KEYCODE_G: {
                        setFlag(selection, Flag.FLAGGED, !message.flagged);
                        return true;
                    }
                    case KeyEvent.KEYCODE_M: {
                        onMove(selection);
                        return true;
                    }
                    case KeyEvent.KEYCODE_V: {
                        onArchive(selection);
                        return true;
                    }
                    case KeyEvent.KEYCODE_Y: {
                        onCopy(selection);
                        return true;
                    }
                    case KeyEvent.KEYCODE_Z: {
                        setFlag(selection, Flag.SEEN, !message.read);
                        return true;
                    }
                    }
                }
            }
        } finally {
            retval = super.onKeyDown(keyCode, event);
        }
        return retval;
    }

    @Override
    public boolean onKeyUp(int keyCode, KeyEvent event) {
        // Swallow these events too to avoid the audible notification of a volume change
        if (K9.useVolumeKeysForListNavigationEnabled()) {
            if ((keyCode == KeyEvent.KEYCODE_VOLUME_UP) || (keyCode == KeyEvent.KEYCODE_VOLUME_DOWN)) {
                if (K9.DEBUG)
                    Log.v(K9.LOG_TAG, "Swallowed key up.");
                return true;
            }
        }
        return super.onKeyUp(keyCode, event);
    }

    private void onOpenMessage(MessageInfoHolder message) {
        if (message.folder.name.equals(message.message.getFolder().getAccount().getDraftsFolderName())) {
            MessageCompose.actionEditDraft(this, message.message.getFolder().getAccount(), message.message);
        } else {
            // Need to get the list before the sort starts
            ArrayList<MessageReference> messageRefs = new ArrayList<MessageReference>();

            for (MessageInfoHolder holder : mAdapter.getMessages()) {
                MessageReference ref = holder.message.makeMessageReference();
                messageRefs.add(ref);
            }

            MessageReference ref = message.message.makeMessageReference();
            Log.i(K9.LOG_TAG, "MessageList sending message " + ref);

            MessageView.actionView(this, ref, messageRefs, getIntent().getExtras());
        }

        /*
         * We set read=true here for UI performance reasons. The actual value
         * will get picked up on the refresh when the Activity is resumed but
         * that may take a second or so and we don't want this to show and
         * then go away. I've gone back and forth on this, and this gives a
         * better UI experience, so I am putting it back in.
         */
        if (!message.read) {
            message.read = true;
        }
    }

    private void onAccounts() {
        Accounts.listAccounts(this);
        finish();
    }

    private void onShowFolderList() {
        FolderList.actionHandleAccount(this, mAccount);
        finish();
    }

    private void onCompose() {
        if (mQueryString != null) {
            /*
             * If we have a query string, we don't have an account to let
             * compose start the default action.
             */
            MessageCompose.actionCompose(this, null);
        } else {
            MessageCompose.actionCompose(this, mAccount);
        }
    }

    private void onReply(MessageInfoHolder holder) {
        MessageCompose.actionReply(this, holder.message.getFolder().getAccount(), holder.message, false, null);
    }

    private void onReplyAll(MessageInfoHolder holder) {
        MessageCompose.actionReply(this, holder.message.getFolder().getAccount(), holder.message, true, null);
    }

    private void onForward(MessageInfoHolder holder) {
        MessageCompose.actionForward(this, holder.message.getFolder().getAccount(), holder.message, null);
    }

    private void onResendMessage(MessageInfoHolder message) {
        MessageCompose.actionEditDraft(this, message.message.getFolder().getAccount(), message.message);
    }

    private void onEditPrefs() {
        Prefs.actionPrefs(this);
    }

    private void onEditAccount() {
        AccountSettings.actionSettings(this, mAccount);
    }

    private void changeSort(SortType sortType) {
        Boolean sortAscending = (mSortType == sortType) ? !mSortAscending : null;
        changeSort(sortType, sortAscending);
    }

    /**
     * Change the sort type and sort order used for the message list.
     *
     * @param sortType
     *         Specifies which field to use for sorting the message list.
     * @param sortAscending
     *         Specifies the sort order. If this argument is {@code null} the default search order
     *         for the sort type is used.
     */
    // FIXME: Don't save the changes in the UI thread
    private void changeSort(SortType sortType, Boolean sortAscending) {
        mSortType = sortType;

        Preferences prefs = Preferences.getPreferences(getApplicationContext());
        Account account = getCurrentAccount(prefs);

        if (account != null) {
            account.setSortType(mSortType);

            if (sortAscending == null) {
                mSortAscending = account.isSortAscending(mSortType);
            } else {
                mSortAscending = sortAscending;
            }
            account.setSortAscending(mSortType, mSortAscending);
            mSortDateAscending = account.isSortAscending(SortType.SORT_DATE);

            account.save(prefs);
        } else {
            K9.setSortType(mSortType);

            if (sortAscending == null) {
                mSortAscending = K9.isSortAscending(mSortType);
            } else {
                mSortAscending = sortAscending;
            }
            K9.setSortAscending(mSortType, mSortAscending);
            mSortDateAscending = K9.isSortAscending(SortType.SORT_DATE);

            Editor editor = prefs.getPreferences().edit();
            K9.save(editor);
            editor.commit();
        }

        reSort();
    }

    private void reSort() {
        int toastString = mSortType.getToast(mSortAscending);

        Toast toast = Toast.makeText(this, toastString, Toast.LENGTH_SHORT);
        toast.show();

        mAdapter.sortMessages();
    }

    private void onCycleSort() {
        SortType[] sorts = SortType.values();
        int curIndex = 0;

        for (int i = 0; i < sorts.length; i++) {
            if (sorts[i] == mSortType) {
                curIndex = i;
                break;
            }
        }

        curIndex++;

        if (curIndex == sorts.length) {
            curIndex = 0;
        }

        changeSort(sorts[curIndex]);
    }

    /**
     * @param holders
     *            Never {@code null}.
     */
    private void onDelete(final List<MessageInfoHolder> holders) {
        final List<Message> messagesToRemove = new ArrayList<Message>();
        for (MessageInfoHolder holder : holders) {
            messagesToRemove.add(holder.message);
        }
        mAdapter.removeMessages(holders);
        mController.deleteMessages(messagesToRemove.toArray(EMPTY_MESSAGE_ARRAY), null);
    }

    @Override
    protected void onActivityResult(int requestCode, int resultCode, Intent data) {
        if (resultCode != RESULT_OK) {
            return;
        }

        switch (requestCode) {
        case ACTIVITY_CHOOSE_FOLDER_MOVE:
        case ACTIVITY_CHOOSE_FOLDER_COPY: {
            if (data == null) {
                return;
            }

            final String destFolderName = data.getStringExtra(ChooseFolder.EXTRA_NEW_FOLDER);
            final List<MessageInfoHolder> holders = mActiveMessages;

            if (destFolderName != null) {

                mActiveMessages = null; // don't need it any more

                final Account account = holders.get(0).message.getFolder().getAccount();
                account.setLastSelectedFolderName(destFolderName);

                switch (requestCode) {
                case ACTIVITY_CHOOSE_FOLDER_MOVE:
                    move(holders, destFolderName);
                    break;

                case ACTIVITY_CHOOSE_FOLDER_COPY:
                    copy(holders, destFolderName);
                    break;
                }
            }
            break;
        }
        }
    }


    private void onExpunge(final Account account, String folderName) {
        mController.expunge(account, folderName, null);
    }

    @Override
    public Dialog onCreateDialog(int id) {
        switch (id) {
        case R.id.dialog_confirm_spam:
            return ConfirmationDialog.create(this, id,
                                             R.string.dialog_confirm_spam_title,
                                             "" /* text is refreshed by #onPrepareDialog(int, Dialog) below */,
                                             R.string.dialog_confirm_spam_confirm_button,
                                             R.string.dialog_confirm_spam_cancel_button,
            new Runnable() {
                @Override
                public void run() {
                    onSpamConfirmed(mActiveMessages);
                    // No further need for this reference
                    mActiveMessages = null;
                }
            }, new Runnable() {
                @Override
                public void run() {
                    // event for cancel, we don't need this reference any more
                    mActiveMessages = null;
                }
            });
        }

        return super.onCreateDialog(id);
    }

    /*
     * (non-Javadoc)
     *
     * Android happens to invoke this method even if the given dialog is not
     * shown (eg. a dismissed dialog) as part of the automatic activity
     * reloading following a configuration change (orientation, keyboard,
     * locale, etc.).
     */
    @Override
    public void onPrepareDialog(final int id, final Dialog dialog) {
        switch (id) {
        case R.id.dialog_confirm_spam: {
            // mActiveMessages can be null if Android restarts the activity
            // while this dialog is not actually shown (but was displayed at
            // least once)
            if (mActiveMessages != null) {
                final int selectionSize = mActiveMessages.size();
                final String message;
                message = getResources().getQuantityString(R.plurals.dialog_confirm_spam_message, selectionSize,
                          Integer.valueOf(selectionSize));
                ((AlertDialog) dialog).setMessage(message);
            }
            break;
        }
        default: {
            super.onPrepareDialog(id, dialog);
        }
        }
    }

    private void onToggleFlag(MessageInfoHolder messageInfo) {
        LocalMessage message = messageInfo.message;
        Folder folder = message.getFolder();
        Account account = folder.getAccount();
<<<<<<< HEAD
        String folderName = folder.getRemoteName();
        mController.setFlag(account, folderName, new Message[] { message }, Flag.SEEN, !holder.read);
        holder.read = !holder.read;
        mHandler.sortMessages();
    }

    private void onToggleFlag(MessageInfoHolder holder) {
        LocalMessage message = holder.message;
        Folder folder = message.getFolder();
        Account account = folder.getAccount();
        String folderName = folder.getRemoteName();
        mController.setFlag(account, folderName, new Message[] { message }, Flag.FLAGGED, !holder.flagged);
        holder.flagged = !holder.flagged;
        mHandler.sortMessages();
=======
        String folderName = folder.getName();

        mController.setFlag(account, folderName, new Message[] { message }, Flag.FLAGGED,
                !messageInfo.flagged);

        messageInfo.flagged = !messageInfo.flagged;
        mAdapter.sortMessages();

        computeBatchDirection();
>>>>>>> 0c691999
    }

    private void checkMail(Account account, String folderName) {
        mController.synchronizeMailbox(account, folderName, mAdapter.mListener, null);
        mController.sendPendingMessages(account, mAdapter.mListener);
    }

    @Override
    public boolean onOptionsItemSelected(MenuItem item) {
        int itemId = item.getItemId();
        switch (itemId) {
        case android.R.id.home: {
            if (mIntegrate) {
                // If we were in one of the integrated mailboxes (think All Mail or Integrated Inbox), then
                // go to accounts.
                onAccounts();
            } else if (mQueryString != null) {
                // We did a search of some sort.  Go back to wherever the user searched from.
                onBackPressed();
            } else {
                // In a standard message list of a folder.  Go to folder list.
                onShowFolderList();
            }
            return true;
        }
        case R.id.compose: {
            onCompose();
            return true;
        }
        case R.id.check_mail: {
            checkMail(mAccount, mFolderName);
            return true;
        }
        case R.id.set_sort_date: {
            changeSort(SortType.SORT_DATE);
            return true;
        }
        case R.id.set_sort_arrival: {
            changeSort(SortType.SORT_ARRIVAL);
            return true;
        }
        case R.id.set_sort_subject: {
            changeSort(SortType.SORT_SUBJECT);
            return true;
        }
        case R.id.set_sort_sender: {
            changeSort(SortType.SORT_SENDER);
            return true;
        }
        case R.id.set_sort_flag: {
            changeSort(SortType.SORT_FLAGGED);
            return true;
        }
        case R.id.set_sort_unread: {
            changeSort(SortType.SORT_UNREAD);
            return true;
        }
        case R.id.set_sort_attach: {
            changeSort(SortType.SORT_ATTACHMENT);
            return true;
        }
        case R.id.select_all: {
            setSelectionState(true);
            return true;
        }
        case R.id.app_settings: {
            onEditPrefs();
            return true;
        }
        }

        if (mQueryString != null) {
            // None of the options after this point are "safe" for search results
            //TODO: This is not true for "unread" and "starred" searches in regular folders
            return false;
        }

        switch (itemId) {
        case R.id.send_messages: {
            mController.sendPendingMessages(mAccount, mAdapter.mListener);
            return true;
        }
        case R.id.folder_settings: {
            if (mFolderName != null) {
                FolderSettings.actionSettings(this, mAccount, mFolderName);
            }
            return true;
        }
        case R.id.account_settings: {
            onEditAccount();
            return true;
        }
        case R.id.expunge: {
            if (mCurrentFolder != null) {
                onExpunge(mAccount, mCurrentFolder.name);
            }
            return true;
        }
        default: {
            return super.onOptionsItemSelected(item);
        }
        }
    }
    @Override
    public boolean onContextItemSelected(android.view.MenuItem item) {
        AdapterContextMenuInfo info = (AdapterContextMenuInfo) item.getMenuInfo();
        final MessageInfoHolder message = (MessageInfoHolder) mListView.getItemAtPosition(info.position);


        final List<MessageInfoHolder> selection = getSelectionFromMessage(message);
            switch (item.getItemId()) {
                case R.id.reply: {
                    onReply(message);
                    break;
                }
                case R.id.reply_all: {
                    onReplyAll(message);
                    break;
                }
                case R.id.forward: {
                    onForward(message);
                    break;
                }
                case R.id.send_again: {
                    onResendMessage(message);
                    mSelectedCount = 0;
                    break;
                }
                case R.id.same_sender: {
                    MessageList.actionHandle(MessageList.this, "From " + message.sender,
                        message.senderAddress, false, null, null);
                    break;
                }
                case R.id.delete: {
                    onDelete(selection);
                    break;
                }
                case R.id.mark_as_read: {
                    setFlag(selection, Flag.SEEN, true);
                    break;
                }
                case R.id.mark_as_unread: {
                    setFlag(selection, Flag.SEEN, false);
                    break;
                }
                case R.id.flag: {
                    setFlag(selection, Flag.FLAGGED, true);
                    break;
                }
                case R.id.unflag: {
                    setFlag(selection, Flag.FLAGGED, false);
                    break;
                }

                // only if the account supports this
                case R.id.archive: {
                    onArchive(selection);
                    break;
                }
                case R.id.spam: {
                    onSpam(selection);
                    break;
                }
                case R.id.move: {
                    onMove(selection);
                    break;
                }
                case R.id.copy: {
                    onCopy(selection);
                    break;
                }
            }

            return true;
        }


    @Override
    public void onCreateContextMenu(ContextMenu menu, View v, ContextMenuInfo menuInfo) {
        super.onCreateContextMenu(menu, v, menuInfo);

        AdapterContextMenuInfo info = (AdapterContextMenuInfo) menuInfo;
        MessageInfoHolder message = (MessageInfoHolder) mListView.getItemAtPosition(info.position);

        if (message == null) {
            return;
        }

        getMenuInflater().inflate(R.menu.message_list_item_context, menu);

        menu.setHeaderTitle(message.message.getSubject());

        if (message.read) {
            menu.findItem(R.id.mark_as_read).setTitle(R.string.mark_as_unread_action);
        }

        if (message.flagged) {
            menu.findItem(R.id.flag).setTitle(R.string.unflag_action);
        }

        Account account = message.message.getFolder().getAccount();
        if (!mController.isCopyCapable(account)) {
            menu.findItem(R.id.copy).setVisible(false);
        }

        if (!mController.isMoveCapable(account)) {
            menu.findItem(R.id.move).setVisible(false);
            menu.findItem(R.id.archive).setVisible(false);
            menu.findItem(R.id.spam).setVisible(false);
        }

        if (!account.hasArchiveFolder()) {
            menu.findItem(R.id.archive).setVisible(false);
        }

        if (!account.hasSpamFolder()) {
            menu.findItem(R.id.spam).setVisible(false);
        }

    }


    @Override
    public boolean onCreateOptionsMenu(Menu menu) {
        super.onCreateOptionsMenu(menu);
        getSupportMenuInflater().inflate(R.menu.message_list_option, menu);
        mRefreshMenuItem = menu.findItem(R.id.check_mail);
        return true;
    }

    @Override
    public boolean onPrepareOptionsMenu(Menu menu) {

        if (mQueryString != null) {
            menu.findItem(R.id.expunge).setVisible(false);
            menu.findItem(R.id.check_mail).setVisible(false);
            menu.findItem(R.id.send_messages).setVisible(false);
            menu.findItem(R.id.folder_settings).setVisible(false);
            menu.findItem(R.id.account_settings).setVisible(false);
        } else {
            if (mCurrentFolder != null && mCurrentFolder.name.equals(mAccount.getOutboxFolderName())) {
                menu.findItem(R.id.check_mail).setVisible(false);
            } else {
                menu.findItem(R.id.send_messages).setVisible(false);
            }

            if (mCurrentFolder != null && K9.ERROR_FOLDER_NAME.equals(mCurrentFolder.name)) {
                menu.findItem(R.id.expunge).setVisible(false);
            }

            if (!mController.isMoveCapable(mAccount)) {
                // FIXME: Really we want to do this for all local-only folders
                if (mCurrentFolder != null &&
                        !mAccount.getInboxFolderName().equals(mCurrentFolder.name)) {
                    menu.findItem(R.id.check_mail).setVisible(false);
                }
                menu.findItem(R.id.expunge).setVisible(false);
            }
        }

        return true;
    }

    @Override
    public void onSwipeRightToLeft(final MotionEvent e1, final MotionEvent e2) {
        // Handle right-to-left as an un-select
        handleSwipe(e1, false);
    }

    @Override
    public void onSwipeLeftToRight(final MotionEvent e1, final MotionEvent e2) {
        // Handle left-to-right as a select.
        handleSwipe(e1, true);
    }

    /**
     * Handle a select or unselect swipe event
     * @param downMotion Event that started the swipe
     * @param selected true if this was an attempt to select (i.e. left to right).
     */
    private void handleSwipe(final MotionEvent downMotion, final boolean selected) {
        int[] listPosition = new int[2];
        mListView.getLocationOnScreen(listPosition);
        int position = mListView.pointToPosition((int) downMotion.getRawX() - listPosition[0], (int) downMotion.getRawY() - listPosition[1]);
        if (position != AdapterView.INVALID_POSITION) {
            final MessageInfoHolder message = (MessageInfoHolder) mListView.getItemAtPosition(position);
            toggleMessageSelect(message);
        }
    }

    class MessageListAdapter extends BaseAdapter {
        private final List<MessageInfoHolder> mMessages =
                Collections.synchronizedList(new ArrayList<MessageInfoHolder>());

        private final ActivityListener mListener = new ActivityListener() {

            @Override
            public void informUserOfStatus() {
                mHandler.refreshTitle();
            }

            @Override
            public void synchronizeMailboxStarted(Account account, String folder) {
                if (updateForMe(account, folder)) {
                    mHandler.progress(true);
                    mHandler.folderLoading(folder, true);
                }
                super.synchronizeMailboxStarted(account, folder);
            }

            @Override
            public void synchronizeMailboxFinished(Account account, String folder,
            int totalMessagesInMailbox, int numNewMessages) {

                if (updateForMe(account, folder)) {
                    mHandler.progress(false);
                    mHandler.folderLoading(folder, false);
                    mHandler.sortMessages();
                }
                super.synchronizeMailboxFinished(account, folder, totalMessagesInMailbox, numNewMessages);
            }

            @Override
            public void synchronizeMailboxFailed(Account account, String folder, String message) {

                if (updateForMe(account, folder)) {
                    mHandler.progress(false);
                    mHandler.folderLoading(folder, false);
                    mHandler.sortMessages();
                }
                super.synchronizeMailboxFailed(account, folder, message);
            }

            @Override
            public void synchronizeMailboxAddOrUpdateMessage(Account account, String folder, Message message) {
                mHandler.addOrUpdateMessages(account, folder, Collections.singletonList(message), true);
            }

            @Override
            public void synchronizeMailboxRemovedMessage(Account account, String folder, Message message) {
                mHandler.removeMessage(message.makeMessageReference());
            }

            @Override
            public void listLocalMessagesStarted(Account account, String folder) {
                if ((mQueryString != null && folder == null) || (account != null && account.equals(mAccount))) {
                    mHandler.progress(true);
                    if (folder != null) {
                        mHandler.folderLoading(folder, true);
                    }
                }
            }

            @Override
            public void listLocalMessagesFailed(Account account, String folder, String message) {
                if ((mQueryString != null && folder == null) || (account != null && account.equals(mAccount))) {
                    mHandler.sortMessages();
                    mHandler.progress(false);
                    if (folder != null) {
                        mHandler.folderLoading(folder, false);
                    }
                }
            }

            @Override
            public void listLocalMessagesFinished(Account account, String folder) {
                if ((mQueryString != null && folder == null) || (account != null && account.equals(mAccount))) {
                    mHandler.sortMessages();
                    mHandler.progress(false);
                    if (folder != null) {
                        mHandler.folderLoading(folder, false);
                    }
                }
            }

            @Override
            public void listLocalMessagesRemoveMessage(Account account, String folder, Message message) {
                mHandler.removeMessage(message.makeMessageReference());
            }

            @Override
            public void listLocalMessagesAddMessages(Account account, String folder, List<Message> messages) {
                mHandler.addOrUpdateMessages(account, folder, messages, false);
            }

            @Override
            public void listLocalMessagesUpdateMessage(Account account, String folder, Message message) {
                mHandler.addOrUpdateMessages(account, folder, Collections.singletonList(message), false);
            }

            @Override
            public void searchStats(AccountStats stats) {
                mUnreadMessageCount = stats.unreadMessageCount;
                super.searchStats(stats);
            }

            @Override
            public void folderStatusChanged(Account account, String folder, int unreadMessageCount) {
                if (updateForMe(account, folder)) {
                    mUnreadMessageCount = unreadMessageCount;
                }
                super.folderStatusChanged(account, folder, unreadMessageCount);
            }

            @Override
            public void messageUidChanged(Account account, String folder, String oldUid, String newUid) {
                MessageReference ref = new MessageReference();
                ref.accountUuid = account.getUuid();
                ref.folderName = folder;
                ref.uid = oldUid;

                mHandler.changeMessageUid(ref, newUid);
            }
        };

        private boolean updateForMe(Account account, String folder) {
            if ((account.equals(mAccount) && mFolderName != null && folder.equals(mFolderName))) {
                return true;
            } else {
                return false;
            }
        }

        public List<MessageInfoHolder> getMessages() {
            return mMessages;
        }

        public void restoreMessages(List<MessageInfoHolder> messages) {
            mMessages.addAll(messages);
        }

        private Drawable mAttachmentIcon;
        private Drawable mForwardedIcon;
        private Drawable mAnsweredIcon;
        private Drawable mForwardedAnsweredIcon;

        MessageListAdapter() {
            mAttachmentIcon = getResources().getDrawable(R.drawable.ic_email_attachment_small);
            mAnsweredIcon = getResources().getDrawable(R.drawable.ic_email_answered_small);
            mForwardedIcon = getResources().getDrawable(R.drawable.ic_email_forwarded_small);
            mForwardedAnsweredIcon = getResources().getDrawable(R.drawable.ic_email_forwarded_answered_small);
        }

        public void markAllMessagesAsDirty() {
            for (MessageInfoHolder holder : mMessages) {
                holder.dirty = true;
            }
        }

        public void pruneDirtyMessages() {
            List<MessageInfoHolder> messagesToRemove = new ArrayList<MessageInfoHolder>();

            for (MessageInfoHolder holder : mMessages) {
                if (holder.dirty) {
                    messagesToRemove.add(holder);
                }
            }
            removeMessages(messagesToRemove);
        }

        public void removeMessage(MessageReference messageReference) {
            MessageInfoHolder holder = getMessage(messageReference);
            if (holder == null) {
                Log.w(K9.LOG_TAG, "Got callback to remove non-existent message with UID " +
                        messageReference.uid);
            } else {
                removeMessages(Collections.singletonList(holder));
            }
        }

        public void removeMessages(final List<MessageInfoHolder> messages) {
            if (messages.isEmpty()) {
                return;
            }

            for (MessageInfoHolder message : messages) {
                if (message != null && (mFolderName == null || (
                        message.folder != null &&
                        message.folder.name.equals(mFolderName)))) {
                    if (message.selected && mSelectedCount > 0) {
                        mSelectedCount--;
                    }
                    mMessages.remove(message);
                }
            }
            resetUnreadCount();

            notifyDataSetChanged();
            computeSelectAllVisibility();
        }

        /**
         * Set the selection state for all messages at once.
         * @param selected Selection state to set.
         */
        public void setSelectionForAllMesages(final boolean selected) {
            for (MessageInfoHolder message : mMessages) {
                message.selected = selected;
            }

            notifyDataSetChanged();
        }

        public void addMessages(final List<MessageInfoHolder> messages) {
            if (messages.isEmpty()) {
                return;
            }

            final boolean wasEmpty = mMessages.isEmpty();

            for (final MessageInfoHolder message : messages) {
                if (mFolderName == null || (message.folder != null && message.folder.name.equals(mFolderName))) {
                    int index = Collections.binarySearch(mMessages, message, getComparator());

                    if (index < 0) {
                        index = (index * -1) - 1;
                    }

                    mMessages.add(index, message);
                }
            }

            if (wasEmpty) {
                mListView.setSelection(0);
            }
            resetUnreadCount();

            notifyDataSetChanged();
            computeSelectAllVisibility();
        }

        public void changeMessageUid(MessageReference ref, String newUid) {
            MessageInfoHolder holder = getMessage(ref);
            if (holder != null) {
                holder.uid = newUid;
                holder.message.setUid(newUid);
            }
        }

        public void resetUnreadCount() {
            if (mQueryString != null) {
                int unreadCount = 0;

                for (MessageInfoHolder holder : mMessages) {
                    unreadCount += holder.read ? 0 : 1;
                }

                mUnreadMessageCount = unreadCount;
                refreshTitle();
            }
        }

        public void sortMessages() {
            final Comparator<MessageInfoHolder> chainComparator = getComparator();

            Collections.sort(mMessages, chainComparator);

            notifyDataSetChanged();
        }

        public void addOrUpdateMessages(final Account account, final String folderName,
                final List<Message> messages, final boolean verifyAgainstSearch) {

            boolean needsSort = false;
            final List<MessageInfoHolder> messagesToAdd = new ArrayList<MessageInfoHolder>();
            List<MessageInfoHolder> messagesToRemove = new ArrayList<MessageInfoHolder>();
            List<Message> messagesToSearch = new ArrayList<Message>();

            // cache field into local variable for faster access for JVM without JIT
            final MessageHelper messageHelper = mMessageHelper;

            for (Message message : messages) {
                MessageInfoHolder m = getMessage(message);
                if (message.isSet(Flag.DELETED)) {
                    if (m != null) {
                        messagesToRemove.add(m);
                    }
                } else {
                    final Folder messageFolder = message.getFolder();
                    final Account messageAccount = messageFolder.getAccount();
                    if (m == null) {
                        if (updateForMe(account, folderName)) {
                            m = new MessageInfoHolder();
                            FolderInfoHolder folderInfoHolder = new FolderInfoHolder(
                                    MessageList.this, messageFolder, messageAccount);
                            messageHelper.populate(m, message, folderInfoHolder, messageAccount);
                            messagesToAdd.add(m);
                        } else {
                            if (mQueryString != null) {
                                if (verifyAgainstSearch) {
                                    messagesToSearch.add(message);
                                } else {
                                    m = new MessageInfoHolder();
                                    FolderInfoHolder folderInfoHolder = new FolderInfoHolder(
                                            MessageList.this, messageFolder, messageAccount);
                                    messageHelper.populate(m, message, folderInfoHolder,
                                            messageAccount);
                                    messagesToAdd.add(m);
                                }
                            }
                        }
                    } else {
                        m.dirty = false; // as we reload the message, unset its dirty flag
                        FolderInfoHolder folderInfoHolder = new FolderInfoHolder(MessageList.this,
                                messageFolder, account);
                        messageHelper.populate(m, message, folderInfoHolder, account);
                        needsSort = true;
                    }
                }
            }

            if (!messagesToSearch.isEmpty()) {
                mController.searchLocalMessages(mAccountUuids, mFolderNames,
                        messagesToSearch.toArray(EMPTY_MESSAGE_ARRAY), mQueryString, mIntegrate,
                        mQueryFlags, mForbiddenFlags,
                new MessagingListener() {
                    @Override
                    public void listLocalMessagesAddMessages(Account account, String folder,
                            List<Message> messages) {
                        mHandler.addOrUpdateMessages(account, folder, messages, false);
                    }
                });
            }

            if (!messagesToRemove.isEmpty()) {
                removeMessages(messagesToRemove);
            }

            if (!messagesToAdd.isEmpty()) {
                addMessages(messagesToAdd);
            }

            if (needsSort) {
                sortMessages();
                resetUnreadCount();
            }
        }

        /**
         * Find a specific message in the message list.
         *
         * <p><strong>Note:</strong>
         * This method was optimized because it is called a lot. Don't change it unless you know
         * what you are doing.</p>
         *
         * @param message
         *         A {@link Message} instance describing the message to look for.
         *
         * @return The corresponding {@link MessageInfoHolder} instance if the message was found in
         *         the message list. {@code null} otherwise.
         */
        private MessageInfoHolder getMessage(Message message) {
            String uid;
            Folder folder;
            for (MessageInfoHolder holder : mMessages) {
                uid = message.getUid();
                if (uid != null && (holder.uid == uid || uid.equals(holder.uid))) {
                    folder = message.getFolder();
                     if (holder.folder.name.equals(folder.getName()) &&
                             holder.account.equals(folder.getAccount().getUuid())) {
                         return holder;
                     }
                }
            }

            return null;
        }

        /**
         * Find a specific message in the message list.
         *
         * <p><strong>Note:</strong>
         * This method was optimized because it is called a lot. Don't change it unless you know
         * what you are doing.</p>
         *
         * @param messageReference
         *         A {@link MessageReference} instance describing the message to look for.
         *
         * @return The corresponding {@link MessageInfoHolder} instance if the message was found in
         *         the message list. {@code null} otherwise.
         */
        private MessageInfoHolder getMessage(MessageReference messageReference) {
            String uid;
            for (MessageInfoHolder holder : mMessages) {
                uid = messageReference.uid;
                if ((holder.uid == uid || uid.equals(holder.uid)) &&
                        holder.folder.name.equals(messageReference.folderName) &&
                        holder.account.equals(messageReference.accountUuid)) {
                     return holder;
                }
            }

            return null;
        }

        public FolderInfoHolder getFolder(String folder, Account account) {
            LocalFolder local_folder = null;
            try {
                LocalStore localStore = account.getLocalStore();
                local_folder = localStore.getFolder(folder);
                return new FolderInfoHolder(context, local_folder, account);
            } catch (Exception e) {
                Log.e(K9.LOG_TAG, "getFolder(" + folder + ") goes boom: ", e);
                return null;
            } finally {
                if (local_folder != null) {
                    local_folder.close();
                }
            }
        }


        @Override
        public int getCount() {
            return mMessages.size();
        }

        @Override
        public long getItemId(int position) {
            try {
                MessageInfoHolder messageHolder = (MessageInfoHolder) getItem(position);
                if (messageHolder != null) {
                    return messageHolder.message.getId();
                }
            } catch (Exception e) {
                Log.i(K9.LOG_TAG, "getItemId(" + position + ") ", e);
            }
            return -1;
        }

        @Override
        public Object getItem(int position) {
            try {
                if (position < mMessages.size()) {
                    return mMessages.get(position);
                }
            } catch (Exception e) {
                Log.e(K9.LOG_TAG, "getItem(" + position + "), but folder.messages.size() = " + mMessages.size(), e);
            }
            return null;
        }

        @Override
        public View getView(int position, View convertView, ViewGroup parent) {
            MessageInfoHolder message = (MessageInfoHolder) getItem(position);
            View view;

            if ((convertView != null) && (convertView.getId() == R.layout.message_list_item)) {
                view = convertView;
            } else {
                view = mInflater.inflate(R.layout.message_list_item, parent, false);
                view.setId(R.layout.message_list_item);
            }

            MessageViewHolder holder = (MessageViewHolder) view.getTag();

            if (holder == null) {
                holder = new MessageViewHolder();
                holder.date = (TextView) view.findViewById(R.id.date);
                holder.chip = view.findViewById(R.id.chip);
                holder.preview = (TextView) view.findViewById(R.id.preview);

                if (mSenderAboveSubject) {
                    holder.from = (TextView) view.findViewById(R.id.subject);
                    holder.from.setTextSize(TypedValue.COMPLEX_UNIT_SP, mFontSizes.getMessageListSender());
                } else {
                    holder.subject = (TextView) view.findViewById(R.id.subject);
                    holder.subject.setTextSize(TypedValue.COMPLEX_UNIT_SP, mFontSizes.getMessageListSubject());
                }

                holder.date.setTextSize(TypedValue.COMPLEX_UNIT_SP, mFontSizes.getMessageListDate());

                holder.preview.setLines(mPreviewLines);
                holder.preview.setTextSize(TypedValue.COMPLEX_UNIT_SP, mFontSizes.getMessageListPreview());

                view.setTag(holder);
            }

            if (message != null) {
                bindView(position, view, holder, message);
            } else {
                // This branch code is triggered when the local store
                // hands us an invalid message

                holder.chip.getBackground().setAlpha(0);
                if (holder.subject != null) {
                    holder.subject.setText(getString(R.string.general_no_subject));
                    holder.subject.setTypeface(null, Typeface.NORMAL);
                }

                String noSender = getString(R.string.general_no_sender);

                if (holder.preview != null) {
                    holder.preview.setText(noSender, TextView.BufferType.SPANNABLE);
                    Spannable str = (Spannable) holder.preview.getText();

                    str.setSpan(new StyleSpan(Typeface.NORMAL),
                                0,
                                noSender.length(),
                                Spannable.SPAN_EXCLUSIVE_EXCLUSIVE);
                    str.setSpan(new AbsoluteSizeSpan(mFontSizes.getMessageListSender(), true),
                                0,
                                noSender.length(),
                                Spannable.SPAN_EXCLUSIVE_EXCLUSIVE);
                } else {
                    holder.from.setText(noSender);
                    holder.from.setTypeface(null, Typeface.NORMAL);
                    holder.from.setCompoundDrawablesWithIntrinsicBounds(null, null, null, null);
                }

                holder.date.setText(getString(R.string.general_no_date));

                //WARNING: Order of the next 2 lines matter
                holder.position = -1;
            }


            return view;
        }

        /**
         * Associate model data to view object.
         *
         * @param position
         *            The position of the item within the adapter's data set of
         *            the item whose view we want.
         * @param view
         *            Main view component to alter. Never <code>null</code>.
         * @param holder
         *            Convenience view holder - eases access to <tt>view</tt>
         *            child views. Never <code>null</code>.
         * @param message
         *            Never <code>null</code>.
         */



        private void bindView(final int position, final View view, final MessageViewHolder holder,
                              final MessageInfoHolder message) {

            int maybeBoldTypeface = message.read ? Typeface.NORMAL : Typeface.BOLD;

            // So that the mSelectedCount is only incremented/decremented
            // when a user checks the checkbox (vs code)
            holder.position = -1;

            if (message.selected) {

            holder.chip.setBackgroundDrawable(message.message.getFolder().getAccount().getCheckmarkChip().drawable());
            }

            else {
            holder.chip.setBackgroundDrawable(message.message.getFolder().getAccount().generateColorChip(message.read,message.message.toMe(), false, message.flagged).drawable());

            }
//            if (K9.getK9Theme() == K9.THEME_LIGHT) {
//                // Light theme: light grey background for read messages
//                view.setBackgroundColor(message.read ?
//                        Color.rgb(230, 230, 230) : Color.rgb(255, 255, 255));
//            } else {
//                // Dark theme: dark grey background for unread messages
//                view.setBackgroundColor(message.read ? 0 : Color.rgb(45, 45, 45));
//            }

            String subject = null;

            if ((message.message.getSubject() == null) || message.message.getSubject().equals("")) {
                subject = (String) getText(R.string.general_no_subject);

            } else {
                subject = message.message.getSubject();
            }

            // We'll get badge support soon --jrv
//            if (holder.badge != null) {
//                String email = message.counterpartyAddress;
//                holder.badge.assignContactFromEmail(email, true);
//                if (email != null) {
//                    mContactsPictureLoader.loadContactPicture(email, holder.badge);
//                }
//            }

            if (holder.preview != null) {
                /*
                 * In the touchable UI, we have previews. Otherwise, we
                 * have just a "from" line.
                 * Because text views can't wrap around each other(?) we
                 * compose a custom view containing the preview and the
                 * from.
                 */

                CharSequence beforePreviewText = null;
                if (mSenderAboveSubject) {
                    beforePreviewText = subject;
                } else {
                    beforePreviewText = message.sender;
                }

                holder.preview.setText(new SpannableStringBuilder(recipientSigil(message))
                                       .append(beforePreviewText).append(" ").append(message.message.getPreview()),
                                       TextView.BufferType.SPANNABLE);
                Spannable str = (Spannable)holder.preview.getText();

                // Create a span section for the sender, and assign the correct font size and weight.
                str.setSpan(new AbsoluteSizeSpan((mSenderAboveSubject ? mFontSizes.getMessageListSubject(): mFontSizes.getMessageListSender()), true),
                            0, beforePreviewText.length() + 1, Spannable.SPAN_EXCLUSIVE_EXCLUSIVE);

                int color = (K9.getK9Theme() == K9.THEME_LIGHT) ?
                        Color.rgb(105, 105, 105) :
                        Color.rgb(160, 160, 160);

                // set span for preview message.
                str.setSpan(new ForegroundColorSpan(color), // How do I can specify the android.R.attr.textColorTertiary
                            beforePreviewText.length() + 1,
                            str.length(),
                            Spannable.SPAN_EXCLUSIVE_EXCLUSIVE);
            }


            if (holder.from != null ) {
                holder.from.setTypeface(null, maybeBoldTypeface);
                if (mSenderAboveSubject) {
                    holder.from.setCompoundDrawablesWithIntrinsicBounds(
                            message.answered ? mAnsweredIcon : null, // left
                            null, // top
                            message.message.hasAttachments() ? mAttachmentIcon : null, // right
                            null); // bottom

                    holder.from.setText(message.sender);
                } else {
                    holder.from.setText(new SpannableStringBuilder(recipientSigil(message)).append(message.sender));
                }
            }

            if (holder.subject != null ) {
                if (!mSenderAboveSubject) {
                    holder.subject.setCompoundDrawablesWithIntrinsicBounds(
                            message.answered ? mAnsweredIcon : null, // left
                            null, // top
                            message.message.hasAttachments() ? mAttachmentIcon : null, // right
                            null); // bottom
                }

                holder.subject.setTypeface(null, maybeBoldTypeface);
                holder.subject.setText(subject);
            }

            holder.date.setText(message.getDate(mMessageHelper));
            holder.position = position;
        }


        private String recipientSigil(MessageInfoHolder message) {
            if (message.message.toMe()) {
                return getString(R.string.messagelist_sent_to_me_sigil);
            } else if (message.message.ccMe()) {
                return getString(R.string.messagelist_sent_cc_me_sigil);
            } else {
                return "";
            }
        }

        @Override
        public boolean hasStableIds() {
            return true;
        }
    }

    class MessageViewHolder
        implements OnCheckedChangeListener {
        public TextView subject;
        public TextView preview;
        public TextView from;
        public TextView time;
        public TextView date;
        public View chip;
        public int position = -1;

        @Override
        public void onCheckedChanged(CompoundButton buttonView, boolean isChecked) {
            if (position != -1) {
                MessageInfoHolder message = (MessageInfoHolder) mAdapter.getItem(position);
                    toggleMessageSelect(message);


            }
        }
    }


    private View getFooterView(ViewGroup parent) {
        if (mFooterView == null) {
            mFooterView = mInflater.inflate(R.layout.message_list_item_footer, parent, false);
            mFooterView.setId(R.layout.message_list_item_footer);
            FooterViewHolder holder = new FooterViewHolder();
            holder.progress = (ProgressBar) mFooterView.findViewById(R.id.message_list_progress);
            holder.progress.setIndeterminate(true);
            holder.main = (TextView) mFooterView.findViewById(R.id.main_text);
            mFooterView.setTag(holder);
        }

        return mFooterView;
    }

    private void updateFooterView() {
        FooterViewHolder holder = (FooterViewHolder) mFooterView.getTag();

        if (mCurrentFolder != null && mAccount != null) {
            if (mCurrentFolder.loading) {
                holder.main.setText(getString(R.string.status_loading_more));
                holder.progress.setVisibility(ProgressBar.VISIBLE);
            } else {
                if (!mCurrentFolder.lastCheckFailed) {
                    if (mAccount.getDisplayCount() == 0) {
                        holder.main.setText(getString(R.string.message_list_load_more_messages_action));
                    } else {
                        holder.main.setText(String.format(getString(R.string.load_more_messages_fmt), mAccount.getDisplayCount()));
                    }
                } else {
                    holder.main.setText(getString(R.string.status_loading_more_failed));
                }
                holder.progress.setVisibility(ProgressBar.INVISIBLE);
            }
        } else {
            holder.progress.setVisibility(ProgressBar.INVISIBLE);
        }
    }

    static class FooterViewHolder {
        public ProgressBar progress;
        public TextView main;
    }

    private void setAllSelected(boolean isSelected) {
        mSelectedCount = 0;

        for (MessageInfoHolder holder : mAdapter.getMessages()) {
            holder.selected = isSelected;
            mSelectedCount += (isSelected ? 1 : 0);
        }

        computeBatchDirection();
        mAdapter.notifyDataSetChanged();

        if (isSelected) {
            updateActionModeTitle();
            computeSelectAllVisibility();
        }
    }

    /**
     * Set selection state for all messages.
     *
     * @param selected
     *         If {@code true} all messages get selected. Otherwise, all messages get deselected and
     *         action mode is finished.
     */
    private void setSelectionState(boolean selected) {
        mAdapter.setSelectionForAllMesages(selected);

        if (selected) {
            mSelectedCount = mAdapter.getCount();
            mActionMode = MessageList.this.startActionMode(mActionModeCallback);
            updateActionModeTitle();
            computeSelectAllVisibility();
            computeBatchDirection();
        } else {
            mSelectedCount = 0;
            if (mActionMode != null) {
                mActionMode.finish();
            }
        }
    }

    private void toggleMessageSelect(final MessageInfoHolder holder){
        if (mActionMode != null) {
            if (mSelectedCount == 1 && holder.selected) {
                mActionMode.finish();
                return;
            }
        } else {
            mActionMode = startActionMode(mActionModeCallback);
        }

        if (holder.selected) {
            holder.selected = false;
            mSelectedCount -= 1;
        } else {
            holder.selected = true;
            mSelectedCount += 1;
        }
        mAdapter.notifyDataSetChanged();

        computeBatchDirection();
        updateActionModeTitle();

        // make sure the onPrepareActionMode is called
        mActionMode.invalidate();

        computeSelectAllVisibility();
    }

    private void updateActionModeTitle() {
        mActionMode.setTitle(String.format(getString(R.string.actionbar_selected), mSelectedCount));
    }

    private void computeSelectAllVisibility() {
        mActionModeCallback.showSelectAll(mSelectedCount != mAdapter.getCount());
    }

    private void computeBatchDirection() {
        boolean isBatchFlag = false;
        boolean isBatchRead = false;

        for (MessageInfoHolder holder : mAdapter.getMessages()) {
            if (holder.selected) {
                if (!holder.flagged) {
                    isBatchFlag = true;
                }
                if (!holder.read) {
                    isBatchRead = true;
                }

                if (isBatchFlag && isBatchRead) {
                    break;
                }
            }
        }

        mActionModeCallback.showMarkAsRead(isBatchRead);
        mActionModeCallback.showFlag(isBatchFlag);
    }

    /**
     * @param holders
     *            Messages to update. Never {@code null}.
     * @param flag
     *            Flag to be updated on the specified messages. Never
     *            {@code null}.
     * @param newState
     *            State to set for the given flag.
     */
    private void setFlag(final List<MessageInfoHolder> holders, final Flag flag, final boolean newState) {
        if (holders.isEmpty()) {
            return;
        }
        final Message[] messageList = new Message[holders.size()];
        int i = 0;
        for (final Iterator<MessageInfoHolder> iterator = holders.iterator(); iterator.hasNext(); i++) {
            final MessageInfoHolder holder = iterator.next();
            messageList[i] = holder.message;
            if (flag == Flag.SEEN) {
                holder.read = newState;
            } else if (flag == Flag.FLAGGED) {
                holder.flagged = newState;
            }
        }
        mController.setFlag(messageList, flag, newState);
        mAdapter.sortMessages();
    }

    /**
     * Display the message move activity.
     *
     * @param holders
     *            Never {@code null}.
     */
    private void onMove(final List<MessageInfoHolder> holders) {
        if (!checkCopyOrMovePossible(holders, FolderOperation.MOVE)) {
            return;
        }

        final Folder folder = holders.size() == 1 ? holders.get(0).message.getFolder() : mCurrentFolder.folder;
        displayFolderChoice(ACTIVITY_CHOOSE_FOLDER_MOVE, folder, holders);
    }

    /**
     * Display the message copy activity.
     *
     * @param holders
     *            Never {@code null}.
     */
    private void onCopy(final List<MessageInfoHolder> holders) {
        if (!checkCopyOrMovePossible(holders, FolderOperation.COPY)) {
            return;
        }

        final Folder folder = holders.size() == 1 ? holders.get(0).message.getFolder() : mCurrentFolder.folder;
        displayFolderChoice(ACTIVITY_CHOOSE_FOLDER_COPY, folder, holders);
    }

    /**
     * Helper method to manage the invocation of
     * {@link #startActivityForResult(Intent, int)} for a folder operation
     * ({@link ChooseFolder} activity), while saving a list of associated
     * messages.
     *
     * @param requestCode
     *            If >= 0, this code will be returned in onActivityResult() when
     *            the activity exits.
     * @param folder
     *            Never {@code null}.
     * @param holders
     *            Messages to be affected by the folder operation. Never
     *            {@code null}.
     * @see #startActivityForResult(Intent, int)
     */
    private void displayFolderChoice(final int requestCode, final Folder folder, final List<MessageInfoHolder> holders) {
        final Intent intent = new Intent(this, ChooseFolder.class);
        intent.putExtra(ChooseFolder.EXTRA_ACCOUNT, folder.getAccount().getUuid());
        intent.putExtra(ChooseFolder.EXTRA_CUR_FOLDER, folder.getName());
        intent.putExtra(ChooseFolder.EXTRA_SEL_FOLDER, folder.getAccount().getLastSelectedFolderName());
        // remember the selected messages for #onActivityResult
        mActiveMessages = holders;
        startActivityForResult(intent, requestCode);
    }

    /**
     * @param holders
     *            Never {@code null}.
     */
    private void onArchive(final List<MessageInfoHolder> holders) {
        final String folderName = holders.get(0).message.getFolder().getAccount().getArchiveFolderName();
        if (K9.FOLDER_NONE.equalsIgnoreCase(folderName)) {
            return;
        }
        // TODO one should separate messages by account and call move afterwards
        // (because each account might have a specific Archive folder name)
        move(holders, folderName);
    }

    /**
     * @param holders
     *            Never {@code null}.
     */
    private void onSpam(final List<MessageInfoHolder> holders) {
        if (K9.confirmSpam()) {
            // remember the message selection for #onCreateDialog(int)
            mActiveMessages = holders;
            showDialog(R.id.dialog_confirm_spam);
        } else {
            onSpamConfirmed(holders);
        }
    }

    /**
     * @param holders
     *            Never {@code null}.
     */
    private void onSpamConfirmed(final List<MessageInfoHolder> holders) {
        final String folderName = holders.get(0).message.getFolder().getAccount().getSpamFolderName();
        if (K9.FOLDER_NONE.equalsIgnoreCase(folderName)) {
            return;
        }
        // TODO one should separate messages by account and call move afterwards
        // (because each account might have a specific Spam folder name)
        move(holders, folderName);
    }

    private static enum FolderOperation {
        COPY, MOVE
    }

    /**
     * Display an Toast message if any message isn't synchronized
     *
     * @param holders
     *            Never <code>null</code>.
     * @param operation
     *            Never {@code null}.
     *
     * @return <code>true</code> if operation is possible
     */
    private boolean checkCopyOrMovePossible(final List<MessageInfoHolder> holders, final FolderOperation operation) {
        if (holders.isEmpty()) {
            return false;
        }
        boolean first = true;
        for (final MessageInfoHolder holder : holders) {
            final Message message = holder.message;
            if (first) {
                first = false;
                // account check
                final Account account = message.getFolder().getAccount();
                if ((operation == FolderOperation.MOVE && !mController.isMoveCapable(account)) || (operation == FolderOperation.COPY && !mController.isCopyCapable(account))) {
                    return false;
                }
            }
            // message check
            if ((operation == FolderOperation.MOVE && !mController.isMoveCapable(message)) || (operation == FolderOperation.COPY && !mController.isCopyCapable(message))) {
                final Toast toast = Toast.makeText(this, R.string.move_copy_cannot_copy_unsynced_message,
                                                   Toast.LENGTH_LONG);
                toast.show();
                return false;
            }
        }
        return true;
    }

    /**
     * Helper method to get a List of message ready to be processed. This implementation will return a list containing the sole argument.
     *
     * @param holder Never {@code null}.
     * @return Never {@code null}.
     */
    private List<MessageInfoHolder> getSelectionFromMessage(final MessageInfoHolder holder) {
        final List<MessageInfoHolder> selection = Collections.singletonList(holder);
        return selection;
    }

    /**
     * Helper method to get a List of message ready to be processed. This implementation will iterate over messages and choose the checked ones.
     *
     * @return Never {@code null}.
     */
    private List<MessageInfoHolder> getSelectionFromCheckboxes() {
        final List<MessageInfoHolder> selection = new ArrayList<MessageInfoHolder>();

        for (final MessageInfoHolder holder : mAdapter.getMessages()) {
            if (holder.selected) {
                selection.add(holder);
            }
        }

        return selection;
    }

    /**
     * Copy the specified messages to the specified folder.
     *
     * @param holders Never {@code null}.
     * @param destination Never {@code null}.
     */
    private void copy(final List<MessageInfoHolder> holders, final String destination) {
        copyOrMove(holders, destination, FolderOperation.COPY);
    }

    /**
     * Move the specified messages to the specified folder.
     *
     * @param holders Never {@code null}.
     * @param destination Never {@code null}.
     */
    private void move(final List<MessageInfoHolder> holders, final String destination) {
        copyOrMove(holders, destination, FolderOperation.MOVE);
    }

    /**
     * The underlying implementation for {@link #copy(List, String)} and
     * {@link #move(List, String)}. This method was added mainly because those 2
     * methods share common behavior.
     *
     * Note: Must be called from the UI thread!
     *
     * @param holders
     *            Never {@code null}.
     * @param destination
     *            Never {@code null}.
     * @param operation
     *            Never {@code null}.
     */
    private void copyOrMove(final List<MessageInfoHolder> holders, final String destination, final FolderOperation operation) {
        if (K9.FOLDER_NONE.equalsIgnoreCase(destination)) {
            return;
        }

        boolean first = true;
        Account account = null;
        String folderName = null;

        final List<Message> messages = new ArrayList<Message>(holders.size());

        for (final MessageInfoHolder holder : holders) {
            final Message message = holder.message;
            if (first) {
                first = false;
                folderName = message.getFolder().getRemoteName();
                account = message.getFolder().getAccount();
                if ((operation == FolderOperation.MOVE && !mController.isMoveCapable(account)) || (operation == FolderOperation.COPY && !mController.isCopyCapable(account))) {
                    // account is not copy/move capable
                    return;
                }
            } else if (!account.equals(message.getFolder().getAccount())
                       || !folderName.equals(message.getFolder().getRemoteName())) {
                // make sure all messages come from the same account/folder?
                return;
            }
            if ((operation == FolderOperation.MOVE && !mController.isMoveCapable(message)) || (operation == FolderOperation.COPY && !mController.isCopyCapable(message))) {
                final Toast toast = Toast.makeText(this, R.string.move_copy_cannot_copy_unsynced_message,
                                                   Toast.LENGTH_LONG);
                toast.show();

                // XXX return meaningful error value?

                // message isn't synchronized
                return;
            }
            messages.add(message);
        }

        if (operation == FolderOperation.MOVE) {
            mController.moveMessages(account, folderName, messages.toArray(new Message[messages.size()]), destination,
                                     null);
            mAdapter.removeMessages(holders);
        } else {
            mController.copyMessages(account, folderName, messages.toArray(new Message[messages.size()]), destination,
                                     null);
        }
    }

    protected void onAccountUnavailable() {
        finish();
        // TODO inform user about account unavailability using Toast
        Accounts.listAccounts(this);
    }


    /**
     * Return the currently "open" account if available.
     *
     * @param prefs
     *         A {@link Preferences} instance that might be used to retrieve the current
     *         {@link Account}.
     *
     * @return The {@code Account} all displayed messages belong to.
     */
    private Account getCurrentAccount(Preferences prefs) {
        Account account = null;
        if (mQueryString != null && !mIntegrate && mAccountUuids != null &&
                mAccountUuids.length == 1) {
            String uuid = mAccountUuids[0];
            account = prefs.getAccount(uuid);
        } else if (mAccount != null) {
            account = mAccount;
        }

        return account;
    }


    class ActionModeCallback implements ActionMode.Callback {
        private MenuItem mSelectAll;
        private MenuItem mMarkAsRead;
        private MenuItem mMarkAsUnread;
        private MenuItem mFlag;
        private MenuItem mUnflag;

        @Override
        public boolean onPrepareActionMode(ActionMode mode, Menu menu) {
            mSelectAll = menu.findItem(R.id.select_all);
            mMarkAsRead = menu.findItem(R.id.mark_as_read);
            mMarkAsUnread = menu.findItem(R.id.mark_as_unread);
            mFlag = menu.findItem(R.id.flag);
            mUnflag = menu.findItem(R.id.unflag);

            if (mQueryString != null) {
                // show all
                menu.findItem(R.id.move).setVisible(true);
                menu.findItem(R.id.archive).setVisible(true);
                menu.findItem(R.id.spam).setVisible(true);
                menu.findItem(R.id.copy).setVisible(true);

                // hide uncapable
                /*
                 *  TODO think of a better way then looping over all
                 *  messages.
                 */
                final List<MessageInfoHolder> selection = getSelectionFromCheckboxes();
                Account account;

                for (MessageInfoHolder holder : selection) {
                    account = holder.message.getFolder().getAccount();
                    setContextCapabilities(account, menu);
                }

            }
            return true;
        }

        @Override
        public void onDestroyActionMode(ActionMode mode) {
            mActionMode = null;
            mSelectAll = null;
            mMarkAsRead = null;
            mMarkAsUnread = null;
            mFlag = null;
            mUnflag = null;
            setAllSelected(false);
        }

        @Override
        public boolean onCreateActionMode(ActionMode mode, Menu menu) {
            MenuInflater inflater = mode.getMenuInflater();
            inflater.inflate(R.menu.message_list_context, menu);

            // check capabilities
            if (mQueryString == null) {
                setContextCapabilities(mAccount, menu);
            }

            return true;
        }

        /**
         * Disables menu options based on if the account supports it or not.
         * It also checks the controller and for now the 'mode' the messagelist
         * is operation in ( query or not ).
         *
         * @param mAccount Account to check capabilities of.
         * @param menu Menu to adapt.
         */
        private void setContextCapabilities(Account mAccount, Menu menu) {
            /*
             * TODO get rid of this when we finally split the messagelist into
             * a folder content display and a search result display
             */
            if (mQueryString != null) {
                menu.findItem(R.id.move).setVisible(false);
                menu.findItem(R.id.copy).setVisible(false);

                menu.findItem(R.id.archive).setVisible(false);
                menu.findItem(R.id.spam).setVisible(false);

                return;
            }

            // hide unsupported
            if (!mController.isCopyCapable(mAccount)) {
                menu.findItem(R.id.copy).setVisible(false);
            }

            if (!mController.isMoveCapable(mAccount)) {
                menu.findItem(R.id.move).setVisible(false);
                menu.findItem(R.id.archive).setVisible(false);
                menu.findItem(R.id.spam).setVisible(false);
            }

            if (!mAccount.hasArchiveFolder()) {
                menu.findItem(R.id.archive).setVisible(false);
            }

            if (!mAccount.hasSpamFolder()) {
                menu.findItem(R.id.spam).setVisible(false);
            }
        }

        public void showSelectAll(boolean show) {
            if (mActionMode != null) {
                mSelectAll.setVisible(show);
            }
        }

        public void showMarkAsRead(boolean show) {
            if (mActionMode != null) {
                mMarkAsRead.setVisible(show);
                mMarkAsUnread.setVisible(!show);
            }
        }

        public void showFlag(boolean show) {
            if (mActionMode != null) {
                mFlag.setVisible(show);
                mUnflag.setVisible(!show);
            }
        }

        @Override
        public boolean onActionItemClicked(ActionMode mode, MenuItem item) {
            final List<MessageInfoHolder> selection = getSelectionFromCheckboxes();

            /*
             * In the following we assume that we can't move or copy
             * mails to the same folder. Also that spam isn't available if we are
             * in the spam folder,same for archive.
             *
             * This is the case currently so safe assumption.
             */
            switch (item.getItemId()) {
            case R.id.delete: {
                onDelete(selection);
                mSelectedCount = 0;
                break;
            }
            case R.id.mark_as_read: {
                setFlag(selection, Flag.SEEN, true);
                computeBatchDirection();
                break;
            }
            case R.id.mark_as_unread: {
                setFlag(selection, Flag.SEEN, false);
                computeBatchDirection();
                break;
            }
            case R.id.flag: {
                setFlag(selection, Flag.FLAGGED, true);
                computeBatchDirection();
                break;
            }
            case R.id.unflag: {
                setFlag(selection, Flag.FLAGGED, false);
                computeBatchDirection();
                break;
            }
            case R.id.select_all: {
                setAllSelected(true);
                break;
            }

            // only if the account supports this
            case R.id.archive: {
                onArchive(selection);
                mSelectedCount = 0;
                break;
            }
            case R.id.spam: {
                onSpam(selection);
                mSelectedCount = 0;
                break;
            }
            case R.id.move: {
                onMove(selection);
                mSelectedCount = 0;
                break;
            }
            case R.id.copy: {
                onCopy(selection);
                mSelectedCount = 0;
                break;
            }
            }
            if (mSelectedCount == 0) {
                mActionMode.finish();
            }

            return true;
        }
    }
}
<|MERGE_RESOLUTION|>--- conflicted
+++ resolved
@@ -517,33 +517,14 @@
         setSupportProgress(level);
     }
 
-<<<<<<< HEAD
-            if (mCurrentFolder != null) {
-                displayName  = mCurrentFolder.folder.getName();
-=======
     private void setWindowTitle() {
         // regular folder content display
         if (mFolderName != null) {
             String displayName = FolderInfoHolder.getDisplayName(MessageList.this, mAccount,
                 mFolderName);
->>>>>>> 0c691999
 
             mActionBarTitle.setText(displayName);
 
-<<<<<<< HEAD
-                String dispString = mAdapter.mListener.formatHeader(MessageList.this,
-                                    getString(R.string.message_list_title, mAccount.getDescription(), displayName),
-                                    mUnreadMessageCount, getTimeFormat());
-                setTitle(dispString);
-            } else if (mQueryString != null) {
-                if (mTitle != null) {
-                    String dispString = mAdapter.mListener.formatHeader(MessageList.this, mTitle,
-                                        mUnreadMessageCount, getTimeFormat());
-                    setTitle(dispString);
-                } else {
-                    setTitle(getString(R.string.search_results) + ": " + mQueryString);
-                }
-=======
             String operation = mAdapter.mListener.getOperation(MessageList.this, getTimeFormat()).trim();
             if (operation.length() < 1) {
                 mActionBarSubTitle.setText(mAccount.getEmail());
@@ -558,7 +539,6 @@
             } else {
                 // This is a search result; set it to the default search result line.
                 mActionBarTitle.setText(getString(R.string.search_results));
->>>>>>> 0c691999
             }
         }
 
@@ -719,19 +699,6 @@
     }
 
     private void initializeMessageList(Intent intent, boolean create) {
-<<<<<<< HEAD
-        boolean returnFromMessageView = intent.getBooleanExtra(
-                EXTRA_RETURN_FROM_MESSAGE_VIEW, false);
-
-        if (!create && returnFromMessageView) {
-            // We're returning from the MessageView activity with "Manage back button" enabled.
-            // So just leave the activity in the state it was left in.
-            return;
-        }
-
-
-=======
->>>>>>> 0c691999
         String accountUuid = intent.getStringExtra(EXTRA_ACCOUNT);
         mAccount = Preferences.getPreferences(this).getAccount(accountUuid);
 
@@ -1393,23 +1360,7 @@
         LocalMessage message = messageInfo.message;
         Folder folder = message.getFolder();
         Account account = folder.getAccount();
-<<<<<<< HEAD
         String folderName = folder.getRemoteName();
-        mController.setFlag(account, folderName, new Message[] { message }, Flag.SEEN, !holder.read);
-        holder.read = !holder.read;
-        mHandler.sortMessages();
-    }
-
-    private void onToggleFlag(MessageInfoHolder holder) {
-        LocalMessage message = holder.message;
-        Folder folder = message.getFolder();
-        Account account = folder.getAccount();
-        String folderName = folder.getRemoteName();
-        mController.setFlag(account, folderName, new Message[] { message }, Flag.FLAGGED, !holder.flagged);
-        holder.flagged = !holder.flagged;
-        mHandler.sortMessages();
-=======
-        String folderName = folder.getName();
 
         mController.setFlag(account, folderName, new Message[] { message }, Flag.FLAGGED,
                 !messageInfo.flagged);
@@ -1418,7 +1369,6 @@
         mAdapter.sortMessages();
 
         computeBatchDirection();
->>>>>>> 0c691999
     }
 
     private void checkMail(Account account, String folderName) {
