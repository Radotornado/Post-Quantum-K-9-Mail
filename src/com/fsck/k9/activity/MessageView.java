--- conflicted
+++ resolved
@@ -432,51 +432,7 @@
         mMessageView.resetHeaderView();
 
         mController.loadMessageForView(mAccount, mMessageReference.folderName, mMessageReference.uid, mListener);
-<<<<<<< HEAD
-        setupDisplayMessageButtons();
-    }
-
-    private void setupDisplayMessageButtons() {
-        mDelete.setEnabled(true);
-        mNext.setEnabled(mNextMessage != null);
-        mPrevious.setEnabled(mPreviousMessage != null);
-        // If moving isn't support at all, then all of them must be disabled anyway.
-        if (mController.isMoveCapable(mAccount)) {
-            // Only enable the button if they have an archive folder and it's not the current folder.
-            mArchive.setEnabled(!mMessageReference.folderName.equals(mAccount.getArchiveFolderName()) &&
-                    !K9.FOLDER_NONE.equalsIgnoreCase(mAccount.getArchiveFolderName()));
-            // Only enable the button if the Spam folder is not the current folder and not NONE.
-            mSpam.setEnabled(!mMessageReference.folderName.equals(mAccount.getSpamFolderName()) &&
-                    //ASH !K9.FOLDER_NONE.equalsIgnoreCase(mAccount.getSpamFolderName()));
-                    mAccount.hasSpamFolder());
-            mMove.setEnabled(true);
-        } else {
-            disableMoveButtons();
-        }
-    }
-
-    private void disableButtons() {
-        mMessageView.setLoadPictures(false);
-        disableMoveButtons();
-        mNext.setEnabled(false);
-        mPrevious.setEnabled(false);
-        mDelete.setEnabled(false);
-    }
-
-    private void disableMoveButtons() {
-        mArchive.setEnabled(false);
-        mMove.setEnabled(false);
-        mSpam.setEnabled(false);
-    }
-
-    private void setOnClickListener(int viewCode) {
-        View thisView = findViewById(viewCode);
-        if (thisView != null) {
-            thisView.setOnClickListener(this);
-        }
-=======
         configureMenu(mMenu);
->>>>>>> 3060fd06
     }
 
     private void findSurroundingMessagesUid() {
@@ -809,20 +765,9 @@
         case R.id.copy:
             onCopy();
             break;
-<<<<<<< HEAD
         case R.id.upload:
             onUpload();
             break;
-        case R.id.show_full_header:
-            runOnUiThread(new Runnable() {
-                @Override
-                public void run() {
-                    mMessageView.showAllHeaders();
-                }
-            });
-            break;
-=======
->>>>>>> 3060fd06
         case R.id.select_text:
             mMessageView.beginSelectingText();
             break;
@@ -901,10 +846,10 @@
                 menu.findItem(R.id.spam).setVisible(false);
             }
         }
-<<<<<<< HEAD
+        // ASH probably should not be here
         if (K9.FOLDER_NONE.equalsIgnoreCase(mAccount.getArchiveFolderName())) {
             menu.findItem(R.id.archive).setVisible(false);
-=======
+        }
     }
 
     /**
@@ -917,7 +862,6 @@
             } else {
                 mMenu.findItem(R.id.toggle_unread).setTitle(R.string.mark_as_read_action);
             }
->>>>>>> 3060fd06
         }
     }
 
@@ -925,7 +869,7 @@
         for (int i = 0; i < menu.size(); ++i) {
             menu.getItem(i).setEnabled(state);
         }
-<<<<<<< HEAD
+        // ASH ↓↓↓
         try {
             if (!mMessage.getUid().startsWith(K9.LOCAL_UID_PREFIX) ||
                     ((com.fsck.k9.mail.store.LocalStore.LocalFolder)mMessage.getFolder()).isLocalOnly() ||
@@ -935,9 +879,8 @@
         } catch (com.fsck.k9.mail.MessagingException e) {
             Log.e(K9.LOG_TAG, "Error trying to get remote store: " + e);
         }
-        return true;
-=======
->>>>>>> 3060fd06
+        // WTF return true;
+        // ASH ↑↑↑
     }
 
     // TODO: when switching to API version 8, override onCreateDialog(int, Bundle)
