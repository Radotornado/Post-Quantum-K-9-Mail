--- conflicted
+++ resolved
@@ -23,67 +23,6 @@
     public static final Map<Integer, SettingsUpgrader> UPGRADERS;
 
     static {
-<<<<<<< HEAD
-        Map<String, SettingsDescription> s = new LinkedHashMap<String, SettingsDescription>();
-
-        s.put("animations", new BooleanSetting(false));
-        s.put("attachmentdefaultpath",
-              new DirectorySetting(Environment.getExternalStorageDirectory().toString()));
-        s.put("backgroundOperations",
-              new EnumSetting(K9.BACKGROUND_OPS.class, K9.BACKGROUND_OPS.WHEN_CHECKED));
-        s.put("changeRegisteredNameColor", new BooleanSetting(false));
-        s.put("compactLayouts", new BooleanSetting(false));
-        s.put("confirmDelete", new BooleanSetting(false));
-        s.put("confirmDeleteStarred", new BooleanSetting(false)); // added to version 2
-        s.put("confirmMarkAllAsRead", new BooleanSetting(false));
-        s.put("confirmSpam", new BooleanSetting(false));
-        s.put("countSearchMessages", new BooleanSetting(false));
-        s.put("dateFormat", new DateFormatSetting(DateFormatter.DEFAULT_FORMAT));
-        s.put("enableDebugLogging", new BooleanSetting(false));
-        s.put("enableSensitiveLogging", new BooleanSetting(false));
-        s.put("fontSizeAccountDescription", new FontSizeSetting(FontSizes.SMALL));
-        s.put("fontSizeAccountName", new FontSizeSetting(FontSizes.MEDIUM));
-        s.put("fontSizeFolderName", new FontSizeSetting(FontSizes.LARGE));
-        s.put("fontSizeFolderStatus", new FontSizeSetting(FontSizes.SMALL));
-        s.put("fontSizeMessageListDate", new FontSizeSetting(FontSizes.SMALL));
-        s.put("fontSizeMessageListPreview", new FontSizeSetting(FontSizes.SMALL));
-        s.put("fontSizeMessageListSender", new FontSizeSetting(FontSizes.SMALL));
-        s.put("fontSizeMessageListSubject", new FontSizeSetting(FontSizes.FONT_16DIP));
-        s.put("fontSizeMessageViewAdditionalHeaders", new FontSizeSetting(FontSizes.FONT_12DIP));
-        s.put("fontSizeMessageViewCC", new FontSizeSetting(FontSizes.FONT_12DIP));
-        s.put("fontSizeMessageViewContent", new WebFontSizeSetting(3));
-        s.put("fontSizeMessageViewDate", new FontSizeSetting(FontSizes.FONT_10DIP));
-        s.put("fontSizeMessageViewSender", new FontSizeSetting(FontSizes.SMALL));
-        s.put("fontSizeMessageViewSubject", new FontSizeSetting(FontSizes.FONT_12DIP));
-        s.put("fontSizeMessageViewTime", new FontSizeSetting(FontSizes.FONT_10DIP));
-        s.put("fontSizeMessageViewTo", new FontSizeSetting(FontSizes.FONT_12DIP));
-        s.put("gesturesEnabled", new BooleanSetting(true));
-        s.put("hideSpecialAccounts", new BooleanSetting(false));
-        s.put("keyguardPrivacy", new BooleanSetting(false));
-        s.put("language", new LanguageSetting());
-        s.put("manageBack", new BooleanSetting(false));
-        s.put("measureAccounts", new BooleanSetting(true));
-        s.put("messageListCheckboxes", new BooleanSetting(false));
-        s.put("messageListPreviewLines", new IntegerRangeSetting(1, 100, 2));
-        s.put("messageListStars", new BooleanSetting(true));
-        s.put("messageListTouchable", new BooleanSetting(false));
-        s.put("messageViewFixedWidthFont", new BooleanSetting(false));
-        s.put("messageViewReturnToList", new BooleanSetting(false));
-        s.put("messageViewShowNext", new BooleanSetting(false));
-        s.put("mobileOptimizedLayout", new BooleanSetting(false));
-        s.put("quietTimeEnabled", new BooleanSetting(false));
-        s.put("quietTimeEnds", new TimeSetting("7:00"));
-        s.put("quietTimeStarts", new TimeSetting("21:00"));
-        s.put("registeredNameColor", new ColorSetting(0xFF00008F));
-        s.put("showContactName", new BooleanSetting(false));
-        s.put("showCorrespondentNames", new BooleanSetting(true));
-        s.put("startIntegratedInbox", new BooleanSetting(false));
-        s.put("theme", new ThemeSetting(android.R.style.Theme_Light));
-        s.put("useGalleryBugWorkaround", new GalleryBugWorkaroundSetting());
-        s.put("useVolumeKeysForListNavigation", new BooleanSetting(false));
-        s.put("useVolumeKeysForNavigation", new BooleanSetting(false));
-        s.put("zoomControlsEnabled", new BooleanSetting(false));
-=======
         Map<String, TreeMap<Integer, SettingsDescription>> s =
             new LinkedHashMap<String, TreeMap<Integer, SettingsDescription>>();
 
@@ -252,7 +191,6 @@
         s.put("zoomControlsEnabled", Settings.versions(
                 new V(1, new BooleanSetting(false))
             ));
->>>>>>> 61ca1a2a
 
         SETTINGS = Collections.unmodifiableMap(s);
 
