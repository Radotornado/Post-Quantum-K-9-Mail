package com.fsck.k9.preferences;

import java.io.File;
import java.io.FileOutputStream;
import java.io.IOException;
import java.io.OutputStream;
import java.util.ArrayList;
import java.util.Collections;
import java.util.HashSet;
import java.util.List;
import java.util.Map;
import java.util.Set;
import java.util.TreeMap;
import java.util.Map.Entry;
import org.xmlpull.v1.XmlSerializer;

import android.content.Context;
import android.content.SharedPreferences;
import android.os.Environment;
import android.util.Log;
import android.util.Xml;

import com.fsck.k9.Account;
import com.fsck.k9.K9;
import com.fsck.k9.Preferences;
import com.fsck.k9.helper.Utility;
import com.fsck.k9.mail.Store;
import com.fsck.k9.mail.ServerSettings;
import com.fsck.k9.mail.Transport;
import com.fsck.k9.preferences.Settings.InvalidSettingValueException;
import com.fsck.k9.preferences.Settings.SettingsDescription;


public class SettingsExporter {
    private static final String EXPORT_FILENAME = "settings.k9s";

    /**
     * File format version number.
     *
     * <p>
     * Increment this if you need to change the structure of the settings file. When you do this
     * remember that we also have to be able to handle old file formats. So have fun adding support
     * for that to {@link SettingsImporter} :)
     * </p>
     */
    public static final int FILE_FORMAT_VERSION = 1;

    public static final String ROOT_ELEMENT = "k9settings";
    public static final String VERSION_ATTRIBUTE = "version";
    public static final String FILE_FORMAT_ATTRIBUTE = "format";
    public static final String GLOBAL_ELEMENT = "global";
    public static final String SETTINGS_ELEMENT = "settings";
    public static final String ACCOUNTS_ELEMENT = "accounts";
    public static final String ACCOUNT_ELEMENT = "account";
    public static final String UUID_ATTRIBUTE = "uuid";
    public static final String INCOMING_SERVER_ELEMENT = "incoming-server";
    public static final String OUTGOING_SERVER_ELEMENT = "outgoing-server";
    public static final String TYPE_ATTRIBUTE = "type";
    public static final String HOST_ELEMENT = "host";
    public static final String PORT_ELEMENT = "port";
    public static final String CONNECTION_SECURITY_ELEMENT = "connection-security";
    public static final String AUTHENTICATION_TYPE_ELEMENT = "authentication-type";
    public static final String USERNAME_ELEMENT = "username";
    public static final String PASSWORD_ELEMENT = "password";
    public static final String EXTRA_ELEMENT = "extra";
    public static final String IDENTITIES_ELEMENT = "identities";
    public static final String IDENTITY_ELEMENT = "identity";
    public static final String FOLDERS_ELEMENT = "folders";
    public static final String FOLDER_ELEMENT = "folder";
    public static final String NAME_ATTRIBUTE = "name";
    public static final String VALUE_ELEMENT = "value";
    public static final String KEY_ATTRIBUTE = "key";
    public static final String NAME_ELEMENT = "name";
    public static final String EMAIL_ELEMENT = "email";
    public static final String DESCRIPTION_ELEMENT = "description";


    public static String exportToFile(Context context, boolean includeGlobals,
                                      Set<String> accountUuids)
    throws SettingsImportExportException {

        OutputStream os = null;
        String filename = null;
        try {
            File dir = new File(Environment.getExternalStorageDirectory() + File.separator
                                + context.getPackageName());
            dir.mkdirs();
            File file = Utility.createUniqueFile(dir, EXPORT_FILENAME);
            filename = file.getAbsolutePath();
            os = new FileOutputStream(filename);

            exportPreferences(context, os, includeGlobals, accountUuids);

            // If all went well, we return the name of the file just written.
            return filename;
        } catch (Exception e) {
            throw new SettingsImportExportException(e);
        } finally {
            if (os != null) {
                try {
                    os.close();
                } catch (IOException ioe) {
                    Log.w(K9.LOG_TAG, "Couldn't close exported settings file: " + filename);
                }
            }
        }
    }

    public static void exportPreferences(Context context, OutputStream os, boolean includeGlobals,
                                         Set<String> accountUuids) throws SettingsImportExportException  {

        try {
            XmlSerializer serializer = Xml.newSerializer();
            serializer.setOutput(os, "UTF-8");

            serializer.startDocument(null, Boolean.TRUE);

            // Output with indentation
            serializer.setFeature("http://xmlpull.org/v1/doc/features.html#indent-output", true);

            serializer.startTag(null, ROOT_ELEMENT);
            serializer.attribute(null, VERSION_ATTRIBUTE, Integer.toString(Settings.VERSION));
            serializer.attribute(null, FILE_FORMAT_ATTRIBUTE,
                                 Integer.toString(FILE_FORMAT_VERSION));

            Log.i(K9.LOG_TAG, "Exporting preferences");

            Preferences preferences = Preferences.getPreferences(context);
            SharedPreferences storage = preferences.getPreferences();

            Set<String> exportAccounts;
            if (accountUuids == null) {
                Account[] accounts = preferences.getAccounts();
                exportAccounts = new HashSet<String>();
                for (Account account : accounts) {
                    exportAccounts.add(account.getUuid());
                }
            } else {
                exportAccounts = accountUuids;
            }

            Map<String, Object> prefs = new TreeMap<String, Object>(storage.getAll());

            if (includeGlobals) {
                serializer.startTag(null, GLOBAL_ELEMENT);
                writeSettings(serializer, prefs);
                serializer.endTag(null, GLOBAL_ELEMENT);
            }

            serializer.startTag(null, ACCOUNTS_ELEMENT);
            for (String accountUuid : exportAccounts) {
                Account account = preferences.getAccount(accountUuid);
                writeAccount(serializer, account, prefs);
            }
            serializer.endTag(null, ACCOUNTS_ELEMENT);

            serializer.endTag(null, ROOT_ELEMENT);
            serializer.endDocument();
            serializer.flush();

        } catch (Exception e) {
            throw new SettingsImportExportException(e.getLocalizedMessage(), e);
        }
    }

    private static void writeSettings(XmlSerializer serializer,
                                      Map<String, Object> prefs) throws IOException {

        for (Entry<String, TreeMap<Integer, SettingsDescription>> versionedSetting :
                GlobalSettings.SETTINGS.entrySet()) {

            String key = versionedSetting.getKey();
            String valueString = (String) prefs.get(key);
            SettingsDescription setting = versionedSetting.getValue().lastEntry().getValue();
            if (setting == null) {
                // Setting was removed.
                continue;
            }

            if (valueString != null) {
                try {
                    Object value = setting.fromString(valueString);
                    String outputValue = setting.toPrettyString(value);
                    writeKeyValue(serializer, key, outputValue);
                } catch (InvalidSettingValueException e) {
                    Log.w(K9.LOG_TAG, "Global setting \"" + key  + "\" has invalid value \"" +
                          valueString + "\" in preference storage. This shouldn't happen!");
                }
            } else {
                if (K9.DEBUG) {
                    Log.d(K9.LOG_TAG, "Couldn't find key \"" + key + "\" in preference storage." +
                          "Using default value.");
                }

                Object value = setting.getDefaultValue();
                String outputValue = setting.toPrettyString(value);
                writeKeyValue(serializer, key, outputValue);
            }
        }
    }

    private static void writeAccount(XmlSerializer serializer, Account account,
                                     Map<String, Object> prefs) throws IOException {

        Set<Integer> identities = new HashSet<Integer>();
        Set<String> folders = new HashSet<String>();
        String accountUuid = account.getUuid();

        serializer.startTag(null, ACCOUNT_ELEMENT);
        serializer.attribute(null, UUID_ATTRIBUTE, accountUuid);

        String name = (String) prefs.get(accountUuid + "." + Account.ACCOUNT_DESCRIPTION_KEY);
        if (name != null) {
            serializer.startTag(null, NAME_ELEMENT);
            serializer.text(name);
            serializer.endTag(null, NAME_ELEMENT);
        }


        // Write incoming server settings
        ServerSettings incoming = Store.decodeStoreUri(account.getStoreUri());
        serializer.startTag(null, INCOMING_SERVER_ELEMENT);
        serializer.attribute(null, TYPE_ATTRIBUTE, incoming.type);

        writeElement(serializer, HOST_ELEMENT, incoming.host);
        if (incoming.port != -1) {
            writeElement(serializer, PORT_ELEMENT, Integer.toString(incoming.port));
        }
        writeElement(serializer, CONNECTION_SECURITY_ELEMENT, incoming.connectionSecurity.name());
        writeElement(serializer, AUTHENTICATION_TYPE_ELEMENT, incoming.authenticationType);
        writeElement(serializer, USERNAME_ELEMENT, incoming.username);
        // XXX For now we don't export the password
        //writeElement(serializer, PASSWORD_ELEMENT, incoming.password);

        Map<String, String> extras = incoming.getExtra();
        if (extras != null && extras.size() > 0) {
            serializer.startTag(null, EXTRA_ELEMENT);
            for (Entry<String, String> extra : extras.entrySet()) {
                writeKeyValue(serializer, extra.getKey(), extra.getValue());
            }
            serializer.endTag(null, EXTRA_ELEMENT);
        }

        serializer.endTag(null, INCOMING_SERVER_ELEMENT);


        // Write outgoing server settings
        ServerSettings outgoing = Transport.decodeTransportUri(account.getTransportUri());
        serializer.startTag(null, OUTGOING_SERVER_ELEMENT);
        serializer.attribute(null, TYPE_ATTRIBUTE, outgoing.type);

        writeElement(serializer, HOST_ELEMENT, outgoing.host);
        if (outgoing.port != -1) {
            writeElement(serializer, PORT_ELEMENT, Integer.toString(outgoing.port));
        }
        writeElement(serializer, CONNECTION_SECURITY_ELEMENT, outgoing.connectionSecurity.name());
        writeElement(serializer, AUTHENTICATION_TYPE_ELEMENT, outgoing.authenticationType);
        writeElement(serializer, USERNAME_ELEMENT, outgoing.username);
        // XXX For now we don't export the password
        //writeElement(serializer, PASSWORD_ELEMENT, outgoing.password);

        extras = outgoing.getExtra();
        if (extras != null && extras.size() > 0) {
            serializer.startTag(null, EXTRA_ELEMENT);
            for (Entry<String, String> extra : extras.entrySet()) {
                writeKeyValue(serializer, extra.getKey(), extra.getValue());
            }
            serializer.endTag(null, EXTRA_ELEMENT);
        }

        serializer.endTag(null, OUTGOING_SERVER_ELEMENT);


        // Write account settings
        serializer.startTag(null, SETTINGS_ELEMENT);
        for (Map.Entry<String, Object> entry : prefs.entrySet()) {
            String key = entry.getKey();
            String valueString = entry.getValue().toString();
            String[] comps = key.split("\\.");

            if (comps.length < 2) {
                // Skip global settings
                continue;
            }

            String keyUuid = comps[0];
            String secondPart = comps[1];

            if (!keyUuid.equals(accountUuid)) {
                // Setting doesn't belong to the account we're currently writing.
                continue;
            }

            String keyPart;
            if (comps.length >= 3) {
                String thirdPart = comps[2];

                if (Account.IDENTITY_DESCRIPTION_KEY.equals(secondPart)) {
                    // This is an identity key. Save identity index for later...
                    try {
                        identities.add(Integer.parseInt(thirdPart));
                    } catch (NumberFormatException e) {
                        /* ignore */
                    }
                    // ... but don't write it now.
                    continue;
                }

                if (FolderSettings.SETTINGS.containsKey(thirdPart)) {
                    // This is a folder key. Save folder name for later...
                    folders.add(secondPart);
                    // ... but don't write it now.
                    continue;
                }

                // Strip account UUID from key
                keyPart = key.substring(comps[0].length() + 1);
            } else {
                keyPart = secondPart;
            }

<<<<<<< HEAD
            SettingsDescription setting = AccountSettings.SETTINGS.get(keyPart);
            if (setting != null) {
                // Only export account settings that can be found in AccountSettings.SETTINGS
                try {
                    Object value = setting.fromString(valueString);
                    String pretty = setting.toPrettyString(value);
                    writeKeyValue(serializer, keyPart, pretty);
                } catch (InvalidSettingValueException e) {
                    Log.w(K9.LOG_TAG, "Account setting \"" + keyPart  + "\" (" +
                          account.getDescription() + ") has invalid value \"" + valueString +
                          "\" in preference storage. This shouldn't happen!");
=======
            TreeMap<Integer, SettingsDescription> versionedSetting =
                AccountSettings.SETTINGS.get(keyPart);

            if (versionedSetting != null) {
                SettingsDescription setting = versionedSetting.lastEntry().getValue();

                if (setting != null) {
                    // Only export account settings that can be found in AccountSettings.SETTINGS
                    try {
                        Object value = setting.fromString(valueString);
                        String pretty = setting.toPrettyString(value);
                        writeKeyValue(serializer, keyPart, pretty);
                    } catch (InvalidSettingValueException e) {
                        Log.w(K9.LOG_TAG, "Account setting \"" + keyPart  + "\" (" +
                                account.getDescription() + ") has invalid value \"" + valueString +
                                "\" in preference storage. This shouldn't happen!");
                    }
>>>>>>> 61ca1a2a
                }
            }
        }
        serializer.endTag(null, SETTINGS_ELEMENT);

        if (identities.size() > 0) {
            serializer.startTag(null, IDENTITIES_ELEMENT);

            // Sort identity indices (that's why we store them as Integers)
            List<Integer> sortedIdentities = new ArrayList<Integer>(identities);
            Collections.sort(sortedIdentities);

            for (Integer identityIndex : sortedIdentities) {
                writeIdentity(serializer, accountUuid, identityIndex.toString(), prefs);
            }
            serializer.endTag(null, IDENTITIES_ELEMENT);
        }

        if (folders.size() > 0) {
            serializer.startTag(null, FOLDERS_ELEMENT);
            for (String folder : folders) {
                writeFolder(serializer, accountUuid, folder, prefs);
            }
            serializer.endTag(null, FOLDERS_ELEMENT);
        }

        serializer.endTag(null, ACCOUNT_ELEMENT);
    }

    private static void writeIdentity(XmlSerializer serializer, String accountUuid,
                                      String identity, Map<String, Object> prefs) throws IOException {

        serializer.startTag(null, IDENTITY_ELEMENT);

        String prefix = accountUuid + ".";
        String suffix = "." + identity;

        // Write name belonging to the identity
        String name = (String) prefs.get(prefix + Account.IDENTITY_NAME_KEY + suffix);
        serializer.startTag(null, NAME_ELEMENT);
        serializer.text(name);
        serializer.endTag(null, NAME_ELEMENT);

        // Write email address belonging to the identity
        String email = (String) prefs.get(prefix + Account.IDENTITY_EMAIL_KEY + suffix);
        serializer.startTag(null, EMAIL_ELEMENT);
        serializer.text(email);
        serializer.endTag(null, EMAIL_ELEMENT);

        // Write identity description
        String description = (String) prefs.get(prefix + Account.IDENTITY_DESCRIPTION_KEY + suffix);
        if (description != null) {
            serializer.startTag(null, DESCRIPTION_ELEMENT);
            serializer.text(description);
            serializer.endTag(null, DESCRIPTION_ELEMENT);
        }

        // Write identity settings
        serializer.startTag(null, SETTINGS_ELEMENT);
        for (Map.Entry<String, Object> entry : prefs.entrySet()) {
            String key = entry.getKey();
            String valueString = entry.getValue().toString();
            String[] comps = key.split("\\.");

            if (comps.length < 3) {
                // Skip non-identity config entries
                continue;
            }

            String keyUuid = comps[0];
            String identityKey = comps[1];
            String identityIndex = comps[2];
            if (!keyUuid.equals(accountUuid) || !identityIndex.equals(identity)) {
                // Skip entries that belong to another identity
                continue;
            }

<<<<<<< HEAD
            SettingsDescription setting = IdentitySettings.SETTINGS.get(identityKey);
            if (setting != null) {
                // Only write settings that have an entry in IdentitySettings.SETTINGS
                try {
                    Object value = setting.fromString(valueString);
                    String outputValue = setting.toPrettyString(value);
                    writeKeyValue(serializer, identityKey, outputValue);
                } catch (InvalidSettingValueException e) {
                    Log.w(K9.LOG_TAG, "Identity setting \"" + identityKey +
                          "\" has invalid value \"" + valueString +
                          "\" in preference storage. This shouldn't happen!");
=======
            TreeMap<Integer, SettingsDescription> versionedSetting =
                IdentitySettings.SETTINGS.get(identityKey);

            if (versionedSetting != null) {
                SettingsDescription setting = versionedSetting.lastEntry().getValue();

                if (setting != null) {
                    // Only write settings that have an entry in IdentitySettings.SETTINGS
                    try {
                        Object value = setting.fromString(valueString);
                        String outputValue = setting.toPrettyString(value);
                        writeKeyValue(serializer, identityKey, outputValue);
                    } catch (InvalidSettingValueException e) {
                        Log.w(K9.LOG_TAG, "Identity setting \"" + identityKey +
                                "\" has invalid value \"" + valueString +
                                "\" in preference storage. This shouldn't happen!");
                    }
>>>>>>> 61ca1a2a
                }
            }
        }
        serializer.endTag(null, SETTINGS_ELEMENT);

        serializer.endTag(null, IDENTITY_ELEMENT);
    }

    private static void writeFolder(XmlSerializer serializer, String accountUuid,
                                    String folder, Map<String, Object> prefs) throws IOException {

        serializer.startTag(null, FOLDER_ELEMENT);
        serializer.attribute(null, NAME_ATTRIBUTE, folder);

        // Write folder settings
        for (Map.Entry<String, Object> entry : prefs.entrySet()) {
            String key = entry.getKey();
            String valueString = entry.getValue().toString();
            String[] comps = key.split("\\.");

            if (comps.length < 3) {
                // Skip non-folder config entries
                continue;
            }

            String keyUuid = comps[0];
            String folderName = comps[1];
            String folderKey = comps[2];

            if (!keyUuid.equals(accountUuid) || !folderName.equals(folder)) {
                // Skip entries that belong to another folder
                continue;
            }

<<<<<<< HEAD
            SettingsDescription setting = FolderSettings.SETTINGS.get(folderKey);
            if (setting != null) {
                // Only write settings that have an entry in FolderSettings.SETTINGS
                try {
                    Object value = setting.fromString(valueString);
                    String outputValue = setting.toPrettyString(value);
                    writeKeyValue(serializer, folderKey, outputValue);
                } catch (InvalidSettingValueException e) {
                    Log.w(K9.LOG_TAG, "Folder setting \"" + folderKey +
                          "\" has invalid value \"" + valueString +
                          "\" in preference storage. This shouldn't happen!");
=======
            TreeMap<Integer, SettingsDescription> versionedSetting =
                FolderSettings.SETTINGS.get(folderKey);

            if (versionedSetting != null) {
                SettingsDescription setting = versionedSetting.lastEntry().getValue();

                if (setting != null) {
                    // Only write settings that have an entry in FolderSettings.SETTINGS
                    try {
                        Object value = setting.fromString(valueString);
                        String outputValue = setting.toPrettyString(value);
                        writeKeyValue(serializer, folderKey, outputValue);
                    } catch (InvalidSettingValueException e) {
                        Log.w(K9.LOG_TAG, "Folder setting \"" + folderKey +
                                "\" has invalid value \"" + valueString +
                                "\" in preference storage. This shouldn't happen!");
                    }
>>>>>>> 61ca1a2a
                }
            }
        }

        serializer.endTag(null, FOLDER_ELEMENT);
    }

    private static void writeElement(XmlSerializer serializer, String elementName, String value)
    throws IllegalArgumentException, IllegalStateException, IOException {
        if (value != null) {
            serializer.startTag(null, elementName);
            serializer.text(value);
            serializer.endTag(null, elementName);
        }
    }

    private static void writeKeyValue(XmlSerializer serializer, String key, String value)
    throws IllegalArgumentException, IllegalStateException, IOException {
        serializer.startTag(null, VALUE_ELEMENT);
        serializer.attribute(null, KEY_ATTRIBUTE, key);
        if (value != null) {
            serializer.text(value);
        }
        serializer.endTag(null, VALUE_ELEMENT);
    }
}<|MERGE_RESOLUTION|>--- conflicted
+++ resolved
@@ -319,19 +319,6 @@
                 keyPart = secondPart;
             }
 
-<<<<<<< HEAD
-            SettingsDescription setting = AccountSettings.SETTINGS.get(keyPart);
-            if (setting != null) {
-                // Only export account settings that can be found in AccountSettings.SETTINGS
-                try {
-                    Object value = setting.fromString(valueString);
-                    String pretty = setting.toPrettyString(value);
-                    writeKeyValue(serializer, keyPart, pretty);
-                } catch (InvalidSettingValueException e) {
-                    Log.w(K9.LOG_TAG, "Account setting \"" + keyPart  + "\" (" +
-                          account.getDescription() + ") has invalid value \"" + valueString +
-                          "\" in preference storage. This shouldn't happen!");
-=======
             TreeMap<Integer, SettingsDescription> versionedSetting =
                 AccountSettings.SETTINGS.get(keyPart);
 
@@ -349,7 +336,6 @@
                                 account.getDescription() + ") has invalid value \"" + valueString +
                                 "\" in preference storage. This shouldn't happen!");
                     }
->>>>>>> 61ca1a2a
                 }
             }
         }
@@ -427,19 +413,6 @@
                 continue;
             }
 
-<<<<<<< HEAD
-            SettingsDescription setting = IdentitySettings.SETTINGS.get(identityKey);
-            if (setting != null) {
-                // Only write settings that have an entry in IdentitySettings.SETTINGS
-                try {
-                    Object value = setting.fromString(valueString);
-                    String outputValue = setting.toPrettyString(value);
-                    writeKeyValue(serializer, identityKey, outputValue);
-                } catch (InvalidSettingValueException e) {
-                    Log.w(K9.LOG_TAG, "Identity setting \"" + identityKey +
-                          "\" has invalid value \"" + valueString +
-                          "\" in preference storage. This shouldn't happen!");
-=======
             TreeMap<Integer, SettingsDescription> versionedSetting =
                 IdentitySettings.SETTINGS.get(identityKey);
 
@@ -457,7 +430,6 @@
                                 "\" has invalid value \"" + valueString +
                                 "\" in preference storage. This shouldn't happen!");
                     }
->>>>>>> 61ca1a2a
                 }
             }
         }
@@ -492,19 +464,6 @@
                 continue;
             }
 
-<<<<<<< HEAD
-            SettingsDescription setting = FolderSettings.SETTINGS.get(folderKey);
-            if (setting != null) {
-                // Only write settings that have an entry in FolderSettings.SETTINGS
-                try {
-                    Object value = setting.fromString(valueString);
-                    String outputValue = setting.toPrettyString(value);
-                    writeKeyValue(serializer, folderKey, outputValue);
-                } catch (InvalidSettingValueException e) {
-                    Log.w(K9.LOG_TAG, "Folder setting \"" + folderKey +
-                          "\" has invalid value \"" + valueString +
-                          "\" in preference storage. This shouldn't happen!");
-=======
             TreeMap<Integer, SettingsDescription> versionedSetting =
                 FolderSettings.SETTINGS.get(folderKey);
 
@@ -522,7 +481,6 @@
                                 "\" has invalid value \"" + valueString +
                                 "\" in preference storage. This shouldn't happen!");
                     }
->>>>>>> 61ca1a2a
                 }
             }
         }
