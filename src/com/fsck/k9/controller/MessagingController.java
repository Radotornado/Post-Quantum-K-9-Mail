
package com.fsck.k9.controller;

import java.io.CharArrayWriter;
import java.io.PrintWriter;
import java.util.*;
import java.util.concurrent.BlockingQueue;
import java.util.concurrent.ConcurrentHashMap;
import java.util.concurrent.CopyOnWriteArraySet;
import java.util.concurrent.CountDownLatch;
import java.util.concurrent.ExecutorService;
import java.util.concurrent.Executors;
import java.util.concurrent.PriorityBlockingQueue;
import java.util.concurrent.atomic.AtomicBoolean;
import java.util.concurrent.atomic.AtomicInteger;

import android.app.Application;
import android.app.KeyguardManager;
import android.app.Notification;
import android.app.NotificationManager;
import android.app.PendingIntent;
import android.content.Context;
import android.content.Intent;
import android.media.AudioManager;
import android.net.Uri;
import android.os.PowerManager;
import android.os.Process;
import android.text.TextUtils;
import android.util.Log;
import android.widget.Toast;

import com.fsck.k9.Account;
import com.fsck.k9.AccountStats;
import com.fsck.k9.K9;
import com.fsck.k9.NotificationSetting;
import com.fsck.k9.Preferences;
import com.fsck.k9.R;
import com.fsck.k9.SearchSpecification;
import com.fsck.k9.K9.Intents;
import com.fsck.k9.activity.FolderList;
import com.fsck.k9.activity.MessageInfoHolder;
import com.fsck.k9.activity.MessageList;
import com.fsck.k9.helper.Utility;
import com.fsck.k9.helper.power.TracingPowerManager;
import com.fsck.k9.helper.power.TracingPowerManager.TracingWakeLock;
import com.fsck.k9.mail.Address;
import com.fsck.k9.mail.FetchProfile;
import com.fsck.k9.mail.Flag;
import com.fsck.k9.mail.Folder;
import com.fsck.k9.mail.Folder.OpenMode;
import com.fsck.k9.mail.Message.RecipientType;
import com.fsck.k9.mail.Message;
import com.fsck.k9.mail.MessagingException;
import com.fsck.k9.mail.Part;
import com.fsck.k9.mail.PushReceiver;
import com.fsck.k9.mail.Pusher;
import com.fsck.k9.mail.Store;
import com.fsck.k9.mail.Transport;
import com.fsck.k9.mail.internet.MimeMessage;
import com.fsck.k9.mail.internet.MimeUtility;
import com.fsck.k9.mail.internet.TextBody;
import com.fsck.k9.mail.store.UnavailableAccountException;
import com.fsck.k9.mail.store.LocalStore;
import com.fsck.k9.mail.store.UnavailableStorageException;
import com.fsck.k9.mail.store.LocalStore.LocalFolder;
import com.fsck.k9.mail.store.LocalStore.LocalMessage;
import com.fsck.k9.mail.store.LocalStore.PendingCommand;
import com.fsck.k9.mail.store.Pop3Store;

/**
 * Starts a long running (application) Thread that will run through commands
 * that require remote mailbox access. This class is used to serialize and
 * prioritize these commands. Each method that will submit a command requires a
 * MessagingListener instance to be provided. It is expected that that listener
 * has also been added as a registered listener using addListener(). When a
 * command is to be executed, if the listener that was provided with the command
 * is no longer registered the command is skipped. The design idea for the above
 * is that when an Activity starts it registers as a listener. When it is paused
 * it removes itself. Thus, any commands that that activity submitted are
 * removed from the queue once the activity is no longer active.
 */
public class MessagingController implements Runnable {
    public static final long INVALID_MESSAGE_ID = -1;

    /**
     * Immutable empty {@link String} array
     */
    private static final String[] EMPTY_STRING_ARRAY = new String[0];

    /**
     * Immutable empty {@link Message} array
     */
    private static final Message[] EMPTY_MESSAGE_ARRAY = new Message[0];

    /**
     * Immutable empty {@link Folder} array
     */
    private static final Folder[] EMPTY_FOLDER_ARRAY = new Folder[0];

    /**
     * The maximum message size that we'll consider to be "small". A small message is downloaded
     * in full immediately instead of in pieces. Anything over this size will be downloaded in
     * pieces with attachments being left off completely and downloaded on demand.
     *
     *
     * 25k for a "small" message was picked by educated trial and error.
     * http://answers.google.com/answers/threadview?id=312463 claims that the
     * average size of an email is 59k, which I feel is too large for our
     * blind download. The following tests were performed on a download of
     * 25 random messages.
     * <pre>
     * 5k - 61 seconds,
     * 25k - 51 seconds,
     * 55k - 53 seconds,
     * </pre>
     * So 25k gives good performance and a reasonable data footprint. Sounds good to me.
     */

    private static final String PENDING_COMMAND_MOVE_OR_COPY_BULK = "com.fsck.k9.MessagingController.moveOrCopyBulk";
    private static final String PENDING_COMMAND_EMPTY_TRASH = "com.fsck.k9.MessagingController.emptyTrash";
    private static final String PENDING_COMMAND_SET_FLAG_BULK = "com.fsck.k9.MessagingController.setFlagBulk";
    private static final String PENDING_COMMAND_APPEND = "com.fsck.k9.MessagingController.append";
    private static final String PENDING_COMMAND_MARK_ALL_AS_READ = "com.fsck.k9.MessagingController.markAllAsRead";
    private static final String PENDING_COMMAND_EXPUNGE = "com.fsck.k9.MessagingController.expunge";

    /**
     * Maximum number of unsynced messages to store at once
     */
    private static final int UNSYNC_CHUNK_SIZE = 5;

    private static MessagingController inst = null;
    private BlockingQueue<Command> mCommands = new PriorityBlockingQueue<Command>();

    private Thread mThread;
    private Set<MessagingListener> mListeners = new CopyOnWriteArraySet<MessagingListener>();

    private HashMap<SORT_TYPE, Boolean> sortAscending = new HashMap<SORT_TYPE, Boolean>();

    private final ConcurrentHashMap<String, AtomicInteger> sendCount = new ConcurrentHashMap<String, AtomicInteger>();

    ConcurrentHashMap<Account, Pusher> pushers = new ConcurrentHashMap<Account, Pusher>();

    private final ExecutorService threadPool = Executors.newCachedThreadPool();

    public enum SORT_TYPE {
        SORT_DATE(R.string.sort_earliest_first, R.string.sort_latest_first, false),
        SORT_SUBJECT(R.string.sort_subject_alpha, R.string.sort_subject_re_alpha, true),
        SORT_SENDER(R.string.sort_sender_alpha, R.string.sort_sender_re_alpha, true),
        SORT_UNREAD(R.string.sort_unread_first, R.string.sort_unread_last, true),
        SORT_FLAGGED(R.string.sort_flagged_first, R.string.sort_flagged_last, true),
        SORT_ATTACHMENT(R.string.sort_attach_first, R.string.sort_unattached_first, true);

        private int ascendingToast;
        private int descendingToast;
        private boolean defaultAscending;

        SORT_TYPE(int ascending, int descending, boolean ndefaultAscending) {
            ascendingToast = ascending;
            descendingToast = descending;
            defaultAscending = ndefaultAscending;
        }

        public int getToast(boolean ascending) {
            if (ascending) {
                return ascendingToast;
            } else {
                return descendingToast;
            }
        }
        public boolean isDefaultAscending() {
            return defaultAscending;
        }
    }

    private SORT_TYPE sortType = SORT_TYPE.SORT_DATE;

    private MessagingListener checkMailListener = null;

    private MemorizingListener memorizingListener = new MemorizingListener();

    private boolean mBusy;

    /**
     *  {@link K9}
     */
    private Application mApplication;

    // Key is accountUuid:folderName:messageUid   ,   value is unimportant
    private ConcurrentHashMap<String, String> deletedUids = new ConcurrentHashMap<String, String>();

    private String createMessageKey(Account account, String folder, Message message) {
        return createMessageKey(account, folder, message.getUid());
    }

    private String createMessageKey(Account account, String folder, String uid) {
        return account.getUuid() + ":" + folder + ":" + uid;
    }

    private void suppressMessage(Account account, String folder, Message message) {

        if (account == null || folder == null || message == null) {
            return;
        }
        String messKey = createMessageKey(account, folder, message);
        deletedUids.put(messKey, "true");
    }

    private void unsuppressMessage(Account account, String folder, String uid) {
        if (account == null || folder == null || uid == null) {
            return;
        }
        String messKey = createMessageKey(account, folder, uid);
        deletedUids.remove(messKey);
    }


    private boolean isMessageSuppressed(Account account, String folder, Message message) {
        if (account == null || folder == null || message == null) {
            return false;
        }
        String messKey = createMessageKey(account, folder, message);

        if (deletedUids.containsKey(messKey)) {
            return true;
        }

        return false;
    }

    /**
     * @param application  {@link K9}
     */
    private MessagingController(Application application) {
        mApplication = application;
        mThread = new Thread(this);
        mThread.setName("MessagingController");
        mThread.start();
        if (memorizingListener != null) {
            addListener(memorizingListener);
        }
    }

    /**
     * Gets or creates the singleton instance of MessagingController. Application is used to
     * provide a Context to classes that need it.
     * @param application {@link K9}
     * @return
     */
    public synchronized static MessagingController getInstance(Application application) {
        if (inst == null) {
            inst = new MessagingController(application);
        }
        return inst;
    }

    public boolean isBusy() {
        return mBusy;
    }

    @Override
    public void run() {
        Process.setThreadPriority(Process.THREAD_PRIORITY_BACKGROUND);
        while (true) {
            String commandDescription = null;
            try {
                final Command command = mCommands.take();

                if (command != null) {
                    commandDescription = command.description;

                    if (K9.DEBUG)
                        Log.i(K9.LOG_TAG, "Running " + (command.isForeground ? "Foreground" : "Background") + " command '" + command.description + "', seq = " + command.sequence);

                    mBusy = true;
                    try {
                        command.runnable.run();
                    } catch (UnavailableAccountException e) {
                        // retry later
                        new Thread() {
                            @Override
                            public void run() {
                                try {
                                    sleep(30 * 1000);
                                    mCommands.put(command);
                                } catch (InterruptedException e) {
                                    Log.e(K9.LOG_TAG, "interrupted while putting a pending command for"
                                          + " an unavailable account back into the queue."
                                          + " THIS SHOULD NEVER HAPPEN.");
                                }
                            }
                        } .start();
                    }

                    if (K9.DEBUG)
                        Log.i(K9.LOG_TAG, (command.isForeground ? "Foreground" : "Background") +
                              " Command '" + command.description + "' completed");

                    for (MessagingListener l : getListeners(command.listener)) {
                        l.controllerCommandCompleted(!mCommands.isEmpty());
                    }
                }
            } catch (Exception e) {
                Log.e(K9.LOG_TAG, "Error running command '" + commandDescription + "'", e);
            }
            mBusy = false;
        }
    }

    private void put(String description, MessagingListener listener, Runnable runnable) {
        putCommand(mCommands, description, listener, runnable, true);
    }

    private void putBackground(String description, MessagingListener listener, Runnable runnable) {
        putCommand(mCommands, description, listener, runnable, false);
    }

    private void putCommand(BlockingQueue<Command> queue, String description, MessagingListener listener, Runnable runnable, boolean isForeground) {
        int retries = 10;
        Exception e = null;
        while (retries-- > 0) {
            try {
                Command command = new Command();
                command.listener = listener;
                command.runnable = runnable;
                command.description = description;
                command.isForeground = isForeground;
                queue.put(command);
                return;
            } catch (InterruptedException ie) {
                try {
                    Thread.sleep(200);
                } catch (InterruptedException ne) {
                }
                e = ie;
            }
        }
        throw new Error(e);
    }


    public void addListener(MessagingListener listener) {
        mListeners.add(listener);
        refreshListener(listener);
    }

    public void refreshListener(MessagingListener listener) {
        if (memorizingListener != null && listener != null) {
            memorizingListener.refreshOther(listener);
        }
    }

    public void removeListener(MessagingListener listener) {
        mListeners.remove(listener);
    }

    public Set<MessagingListener> getListeners() {
        return mListeners;
    }


    public Set<MessagingListener> getListeners(MessagingListener listener) {
        if (listener == null) {
            return mListeners;
        }

        Set<MessagingListener> listeners = new HashSet<MessagingListener>(mListeners);
        listeners.add(listener);
        return listeners;

    }


    /**
     * Lists folders that are available locally and remotely. This method calls
     * listFoldersCallback for local folders before it returns, and then for
     * remote folders at some later point. If there are no local folders
     * includeRemote is forced by this method. This method should be called from
     * a Thread as it may take several seconds to list the local folders.
     * TODO this needs to cache the remote folder list
     *
     * @param account
     * @param listener
     * @throws MessagingException
     */
    public void listFolders(final Account account, final boolean refreshRemote, final MessagingListener listener) {
        threadPool.execute(new Runnable() {
            @Override
            public void run() {
                listFoldersSynchronous(account, refreshRemote, listener);
            }
        });
    }

    /**
     * Lists folders that are available locally and remotely. This method calls
     * listFoldersCallback for local folders before it returns, and then for
     * remote folders at some later point. If there are no local folders
     * includeRemote is forced by this method. This method is called in the
     * foreground.
     * TODO this needs to cache the remote folder list
     *
     * @param account
     * @param listener
     * @throws MessagingException
     */
    public void listFoldersSynchronous(final Account account, final boolean refreshRemote, final MessagingListener listener) {
        for (MessagingListener l : getListeners(listener)) {
            l.listFoldersStarted(account);
        }
        List <? extends Folder > localFolders = null;
        if (!account.isAvailable(mApplication)) {
            Log.i(K9.LOG_TAG, "not listing folders of unavailable account");
        } else {
            try {
                Store localStore = account.getLocalStore();
                localFolders = localStore.getPersonalNamespaces(false);

                Folder[] folderArray = localFolders.toArray(EMPTY_FOLDER_ARRAY);

                if (refreshRemote || localFolders.isEmpty()) {
                    doRefreshRemote(account, listener);
                    return;
                }

                for (MessagingListener l : getListeners(listener)) {
                    l.listFolders(account, folderArray);
                }
            } catch (Exception e) {
                for (MessagingListener l : getListeners(listener)) {
                    l.listFoldersFailed(account, e.getMessage());
                }

                addErrorMessage(account, null, e);
                return;
            } finally {
                if (localFolders != null) {
                    for (Folder localFolder : localFolders) {
                        closeFolder(localFolder);
                    }
                }
            }
        }

        for (MessagingListener l : getListeners(listener)) {
            l.listFoldersFinished(account);
        }
    }

    private void doRefreshRemote(final Account account, MessagingListener listener) {
        put("doRefreshRemote", listener, new Runnable() {
            @Override
            public void run() {
                List <? extends LocalFolder > localFolders = null;
                try {
                    Store store = account.getRemoteStore();

                    List <? extends Folder > remoteFolders = store.getPersonalNamespaces(false);

                    LocalStore localStore = account.getLocalStore();
                    HashSet<String> remoteFolderNames = new HashSet<String>();
                    List<LocalFolder> foldersToCreate = new LinkedList<LocalFolder>();

                    localFolders = localStore.getPersonalNamespaces(false);
                    HashSet<String> localFolderNames = new HashSet<String>();
                    for (Folder localFolder : localFolders) {
                        localFolderNames.add(localFolder.getName());
                    }
                    for (Folder remoteFolder : remoteFolders) {
                        if (localFolderNames.contains(remoteFolder.getName()) == false) {
                            LocalFolder localFolder = localStore.getFolder(remoteFolder.getName());
                            foldersToCreate.add(localFolder);
                        }
                        remoteFolderNames.add(remoteFolder.getName());
                    }
                    localStore.createFolders(foldersToCreate, account.getDisplayCount());

                    localFolders = localStore.getPersonalNamespaces(false);

                    /*
                     * Clear out any folders that are no longer on the remote store, unless they
                     * are tagged as local-only or are special folders. If a folder contains
                     * messages with UIDs starting with K9.LOCAL_UID_PREFIX, then those messages
                     * are saved and the folder is converted to local-only.
                     */
                    for (LocalFolder localFolder : localFolders) {
                        String localFolderName = localFolder.getName();
                        if (!account.isSpecialFolder(localFolderName) &&
                                !remoteFolderNames.contains(localFolderName) &&
                                !localFolder.isLocalOnly()) {
                            for (Message message : localFolder.getMessages(null)) {
                                if (message.getUid().startsWith(K9.LOCAL_UID_PREFIX)) {
                                    localFolder.clearAllMessages(false);
                                    localFolder.setLocalOnly(true);
                                    break;
                                }
                            }
                            if (!localFolder.isLocalOnly()) {
                                localFolder.delete(false);
                            }
                        }
                        if (!remoteFolderNames.contains(localFolderName) && localFolder.exists()) {
                            if (!localFolder.isLocalOnly()) localFolder.setLocalOnly(true);
                        }
                    }

                    localFolders = localStore.getPersonalNamespaces(false);
                    Folder[] folderArray = localFolders.toArray(EMPTY_FOLDER_ARRAY);

                    for (MessagingListener l : getListeners()) {
                        l.listFolders(account, folderArray);
                    }
                    for (MessagingListener l : getListeners()) {
                        l.listFoldersFinished(account);
                    }
                } catch (Exception e) {
                    for (MessagingListener l : getListeners()) {
                        l.listFoldersFailed(account, "");
                    }
                    addErrorMessage(account, null, e);
                } finally {
                    if (localFolders != null) {
                        for (Folder localFolder : localFolders) {
                            closeFolder(localFolder);
                        }
                    }
                }
            }
        });
    }



    /**
     * List the messages in the local message store for the given folder asynchronously.
     *
     * @param account
     * @param folder
     * @param listener
     * @throws MessagingException
     */
    public void listLocalMessages(final Account account, final String folder, final MessagingListener listener) {
        threadPool.execute(new Runnable() {
            @Override
            public void run() {
                listLocalMessagesSynchronous(account, folder, listener);
            }
        });
    }


    /**
     * List the messages in the local message store for the given folder synchronously.
     *
     * @param account
     * @param folder
     * @param listener
     * @throws MessagingException
     */
    public void listLocalMessagesSynchronous(final Account account, final String folder, final MessagingListener listener) {

        for (MessagingListener l : getListeners(listener)) {
            l.listLocalMessagesStarted(account, folder);
        }

        Folder localFolder = null;
        MessageRetrievalListener retrievalListener =
        new MessageRetrievalListener() {
            List<Message> pendingMessages = new ArrayList<Message>();


            int totalDone = 0;


            @Override
            public void messageStarted(String message, int number, int ofTotal) {}
            @Override
            public void messageFinished(Message message, int number, int ofTotal) {

                if (!isMessageSuppressed(account, folder, message)) {
                    pendingMessages.add(message);
                    totalDone++;
                    if (pendingMessages.size() > 10) {
                        addPendingMessages();
                    }

                } else {
                    for (MessagingListener l : getListeners(listener)) {
                        l.listLocalMessagesRemoveMessage(account, folder, message);
                    }
                }
            }
            @Override
            public void messagesFinished(int number) {
                addPendingMessages();
            }
            private void addPendingMessages() {
                for (MessagingListener l : getListeners(listener)) {
                    l.listLocalMessagesAddMessages(account, folder, pendingMessages);
                }
                pendingMessages.clear();
            }
        };



        try {
            Store localStore = account.getLocalStore();
            localFolder = localStore.getFolder(folder);
            localFolder.open(OpenMode.READ_WRITE);

            localFolder.getMessages(
                retrievalListener,
                false // Skip deleted messages
            );
            if (K9.DEBUG)
                Log.v(K9.LOG_TAG, "Got ack that callbackRunner finished");

            for (MessagingListener l : getListeners(listener)) {
                l.listLocalMessagesFinished(account, folder);
            }
        } catch (Exception e) {
            for (MessagingListener l : getListeners(listener)) {
                l.listLocalMessagesFailed(account, folder, e.getMessage());
            }
            addErrorMessage(account, null, e);
        } finally {
            closeFolder(localFolder);
        }
    }

    public void searchLocalMessages(SearchSpecification searchSpecification, final Message[] messages, final MessagingListener listener) {
        searchLocalMessages(searchSpecification.getAccountUuids(), searchSpecification.getFolderNames(), messages,
                            searchSpecification.getQuery(), searchSpecification.isIntegrate(), searchSpecification.getRequiredFlags(), searchSpecification.getForbiddenFlags(), listener);
    }


    /**
     * Find all messages in any local account which match the query 'query'
     * @throws MessagingException
     */
    public void searchLocalMessages(final String[] accountUuids, final String[] folderNames, final
            Message[] messages, final String query, final boolean integrate, final Flag[]
            requiredFlags, final Flag[] forbiddenFlags, final MessagingListener listener) {
        if (K9.DEBUG) {
            Log.i(K9.LOG_TAG, "searchLocalMessages ("
                  + "accountUuids=" + Utility.combine(accountUuids, ',')
                  + ", folderNames = " + Utility.combine(folderNames, ',')
                  + ", messages.size() = " + (messages != null ? messages.length : null)
                  + ", query = " + query
                  + ", integrate = " + integrate
                  + ", requiredFlags = " + Utility.combine(requiredFlags, ',')
                  + ", forbiddenFlags = " + Utility.combine(forbiddenFlags, ',')
                  + ")");
        }

        threadPool.execute(new Runnable() {
            @Override
            public void run() {
                searchLocalMessagesSynchronous(accountUuids, folderNames, messages, query,
                integrate, requiredFlags, forbiddenFlags, listener);
            }
        });
    }
    public void searchLocalMessagesSynchronous(final String[] accountUuids, final String[]
            folderNames, final Message[] messages, final String query, final boolean integrate,
            final Flag[] requiredFlags, final Flag[] forbiddenFlags, final MessagingListener
            listener) {

        final AccountStats stats = new AccountStats();
        final Set<String> accountUuidsSet = new HashSet<String>();
        if (accountUuids != null) {
            accountUuidsSet.addAll(Arrays.asList(accountUuids));
        }
        final Preferences prefs = Preferences.getPreferences(mApplication.getApplicationContext());
        List<LocalFolder> foldersToSearch = null;
        boolean displayableOnly = false;
        boolean noSpecialFolders = true;
        for (final Account account : prefs.getAvailableAccounts()) {
            if (accountUuids != null && !accountUuidsSet.contains(account.getUuid())) {
                continue;
            }

            if (accountUuids != null && accountUuidsSet.contains(account.getUuid())) {
                displayableOnly = true;
                noSpecialFolders = true;
            } else if (!integrate && folderNames == null) {
                Account.Searchable searchableFolders = account.getSearchableFolders();
                switch (searchableFolders) {
                case NONE:
                    continue;
                case DISPLAYABLE:
                    displayableOnly = true;
                    break;

                }
            }
            List<Message> messagesToSearch = null;
            if (messages != null) {
                messagesToSearch = new LinkedList<Message>();
                for (Message message : messages) {
                    if (message.getFolder().getAccount().getUuid().equals(account.getUuid())) {
                        messagesToSearch.add(message);
                    }
                }
                if (messagesToSearch.isEmpty()) {
                    continue;
                }
            }
            if (listener != null) {
                listener.listLocalMessagesStarted(account, null);
            }

            if (integrate || displayableOnly || folderNames != null || noSpecialFolders) {
                List<LocalFolder> tmpFoldersToSearch = new LinkedList<LocalFolder>();
                try {
                    LocalStore store = account.getLocalStore();
                    List <? extends Folder > folders = store.getPersonalNamespaces(false);
                    Set<String> folderNameSet = null;
                    if (folderNames != null) {
                        folderNameSet = new HashSet<String>();
                        folderNameSet.addAll(Arrays.asList(folderNames));
                    }
                    for (Folder folder : folders) {
                        LocalFolder localFolder = (LocalFolder)folder;
                        boolean include = true;
                        folder.refresh(prefs);
                        String localFolderName = localFolder.getName();
                        if (integrate) {
                            include = localFolder.isIntegrate();
                        } else {
                            if (folderNameSet != null) {
                                if (!folderNameSet.contains(localFolderName))

                                {
                                    include = false;
                                }
                            }
                            // Never exclude the INBOX (see issue 1817)
                            else if (noSpecialFolders && !localFolderName.equalsIgnoreCase(account.getInboxFolderName()) &&
                                     !localFolderName.equals(account.getArchiveFolderName()) && account.isSpecialFolder(localFolderName)) {
                                include = false;
                            } else if (displayableOnly && modeMismatch(account.getFolderDisplayMode(), folder.getDisplayClass())) {
                                include = false;
                            }
                        }

                        if (include) {
                            tmpFoldersToSearch.add(localFolder);
                        }
                    }
                    if (tmpFoldersToSearch.size() < 1) {
                        continue;
                    }
                    foldersToSearch = tmpFoldersToSearch;
                } catch (MessagingException me) {
                    Log.e(K9.LOG_TAG, "Unable to restrict search folders in Account " + account.getDescription() + ", searching all", me);
                    addErrorMessage(account, null, me);
                }

            }

            MessageRetrievalListener retrievalListener = new MessageRetrievalListener() {
                @Override
                public void messageStarted(String message, int number, int ofTotal) {}
                @Override
                public void messageFinished(Message message, int number, int ofTotal) {
                    if (!isMessageSuppressed(message.getFolder().getAccount(), message.getFolder().getName(), message)) {
                        List<Message> messages = new ArrayList<Message>();

                        messages.add(message);
                        stats.unreadMessageCount += (!message.isSet(Flag.SEEN)) ? 1 : 0;
                        stats.flaggedMessageCount += (message.isSet(Flag.FLAGGED)) ? 1 : 0;
                        if (listener != null) {
                            listener.listLocalMessagesAddMessages(account, null, messages);
                        }
                    }

                }
                @Override
                public void messagesFinished(int number) {

                }
            };

            try {
                String[] queryFields = {"html_content", "subject", "sender_list"};
                LocalStore localStore = account.getLocalStore();
                localStore.searchForMessages(retrievalListener, queryFields
                                             , query, foldersToSearch,
                                             messagesToSearch == null ? null : messagesToSearch.toArray(EMPTY_MESSAGE_ARRAY),
                                             requiredFlags, forbiddenFlags);

            } catch (Exception e) {
                if (listener != null) {
                    listener.listLocalMessagesFailed(account, null, e.getMessage());
                }
                addErrorMessage(account, null, e);
            } finally {
                if (listener != null) {
                    listener.listLocalMessagesFinished(account, null);
                }
            }
        }
        if (listener != null) {
            listener.searchStats(stats);
        }
    }
    public void loadMoreMessages(Account account, String folder, MessagingListener listener) {
        try {
            LocalStore localStore = account.getLocalStore();
            LocalFolder localFolder = localStore.getFolder(folder);
            if (localFolder.getVisibleLimit() > 0) {
                localFolder.setVisibleLimit(localFolder.getVisibleLimit() + localFolder.getMessageCount());
            }
            synchronizeMailbox(account, folder, listener, null);
        } catch (MessagingException me) {
            addErrorMessage(account, null, me);

            throw new RuntimeException("Unable to set visible limit on folder", me);
        }
    }

    public void resetVisibleLimits(Collection<Account> accounts) {
        for (Account account : accounts) {
            account.resetVisibleLimits();
        }
    }

    /**
     * Start background synchronization of the specified folder.
     * @param account
     * @param folder
     * @param listener
     * @param providedRemoteFolder TODO
     */
    public void synchronizeMailbox(final Account account, final String folder, final MessagingListener listener, final Folder providedRemoteFolder) {
        putBackground("synchronizeMailbox", listener, new Runnable() {
            @Override
            public void run() {
                synchronizeMailboxSynchronous(account, folder, listener, providedRemoteFolder);
            }
        });
    }

    /**
     * Start foreground synchronization of the specified folder. This is generally only called
     * by synchronizeMailbox.
     * @param account
     * @param folder
     *
     * TODO Break this method up into smaller chunks.
     * @param providedRemoteFolder TODO
     */
    private void synchronizeMailboxSynchronous(final Account account, final String folder, final MessagingListener listener, Folder providedRemoteFolder) {
        Folder remoteFolder = null;
        LocalFolder tLocalFolder = null;

        if (K9.DEBUG)
            Log.i(K9.LOG_TAG, "Synchronizing folder " + account.getDescription() + ":" + folder);

        for (MessagingListener l : getListeners(listener)) {
            l.synchronizeMailboxStarted(account, folder);
        }
        /*
         * We don't ever sync the Outbox or errors folder
         */
        if (folder.equals(account.getOutboxFolderName()) || folder.equals(account.getErrorFolderName())) {
            for (MessagingListener l : getListeners(listener)) {
                l.synchronizeMailboxFinished(account, folder, 0, 0);
            }

            return;
        }

        Exception commandException = null;
        try {
            if (K9.DEBUG)
                Log.d(K9.LOG_TAG, "SYNC: About to process pending commands for account " + account.getDescription());

            try {
                processPendingCommandsSynchronous(account);
            } catch (Exception e) {
                addErrorMessage(account, null, e);

                Log.e(K9.LOG_TAG, "Failure processing command, but allow message sync attempt", e);
                commandException = e;
            }

            /*
             * Get the message list from the local store and create an index of
             * the uids within the list.
             */
            if (K9.DEBUG)
                Log.v(K9.LOG_TAG, "SYNC: About to get local folder " + folder);

            final LocalStore localStore = account.getLocalStore();
            tLocalFolder = localStore.getFolder(folder);
            final LocalFolder localFolder = tLocalFolder;
            localFolder.open(OpenMode.READ_WRITE);
            localFolder.updateLastUid();
            Message[] localMessages = localFolder.getMessages(null);
            HashMap<String, Message> localUidMap = new HashMap<String, Message>();
            for (Message message : localMessages) {
                localUidMap.put(message.getUid(), message);
            }

            if (providedRemoteFolder != null) {
                if (K9.DEBUG)
                    Log.v(K9.LOG_TAG, "SYNC: using providedRemoteFolder " + folder);
                remoteFolder = providedRemoteFolder;
            } else {
                Store remoteStore = account.getRemoteStore();

                if (K9.DEBUG)
                    Log.v(K9.LOG_TAG, "SYNC: About to get remote folder " + folder);
                remoteFolder = remoteStore.getFolder(folder);

                if (! verifyOrCreateRemoteSpecialFolder(account, folder, remoteFolder, listener)) {
                    return;
                }


                /*
                 * Synchronization process:
                 *
                Open the folder
                Upload any local messages that are marked as PENDING_UPLOAD (Drafts, Sent, Trash)
                Get the message count
                Get the list of the newest K9.DEFAULT_VISIBLE_LIMIT messages
                getMessages(messageCount - K9.DEFAULT_VISIBLE_LIMIT, messageCount)
                See if we have each message locally, if not fetch it's flags and envelope
                Get and update the unread count for the folder
                Update the remote flags of any messages we have locally with an internal date newer than the remote message.
                Get the current flags for any messages we have locally but did not just download
                Update local flags
                For any message we have locally but not remotely, delete the local message to keep cache clean.
                Download larger parts of any new messages.
                (Optional) Download small attachments in the background.
                 */

                /*
                 * Open the remote folder. This pre-loads certain metadata like message count.
                 */
                if (K9.DEBUG)
                    Log.v(K9.LOG_TAG, "SYNC: About to open remote folder " + folder);

                remoteFolder.open(OpenMode.READ_WRITE);
                if (Account.EXPUNGE_ON_POLL.equals(account.getExpungePolicy())) {
                    if (K9.DEBUG)
                        Log.d(K9.LOG_TAG, "SYNC: Expunging folder " + account.getDescription() + ":" + folder);
                    remoteFolder.expunge();
                }

            }

            /*
             * Get the remote message count.
             */
            int remoteMessageCount = remoteFolder.getMessageCount();

            int visibleLimit = localFolder.getVisibleLimit();

            if (visibleLimit < 0) {
                visibleLimit = K9.DEFAULT_VISIBLE_LIMIT;
            }

            Message[] remoteMessageArray = EMPTY_MESSAGE_ARRAY;
            final ArrayList<Message> remoteMessages = new ArrayList<Message>();
            HashMap<String, Message> remoteUidMap = new HashMap<String, Message>();

            if (K9.DEBUG)
                Log.v(K9.LOG_TAG, "SYNC: Remote message count for folder " + folder + " is " + remoteMessageCount);
            final Date earliestDate = account.getEarliestPollDate();


            if (remoteMessageCount > 0) {
                /* Message numbers start at 1.  */
                int remoteStart;
                if (visibleLimit > 0) {
                    remoteStart = Math.max(0, remoteMessageCount - visibleLimit) + 1;
                } else {
                    remoteStart = 1;
                }
                int remoteEnd = remoteMessageCount;

                if (K9.DEBUG)
                    Log.v(K9.LOG_TAG, "SYNC: About to get messages " + remoteStart + " through " + remoteEnd + " for folder " + folder);

                final AtomicInteger headerProgress = new AtomicInteger(0);
                for (MessagingListener l : getListeners(listener)) {
                    l.synchronizeMailboxHeadersStarted(account, folder);
                }


                remoteMessageArray = remoteFolder.getMessages(remoteStart, remoteEnd, earliestDate, null);

                int messageCount = remoteMessageArray.length;

                for (Message thisMess : remoteMessageArray) {
                    headerProgress.incrementAndGet();
                    for (MessagingListener l : getListeners(listener)) {
                        l.synchronizeMailboxHeadersProgress(account, folder, headerProgress.get(), messageCount);
                    }
                    Message localMessage = localUidMap.get(thisMess.getUid());
                    if (localMessage == null || !localMessage.olderThan(earliestDate)) {
                        remoteMessages.add(thisMess);
                        remoteUidMap.put(thisMess.getUid(), thisMess);
                    }
                }
                if (K9.DEBUG)
                    Log.v(K9.LOG_TAG, "SYNC: Got " + remoteUidMap.size() + " messages for folder " + folder);

                remoteMessageArray = null;
                for (MessagingListener l : getListeners(listener)) {
                    l.synchronizeMailboxHeadersFinished(account, folder, headerProgress.get(), remoteUidMap.size());
                }

            } else if (remoteMessageCount < 0) {
                throw new Exception("Message count " + remoteMessageCount + " for folder " + folder);
            }

            /*
             * Remove any messages that are in the local store but no longer on the remote store
             */
            ArrayList<Message> missingMessages = new ArrayList<Message>();
            for (Message localMessage : localMessages) {
                String uid = localMessage.getUid();
                if ((!uid.startsWith(K9.LOCAL_UID_PREFIX) && !remoteUidMap.containsKey(uid)) ||
                        (uid.startsWith(K9.LOCAL_UID_PREFIX) && localMessage.isSet(Flag.DELETED))) {
                    // This message used to be on the server, or is local and should be expunged
                    missingMessages.add(localMessage);
                }
            }

            if (account.syncRemoteDeletions()) {
                // Delete the messages that were deleted from the server from our local store
                localFolder.destroyMessages(missingMessages.toArray(EMPTY_MESSAGE_ARRAY));

                for (Message destroyMessage : missingMessages) {
                    for (MessagingListener l : getListeners(listener)) {
                        l.synchronizeMailboxRemovedMessage(account, folder, destroyMessage);
                    }
                }
            } else {
                // We do not sync remote deletions, so these messages are now only present in our
                // local store. To mark them as local-only messages we give them local UIDs.
                for (Message message : missingMessages) {
                    String oldUid = message.getUid();
                    String newUid = K9.LOCAL_UID_PREFIX + UUID.randomUUID().toString();
                    message.setUid(newUid);

                    for (MessagingListener l : getListeners(listener)) {
                        l.messageUidChanged(account, folder, oldUid, newUid);
                    }
                }
            }
            localMessages = null;

            /*
             * Now we download the actual content of messages.
             */
            int newMessages = downloadMessages(account, remoteFolder, localFolder, remoteMessages, false);

            int unreadMessageCount = setLocalUnreadCountToRemote(localFolder, remoteFolder,  newMessages);
            setLocalFlaggedCountToRemote(localFolder, remoteFolder);


            for (MessagingListener l : getListeners()) {
                l.folderStatusChanged(account, folder, unreadMessageCount);
            }

            /* Notify listeners that we're finally done. */

            localFolder.setLastChecked(System.currentTimeMillis());
            localFolder.setStatus(null);

            if (K9.DEBUG)
                Log.d(K9.LOG_TAG, "Done synchronizing folder " + account.getDescription() + ":" + folder +
                      " @ " + new Date() + " with " + newMessages + " new messages");

            for (MessagingListener l : getListeners(listener)) {
                l.synchronizeMailboxFinished(account, folder, remoteMessageCount, newMessages);
            }


            if (commandException != null) {
                String rootMessage = getRootCauseMessage(commandException);
                Log.e(K9.LOG_TAG, "Root cause failure in " + account.getDescription() + ":" +
                      tLocalFolder.getName() + " was '" + rootMessage + "'");
                localFolder.setStatus(rootMessage);
                for (MessagingListener l : getListeners(listener)) {
                    l.synchronizeMailboxFailed(account, folder, rootMessage);
                }
            }

            if (K9.DEBUG)
                Log.i(K9.LOG_TAG, "Done synchronizing folder " + account.getDescription() + ":" + folder);

        } catch (Exception e) {
            Log.e(K9.LOG_TAG, "synchronizeMailbox", e);
            // If we don't set the last checked, it can try too often during
            // failure conditions
            String rootMessage = getRootCauseMessage(e);
            if (tLocalFolder != null) {
                try {
                    tLocalFolder.setStatus(rootMessage);
                    tLocalFolder.setLastChecked(System.currentTimeMillis());
                } catch (MessagingException me) {
                    Log.e(K9.LOG_TAG, "Could not set last checked on folder " + account.getDescription() + ":" +
                          tLocalFolder.getName(), e);
                }
            }

            for (MessagingListener l : getListeners(listener)) {
                l.synchronizeMailboxFailed(account, folder, rootMessage);
            }
            addErrorMessage(account, null, e);
            Log.e(K9.LOG_TAG, "Failed synchronizing folder " + account.getDescription() + ":" + folder + " @ " + new Date());

        } finally {
            if (providedRemoteFolder == null) {
                closeFolder(remoteFolder);
            }

            closeFolder(tLocalFolder);
        }

    }


    private void closeFolder(Folder f) {
        if (f != null) {
            f.close();
        }
    }


    /*
     * If the folder is a "special" folder we need to see if it exists
     * on the remote server. It if does not exist we'll try to create it. If we
     * can't create we'll abort. This will happen on every single Pop3 folder as
     * designed and on Imap folders during error conditions. This allows us
     * to treat Pop3 and Imap the same in this code.
     */
    private boolean verifyOrCreateRemoteSpecialFolder(final Account account, final String folder, final Folder remoteFolder, final MessagingListener listener) throws MessagingException {
        if (folder.equals(account.getTrashFolderName()) ||
                folder.equals(account.getSentFolderName()) ||
                folder.equals(account.getDraftsFolderName())) {
            if (!remoteFolder.exists()) {
                if (!remoteFolder.create()) {
                    for (MessagingListener l : getListeners(listener)) {
                        l.synchronizeMailboxFinished(account, folder, 0, 0);
                    }
                    if (K9.DEBUG)
                        Log.i(K9.LOG_TAG, "Done synchronizing folder " + folder);

                    return false;
                }
            }
        }
        return true;
    }
    private int setLocalUnreadCountToRemote(LocalFolder localFolder, Folder remoteFolder, int newMessageCount) throws MessagingException {
        int remoteUnreadMessageCount = remoteFolder.getUnreadMessageCount();
        if (remoteUnreadMessageCount != -1) {
            localFolder.setUnreadMessageCount(remoteUnreadMessageCount);
        } else {
            int unreadCount = 0;
            Message[] messages = localFolder.getMessages(null, false);
            for (Message message : messages) {
                if (!message.isSet(Flag.SEEN) && !message.isSet(Flag.DELETED)) {
                    unreadCount++;
                }
            }
            localFolder.setUnreadMessageCount(unreadCount);
        }
        return localFolder.getUnreadMessageCount();
    }

    private void setLocalFlaggedCountToRemote(LocalFolder localFolder, Folder remoteFolder) throws MessagingException {
        int remoteFlaggedMessageCount = remoteFolder.getFlaggedMessageCount();
        if (remoteFlaggedMessageCount != -1) {
            localFolder.setFlaggedMessageCount(remoteFlaggedMessageCount);
        } else {
            int flaggedCount = 0;
            Message[] messages = localFolder.getMessages(null, false);
            for (Message message : messages) {
                if (message.isSet(Flag.FLAGGED) && !message.isSet(Flag.DELETED)) {
                    flaggedCount++;
                }
            }
            localFolder.setFlaggedMessageCount(flaggedCount);
        }
    }

    /**
     * Fetches the messages described by inputMessages from the remote store and writes them to
     * local storage.
     *
     * @param account
     *            The account the remote store belongs to.
     * @param remoteFolder
     *            The remote folder to download messages from.
     * @param localFolder
     *            The {@link LocalFolder} instance corresponding to the remote folder.
     * @param inputMessages
     *            A list of messages objects that store the UIDs of which messages to download.
     * @param flagSyncOnly
     *            Only flags will be fetched from the remote store if this is {@code true}.
     *
     * @return The number of downloaded messages that are not flagged as {@link Flag#SEEN}.
     *
     * @throws MessagingException
     */
    private int downloadMessages(final Account account, final Folder remoteFolder,
                                 final LocalFolder localFolder, List<Message> inputMessages,
                                 boolean flagSyncOnly) throws MessagingException {

        final Date earliestDate = account.getEarliestPollDate();
        Date downloadStarted = new Date(); // now

        if (earliestDate != null) {
            if (K9.DEBUG) {
                Log.d(K9.LOG_TAG, "Only syncing messages after " + earliestDate);
            }
        }
        final String folder = remoteFolder.getName();

        int unreadBeforeStart = 0;
        try {
            AccountStats stats = account.getStats(mApplication);
            unreadBeforeStart = stats.unreadMessageCount;

        } catch (MessagingException e) {
            Log.e(K9.LOG_TAG, "Unable to getUnreadMessageCount for account: " + account, e);
        }

        ArrayList<Message> syncFlagMessages = new ArrayList<Message>();
        List<Message> unsyncedMessages = new ArrayList<Message>();
        final AtomicInteger newMessages = new AtomicInteger(0);

        List<Message> messages = new ArrayList<Message>(inputMessages);

        for (Message message : messages) {
            evaluateMessageForDownload(message, folder, localFolder, remoteFolder, account, unsyncedMessages, syncFlagMessages , flagSyncOnly);
        }

        final AtomicInteger progress = new AtomicInteger(0);
        final int todo = unsyncedMessages.size() + syncFlagMessages.size();
        for (MessagingListener l : getListeners()) {
            l.synchronizeMailboxProgress(account, folder, progress.get(), todo);
        }

        if (K9.DEBUG)
            Log.d(K9.LOG_TAG, "SYNC: Have " + unsyncedMessages.size() + " unsynced messages");

        messages.clear();
        final ArrayList<Message> largeMessages = new ArrayList<Message>();
        final ArrayList<Message> smallMessages = new ArrayList<Message>();
        if (!unsyncedMessages.isEmpty()) {

            /*
             * Reverse the order of the messages. Depending on the server this may get us
             * fetch results for newest to oldest. If not, no harm done.
             */
            Collections.reverse(unsyncedMessages);
            int visibleLimit = localFolder.getVisibleLimit();
            int listSize = unsyncedMessages.size();

            if ((visibleLimit > 0) && (listSize > visibleLimit)) {
                unsyncedMessages = unsyncedMessages.subList(listSize - visibleLimit, listSize);
            }

            FetchProfile fp = new FetchProfile();
            if (remoteFolder.supportsFetchingFlags()) {
                fp.add(FetchProfile.Item.FLAGS);
            }
            fp.add(FetchProfile.Item.ENVELOPE);

            if (K9.DEBUG)
                Log.d(K9.LOG_TAG, "SYNC: About to fetch " + unsyncedMessages.size() + " unsynced messages for folder " + folder);


            fetchUnsyncedMessages(account, remoteFolder, localFolder, unsyncedMessages, smallMessages, largeMessages, progress, todo, fp);

            // If a message didn't exist, messageFinished won't be called, but we shouldn't try again
            // If we got here, nothing failed
            for (Message message : unsyncedMessages) {
                String newPushState = remoteFolder.getNewPushState(localFolder.getPushState(), message);
                if (newPushState != null) {
                    localFolder.setPushState(newPushState);
                }
            }
            if (K9.DEBUG) {
                Log.d(K9.LOG_TAG, "SYNC: Synced unsynced messages for folder " + folder);
            }


        }

        if (K9.DEBUG)
            Log.d(K9.LOG_TAG, "SYNC: Have "
                  + largeMessages.size() + " large messages and "
                  + smallMessages.size() + " small messages out of "
                  + unsyncedMessages.size() + " unsynced messages");

        unsyncedMessages.clear();

        /*
         * Grab the content of the small messages first. This is going to
         * be very fast and at very worst will be a single up of a few bytes and a single
         * download of 625k.
         */
        FetchProfile fp = new FetchProfile();
        fp.add(FetchProfile.Item.BODY);
        //        fp.add(FetchProfile.Item.FLAGS);
        //        fp.add(FetchProfile.Item.ENVELOPE);

        downloadSmallMessages(account, remoteFolder, localFolder, smallMessages, progress, unreadBeforeStart, newMessages, todo, fp);
        smallMessages.clear();

        /*
         * Now do the large messages that require more round trips.
         */
        fp.clear();
        fp.add(FetchProfile.Item.STRUCTURE);
        downloadLargeMessages(account, remoteFolder, localFolder, largeMessages, progress, unreadBeforeStart,  newMessages, todo, fp);
        largeMessages.clear();

        /*
         * Refresh the flags for any messages in the local store that we didn't just
         * download.
         */

        refreshLocalMessageFlags(account, remoteFolder, localFolder, syncFlagMessages, progress, todo);

        if (K9.DEBUG)
            Log.d(K9.LOG_TAG, "SYNC: Synced remote messages for folder " + folder + ", " + newMessages.get() + " new messages");

        localFolder.purgeToVisibleLimit(new MessageRemovalListener() {
            @Override
            public void messageRemoved(Message message) {
                for (MessagingListener l : getListeners()) {
                    l.synchronizeMailboxRemovedMessage(account, folder, message);
                }
            }

        });

        // If the oldest message seen on this sync is newer than
        // the oldest message seen on the previous sync, then
        // we want to move our high-water mark forward
        // this is all here just for pop which only syncs inbox
        // this would be a little wrong for IMAP (we'd want a folder-level pref, not an account level pref.)
        // fortunately, we just don't care.
        Long oldestMessageTime = localFolder.getOldestMessageDate();

        if (oldestMessageTime != null) {
            Date oldestExtantMessage = new Date(oldestMessageTime);
            if (oldestExtantMessage.before(downloadStarted) &&
                    oldestExtantMessage.after(new Date(account.getLatestOldMessageSeenTime()))) {
                account.setLatestOldMessageSeenTime(oldestExtantMessage.getTime());
                account.save(Preferences.getPreferences(mApplication.getApplicationContext()));
            }

        }
        return newMessages.get();
    }
    private void evaluateMessageForDownload(final Message message, final String folder,
                                            final LocalFolder localFolder,
                                            final Folder remoteFolder,
                                            final Account account,
                                            final List<Message> unsyncedMessages,
                                            final ArrayList<Message> syncFlagMessages,
                                            boolean flagSyncOnly) throws MessagingException {
        if (message.isSet(Flag.DELETED)) {
            syncFlagMessages.add(message);
            return;
        } else if (isMessageSuppressed(account, folder, message)) {
            return;
        }

        Message localMessage = localFolder.getMessage(message.getUid());

        if (localMessage == null) {
            if (!flagSyncOnly) {
                if (!message.isSet(Flag.X_DOWNLOADED_FULL) && !message.isSet(Flag.X_DOWNLOADED_PARTIAL)) {
                    if (K9.DEBUG)
                        Log.v(K9.LOG_TAG, "Message with uid " + message.getUid() + " has not yet been downloaded");

                    unsyncedMessages.add(message);
                } else {
                    if (K9.DEBUG)
                        Log.v(K9.LOG_TAG, "Message with uid " + message.getUid() + " is partially or fully downloaded");

                    // Store the updated message locally
                    localFolder.appendMessages(new Message[] { message });

                    localMessage = localFolder.getMessage(message.getUid());

                    localMessage.setFlag(Flag.X_DOWNLOADED_FULL, message.isSet(Flag.X_DOWNLOADED_FULL));
                    localMessage.setFlag(Flag.X_DOWNLOADED_PARTIAL, message.isSet(Flag.X_DOWNLOADED_PARTIAL));

                    for (MessagingListener l : getListeners()) {
                        l.synchronizeMailboxAddOrUpdateMessage(account, folder, localMessage);
                        if (!localMessage.isSet(Flag.SEEN)) {
                            l.synchronizeMailboxNewMessage(account, folder, localMessage);
                        }
                    }
                }
            }
        } else if (!localMessage.isSet(Flag.DELETED)) {
            if (K9.DEBUG)
                Log.v(K9.LOG_TAG, "Message with uid " + message.getUid() + " is present in the local store");

            if (!localMessage.isSet(Flag.X_DOWNLOADED_FULL) && !localMessage.isSet(Flag.X_DOWNLOADED_PARTIAL)) {
                if (K9.DEBUG)
                    Log.v(K9.LOG_TAG, "Message with uid " + message.getUid()
                          + " is not downloaded, even partially; trying again");

                unsyncedMessages.add(message);
            } else {
                String newPushState = remoteFolder.getNewPushState(localFolder.getPushState(), message);
                if (newPushState != null) {
                    localFolder.setPushState(newPushState);
                }
                syncFlagMessages.add(message);
            }
        }
    }

    private void fetchUnsyncedMessages(final Account account, final Folder remoteFolder,
                                       final LocalFolder localFolder,
                                       List<Message> unsyncedMessages,
                                       final ArrayList<Message> smallMessages,
                                       final ArrayList<Message> largeMessages,
                                       final AtomicInteger progress,
                                       final int todo,
                                       FetchProfile fp) throws MessagingException {
        final String folder = remoteFolder.getName();

        final Date earliestDate = account.getEarliestPollDate();

        /*
         * Messages to be batch written
         */
        final List<Message> chunk = new ArrayList<Message>(UNSYNC_CHUNK_SIZE);

        remoteFolder.fetch(unsyncedMessages.toArray(EMPTY_MESSAGE_ARRAY), fp,
        new MessageRetrievalListener() {
            @Override
            public void messageFinished(Message message, int number, int ofTotal) {
                try {
                    String newPushState = remoteFolder.getNewPushState(localFolder.getPushState(), message);
                    if (newPushState != null) {
                        localFolder.setPushState(newPushState);
                    }
                    if (message.isSet(Flag.DELETED) || message.olderThan(earliestDate)) {

                        if (K9.DEBUG) {
                            if (message.isSet(Flag.DELETED)) {
                                Log.v(K9.LOG_TAG, "Newly downloaded message " + account + ":" + folder + ":" + message.getUid()
                                      + " was marked deleted on server, skipping");
                            } else {
                                Log.d(K9.LOG_TAG, "Newly downloaded message " + message.getUid() + " is older than "
                                      + earliestDate + ", skipping");
                            }
                        }
                        progress.incrementAndGet();
                        for (MessagingListener l : getListeners()) {
                            l.synchronizeMailboxProgress(account, folder, progress.get(), todo);
                        }
                        return;
                    }

                    if (account.getMaximumAutoDownloadMessageSize() > 0 &&
                    message.getSize() > account.getMaximumAutoDownloadMessageSize()) {
                        largeMessages.add(message);
                    } else {
                        smallMessages.add(message);
                    }

                    // And include it in the view
                    if (message.getSubject() != null && message.getFrom() != null) {
                        /*
                         * We check to make sure that we got something worth
                         * showing (subject and from) because some protocols
                         * (POP) may not be able to give us headers for
                         * ENVELOPE, only size.
                         */
                        if (!isMessageSuppressed(account, folder, message)) {
                            // keep message for delayed storing
                            chunk.add(message);

                            if (chunk.size() >= UNSYNC_CHUNK_SIZE) {
                                writeUnsyncedMessages(chunk, localFolder, account, folder);
                                chunk.clear();
                            }
                        }
                    }
                } catch (Exception e) {
                    Log.e(K9.LOG_TAG, "Error while storing downloaded message.", e);
                    addErrorMessage(account, null, e);
                }
            }

            @Override
            public void messageStarted(String uid, int number, int ofTotal) {}

            @Override
            public void messagesFinished(int total) {
                // FIXME this method is almost never invoked by various Stores! Don't rely on it unless fixed!!
            }

        });
        if (!chunk.isEmpty()) {
            writeUnsyncedMessages(chunk, localFolder, account, folder);
            chunk.clear();
        }
    }

    /**
     * Actual storing of messages
     *
     * <br>
     * FIXME: <strong>This method should really be moved in the above MessageRetrievalListener once {@link MessageRetrievalListener#messagesFinished(int)} is properly invoked by various stores</strong>
     *
     * @param messages Never <code>null</code>.
     * @param localFolder
     * @param account
     * @param folder
     */
    private void writeUnsyncedMessages(final List<Message> messages, final LocalFolder localFolder, final Account account, final String folder) {
        if (K9.DEBUG) {
            Log.v(K9.LOG_TAG, "Batch writing " + Integer.toString(messages.size()) + " messages");
        }
        try {
            // Store the new message locally
            localFolder.appendMessages(messages.toArray(new Message[messages.size()]));

            for (final Message message : messages) {
                final Message localMessage = localFolder.getMessage(message.getUid());
                syncFlags(localMessage, message);
                if (K9.DEBUG)
                    Log.v(K9.LOG_TAG, "About to notify listeners that we got a new unsynced message "
                          + account + ":" + folder + ":" + message.getUid());
                for (final MessagingListener l : getListeners()) {
                    l.synchronizeMailboxAddOrUpdateMessage(account, folder, localMessage);
                }
            }
        } catch (final Exception e) {
            Log.e(K9.LOG_TAG, "Error while storing downloaded message.", e);
            addErrorMessage(account, null, e);
        }
    }


    private boolean shouldImportMessage(final Account account, final String folder, final Message message, final AtomicInteger progress, final Date earliestDate) {

        if (isMessageSuppressed(account, folder, message)) {
            if (K9.DEBUG) {
                Log.d(K9.LOG_TAG, "Message " + message.getUid() + " was suppressed " +
                      "but just downloaded. " +
                      "The race condition means we wasted some bandwidth. Oh well.");
            }
            return false;

        }
        if (account.isSearchByDateCapable() && message.olderThan(earliestDate)) {
            if (K9.DEBUG) {
                Log.d(K9.LOG_TAG, "Message " + message.getUid() + " is older than "
                      + earliestDate + ", hence not saving");
            }
            return false;
        }
        return true;
    }

    private void downloadSmallMessages(final Account account, final Folder remoteFolder,
                                       final LocalFolder localFolder,
                                       ArrayList<Message> smallMessages,
                                       final AtomicInteger progress,
                                       final int unreadBeforeStart,
                                       final AtomicInteger newMessages,
                                       final int todo,
                                       FetchProfile fp) throws MessagingException {
        final String folder = remoteFolder.getName();

        final Date earliestDate = account.getEarliestPollDate();

        if (K9.DEBUG)
            Log.d(K9.LOG_TAG, "SYNC: Fetching small messages for folder " + folder);

        remoteFolder.fetch(smallMessages.toArray(new Message[smallMessages.size()]),
        fp, new MessageRetrievalListener() {
            @Override
            public void messageFinished(final Message message, int number, int ofTotal) {
                try {

                    if (!shouldImportMessage(account, folder, message, progress, earliestDate)) {
                        progress.incrementAndGet();

                        return;
                    }

                    // Store the updated message locally
                    final Message localMessage = localFolder.storeSmallMessage(message, new Runnable() {
                        @Override
                        public void run() {
                            progress.incrementAndGet();
                        }
                    });

                    // Increment the number of "new messages" if the newly downloaded message is
                    // not marked as read.
                    if (!localMessage.isSet(Flag.SEEN)) {
                        newMessages.incrementAndGet();
                    }

                    if (K9.DEBUG)
                        Log.v(K9.LOG_TAG, "About to notify listeners that we got a new small message "
                              + account + ":" + folder + ":" + message.getUid());

                    // Update the listener with what we've found
                    for (MessagingListener l : getListeners()) {
                        l.synchronizeMailboxAddOrUpdateMessage(account, folder, localMessage);
                        l.synchronizeMailboxProgress(account, folder, progress.get(), todo);
                        if (!localMessage.isSet(Flag.SEEN)) {
                            l.synchronizeMailboxNewMessage(account, folder, localMessage);
                        }
                    }
                    // Send a notification of this message

                    if (shouldNotifyForMessage(account, localFolder, message)) {
                        notifyAccount(mApplication, account, message, unreadBeforeStart, newMessages);
                    }

                } catch (MessagingException me) {
                    addErrorMessage(account, null, me);
                    Log.e(K9.LOG_TAG, "SYNC: fetch small messages", me);
                }
            }

            @Override
            public void messageStarted(String uid, int number, int ofTotal) {}

            @Override
            public void messagesFinished(int total) {}
        });

        if (K9.DEBUG)
            Log.d(K9.LOG_TAG, "SYNC: Done fetching small messages for folder " + folder);
    }



    private void downloadLargeMessages(final Account account, final Folder remoteFolder,
                                       final LocalFolder localFolder,
                                       ArrayList<Message> largeMessages,
                                       final AtomicInteger progress,
                                       final int unreadBeforeStart,
                                       final AtomicInteger newMessages,
                                       final int todo,
                                       FetchProfile fp) throws MessagingException {
        final String folder = remoteFolder.getName();

        final Date earliestDate = account.getEarliestPollDate();

        if (K9.DEBUG)
            Log.d(K9.LOG_TAG, "SYNC: Fetching large messages for folder " + folder);

        remoteFolder.fetch(largeMessages.toArray(new Message[largeMessages.size()]), fp, null);
        for (Message message : largeMessages) {

            if (!shouldImportMessage(account, folder, message, progress, earliestDate)) {
                progress.incrementAndGet();
                continue;
            }

            if (message.getBody() == null) {
                /*
                 * The provider was unable to get the structure of the message, so
                 * we'll download a reasonable portion of the messge and mark it as
                 * incomplete so the entire thing can be downloaded later if the user
                 * wishes to download it.
                 */
                fp.clear();
                fp.add(FetchProfile.Item.BODY_SANE);
                /*
                 *  TODO a good optimization here would be to make sure that all Stores set
                 *  the proper size after this fetch and compare the before and after size. If
                 *  they equal we can mark this SYNCHRONIZED instead of PARTIALLY_SYNCHRONIZED
                 */

                remoteFolder.fetch(new Message[] { message }, fp, null);

                // Store the updated message locally
                localFolder.appendMessages(new Message[] { message });

                Message localMessage = localFolder.getMessage(message.getUid());


                // Certain (POP3) servers give you the whole message even when you ask for only the first x Kb
                if (!message.isSet(Flag.X_DOWNLOADED_FULL)) {
                    /*
                     * Mark the message as fully downloaded if the message size is smaller than
                     * the account's autodownload size limit, otherwise mark as only a partial
                     * download.  This will prevent the system from downloading the same message
                     * twice.
                     *
                     * If there is no limit on autodownload size, that's the same as the message
                     * being smaller than the max size
                     */
                    if (account.getMaximumAutoDownloadMessageSize() == 0 || message.getSize() < account.getMaximumAutoDownloadMessageSize()) {
                        localMessage.setFlag(Flag.X_DOWNLOADED_FULL, true);
                    } else {
                        // Set a flag indicating that the message has been partially downloaded and
                        // is ready for view.
                        localMessage.setFlag(Flag.X_DOWNLOADED_PARTIAL, true);
                    }
                }
            } else {
                /*
                 * We have a structure to deal with, from which
                 * we can pull down the parts we want to actually store.
                 * Build a list of parts we are interested in. Text parts will be downloaded
                 * right now, attachments will be left for later.
                 */

                ArrayList<Part> viewables = new ArrayList<Part>();
                ArrayList<Part> attachments = new ArrayList<Part>();
                MimeUtility.collectParts(message, viewables, attachments);

                /*
                 * Now download the parts we're interested in storing.
                 */
                for (Part part : viewables) {
                    remoteFolder.fetchPart(message, part, null);
                }
                // Store the updated message locally
                localFolder.appendMessages(new Message[] { message });

                Message localMessage = localFolder.getMessage(message.getUid());

                // Set a flag indicating this message has been fully downloaded and can be
                // viewed.
                localMessage.setFlag(Flag.X_DOWNLOADED_PARTIAL, true);
            }
            if (K9.DEBUG)
                Log.v(K9.LOG_TAG, "About to notify listeners that we got a new large message "
                      + account + ":" + folder + ":" + message.getUid());

            // Update the listener with what we've found
            progress.incrementAndGet();
            Message localMessage = localFolder.getMessage(message.getUid());

            // Increment the number of "new messages" if the newly downloaded message is
            // not marked as read.
            if (!localMessage.isSet(Flag.SEEN)) {
                newMessages.incrementAndGet();
            }

            for (MessagingListener l : getListeners()) {
                l.synchronizeMailboxAddOrUpdateMessage(account, folder, localMessage);
                l.synchronizeMailboxProgress(account, folder, progress.get(), todo);
                if (!localMessage.isSet(Flag.SEEN)) {
                    l.synchronizeMailboxNewMessage(account, folder, localMessage);
                }
            }

            // Send a notification of this message
            if (shouldNotifyForMessage(account, localFolder, message)) {
                notifyAccount(mApplication, account, message, unreadBeforeStart, newMessages);
            }

        }//for large messages
        if (K9.DEBUG)
            Log.d(K9.LOG_TAG, "SYNC: Done fetching large messages for folder " + folder);

    }

    private void refreshLocalMessageFlags(final Account account, final Folder remoteFolder,
                                          final LocalFolder localFolder,
                                          ArrayList<Message> syncFlagMessages,
                                          final AtomicInteger progress,
                                          final int todo
                                         ) throws MessagingException {

        final String folder = remoteFolder.getName();
        if (remoteFolder.supportsFetchingFlags()) {
            if (K9.DEBUG)
                Log.d(K9.LOG_TAG, "SYNC: About to sync flags for "
                      + syncFlagMessages.size() + " remote messages for folder " + folder);

            FetchProfile fp = new FetchProfile();
            fp.add(FetchProfile.Item.FLAGS);

            List<Message> undeletedMessages = new LinkedList<Message>();
            for (Message message : syncFlagMessages) {
                if (!message.isSet(Flag.DELETED)) {
                    undeletedMessages.add(message);
                }
            }

            remoteFolder.fetch(undeletedMessages.toArray(EMPTY_MESSAGE_ARRAY), fp, null);
            for (Message remoteMessage : syncFlagMessages) {
                Message localMessage = localFolder.getMessage(remoteMessage.getUid());
                boolean messageChanged = syncFlags(localMessage, remoteMessage);
                if (messageChanged) {
                    if (localMessage.isSet(Flag.DELETED) || isMessageSuppressed(account, folder, localMessage)) {
                        for (MessagingListener l : getListeners()) {
                            l.synchronizeMailboxRemovedMessage(account, folder, localMessage);
                        }
                    } else {
                        for (MessagingListener l : getListeners()) {
                            l.synchronizeMailboxAddOrUpdateMessage(account, folder, localMessage);
                        }
                    }

                }
                progress.incrementAndGet();
                for (MessagingListener l : getListeners()) {
                    l.synchronizeMailboxProgress(account, folder, progress.get(), todo);
                }
            }
        }
    }

    private boolean syncFlags(Message localMessage, Message remoteMessage) throws MessagingException {
        boolean messageChanged = false;
        if (localMessage == null || localMessage.isSet(Flag.DELETED)) {
            return false;
        }
        if (remoteMessage.isSet(Flag.DELETED)) {
            if (localMessage.getFolder().getAccount().syncRemoteDeletions()) {
                localMessage.setFlag(Flag.DELETED, true);
                messageChanged = true;
            }
        } else {
            for (Flag flag : new Flag[] { Flag.SEEN, Flag.FLAGGED, Flag.ANSWERED }) {
                if (remoteMessage.isSet(flag) != localMessage.isSet(flag)) {
                    localMessage.setFlag(flag, remoteMessage.isSet(flag));
                    messageChanged = true;
                }
            }
        }
        return messageChanged;
    }
    private String getRootCauseMessage(Throwable t) {
        Throwable rootCause = t;
        Throwable nextCause = rootCause;
        do {
            nextCause = rootCause.getCause();
            if (nextCause != null) {
                rootCause = nextCause;
            }
        } while (nextCause != null);
        if (rootCause instanceof MessagingException) {
            return rootCause.getMessage();
        } else {
            return rootCause.toString();
        }
    }

    private void queuePendingCommand(Account account, PendingCommand command) {
        try {
            LocalStore localStore = account.getLocalStore();
            localStore.addPendingCommand(command);
        } catch (Exception e) {
            addErrorMessage(account, null, e);

            throw new RuntimeException("Unable to enqueue pending command", e);
        }
    }

    private void processPendingCommands(final Account account) {
        putBackground("processPendingCommands", null, new Runnable() {
            @Override
            public void run() {
                try {
                    processPendingCommandsSynchronous(account);
                } catch (UnavailableStorageException e) {
                    Log.i(K9.LOG_TAG, "Failed to process pending command because storage is not available - trying again later.");
                    throw new UnavailableAccountException(e);
                } catch (MessagingException me) {
                    Log.e(K9.LOG_TAG, "processPendingCommands", me);

                    addErrorMessage(account, null, me);

                    /*
                     * Ignore any exceptions from the commands. Commands will be processed
                     * on the next round.
                     */
                }
            }
        });
    }

    private void processPendingCommandsSynchronous(Account account) throws MessagingException {
        LocalStore localStore = account.getLocalStore();
        ArrayList<PendingCommand> commands = localStore.getPendingCommands();

        int progress = 0;
        int todo = commands.size();
        if (todo == 0) {
            return;
        }

        for (MessagingListener l : getListeners()) {
            l.pendingCommandsProcessing(account);
            l.synchronizeMailboxProgress(account, null, progress, todo);
        }

        PendingCommand processingCommand = null;
        try {
            for (PendingCommand command : commands) {
                processingCommand = command;
                if (K9.DEBUG)
                    Log.d(K9.LOG_TAG, "Processing pending command '" + command + "'");

                String[] components = command.command.split("\\.");
                String commandTitle = components[components.length - 1];
                for (MessagingListener l : getListeners()) {
                    l.pendingCommandStarted(account, commandTitle);
                }
                /*
                 * We specifically do not catch any exceptions here. If a command fails it is
                 * most likely due to a server or IO error and it must be retried before any
                 * other command processes. This maintains the order of the commands.
                 */
                try {
                    if (PENDING_COMMAND_APPEND.equals(command.command)) {
                        processPendingAppend(command, account);
                    } else if (PENDING_COMMAND_SET_FLAG_BULK.equals(command.command)) {
                        processPendingSetFlag(command, account);
                    } else if (PENDING_COMMAND_MARK_ALL_AS_READ.equals(command.command)) {
                        processPendingMarkAllAsRead(command, account);
                    } else if (PENDING_COMMAND_MOVE_OR_COPY_BULK.equals(command.command)) {
                        processPendingMoveOrCopy(command, account);
                    } else if (PENDING_COMMAND_EMPTY_TRASH.equals(command.command)) {
                        processPendingEmptyTrash(command, account);
                    } else if (PENDING_COMMAND_EXPUNGE.equals(command.command)) {
                        processPendingExpunge(command, account);
                    }
                    localStore.removePendingCommand(command);
                    if (K9.DEBUG)
                        Log.d(K9.LOG_TAG, "Done processing pending command '" + command + "'");
                } catch (MessagingException me) {
                    if (me.isPermanentFailure()) {
                        addErrorMessage(account, null, me);
                        Log.e(K9.LOG_TAG, "Failure of command '" + command + "' was permanent, removing command from queue");
                        localStore.removePendingCommand(processingCommand);
                    } else {
                        throw me;
                    }
                } finally {
                    progress++;
                    for (MessagingListener l : getListeners()) {
                        l.synchronizeMailboxProgress(account, null, progress, todo);
                        l.pendingCommandCompleted(account, commandTitle);
                    }
                }
            }
        } catch (MessagingException me) {
            addErrorMessage(account, null, me);
            Log.e(K9.LOG_TAG, "Could not process command '" + processingCommand + "'", me);
            throw me;
        } finally {
            for (MessagingListener l : getListeners()) {
                l.pendingCommandsFinished(account);
            }
        }
    }

    /**
     * Process a pending append message command. This command uploads a local message to the server,
     * first checking to be sure that the server message is not newer than the local message. Once
     * the local message is successfully processed its UID is updated to reflect the remote UID.
     *
     * @param command arguments = (String folder, String uid, [String uid, ...])
     * @param account
     * @throws MessagingException
     */
    private void processPendingAppend(PendingCommand command, Account account)
    throws MessagingException {
        Folder remoteFolder = null;
        LocalFolder localFolder = null;
        try {

            String folder = command.arguments[0];
            List<String> uids = new ArrayList<String>(Arrays.asList(command.arguments));
            uids.remove(0);

            if (account.getErrorFolderName().equals(folder)) {
                return;
            }

            LocalStore localStore = account.getLocalStore();
            localFolder = localStore.getFolder(folder);

            if (localFolder.isLocalOnly()) {
                return;
            }

            Store remoteStore = account.getRemoteStore();
            remoteFolder = remoteStore.getFolder(folder);
            if (!remoteFolder.exists()) {
                if (!remoteFolder.create()) {
                    return;
                }
            }
            remoteFolder.open(OpenMode.READ_WRITE);
            if (remoteFolder.getMode() != OpenMode.READ_WRITE) {
                return;
            }

            for (String uid : uids) {
                LocalMessage localMessage = (LocalMessage) localFolder.getMessage(uid);

                if (localMessage == null) {
                    continue;
                }

                Message remoteMessage = null;
                if (!localMessage.getUid().startsWith(K9.LOCAL_UID_PREFIX)) {
                    remoteMessage = remoteFolder.getMessage(localMessage.getUid());
                }

                if (remoteMessage == null) {
                    if (localMessage.isSet(Flag.X_REMOTE_COPY_STARTED)) {
                        Log.w(K9.LOG_TAG, "Local message with uid " + localMessage.getUid() +
                                " has flag " + Flag.X_REMOTE_COPY_STARTED +
                                " already set, checking for remote message with " +
                                " same message id");
                        String rUid = remoteFolder.getUidFromMessageId(localMessage);
                        if (rUid != null) {
                            Log.w(K9.LOG_TAG, "Local message has flag " + Flag.X_REMOTE_COPY_STARTED
                                    + " already set, and there is a remote message with " + " uid "
                                    + rUid +
                                    ", assuming message was already copied and aborting this copy");

                            String oldUid = localMessage.getUid();
                            localMessage.setUid(rUid);
                            localFolder.changeUid(localMessage);
                            for (MessagingListener l : getListeners()) {
                                l.messageUidChanged(account, folder, oldUid, localMessage.getUid());
                                // ASH or should below be: l.listLocalMessagesUpdateMessage(account, folder, localMessage);
                                l.synchronizeMailboxAddOrUpdateMessage(account, folder, localMessage);
                            }
                            continue;
                        } else {
                            Log.w(K9.LOG_TAG, "No remote message with message-id found, proceeding with append");
                        }
                    }

                    /*
                     * If the message does not exist remotely we just upload it and then
                     * update our local copy with the new uid.
                     */
                    FetchProfile fp = new FetchProfile();
                    fp.add(FetchProfile.Item.BODY);
                    localFolder.fetch(new Message[] { localMessage } , fp, null);
                    String oldUid = localMessage.getUid();
                    localMessage.setFlag(Flag.X_REMOTE_COPY_STARTED, true);
                    remoteFolder.appendMessages(new Message[] { localMessage });

                    localFolder.changeUid(localMessage);
                    for (MessagingListener l : getListeners()) {
                        l.messageUidChanged(account, folder, oldUid, localMessage.getUid());
                        // ASH or should below be: l.listLocalMessagesUpdateMessage(account, folder, localMessage);
                        l.synchronizeMailboxAddOrUpdateMessage(account, folder, localMessage);
                    }
                } else {
                    /*
                     * If the remote message exists we need to determine which copy to keep.
                     */
                    /*
                     * See if the remote message is newer than ours.
                     */
                    FetchProfile fp = new FetchProfile();
                    fp.add(FetchProfile.Item.ENVELOPE);
                    remoteFolder.fetch(new Message[] { remoteMessage }, fp, null);
                    Date localDate = localMessage.getInternalDate();
                    Date remoteDate = remoteMessage.getInternalDate();
                    if (remoteDate != null && remoteDate.compareTo(localDate) > 0) {
                        /*
                         * If the remote message is newer than ours we'll just
                         * delete ours and move on. A sync will get the server message
                         * if we need to be able to see it.
                         */
                        localMessage.destroy();
                    } else {
                        /*
                         * Otherwise we'll upload our message and then delete the remote message.
                         */
                        fp.clear();
                        fp = new FetchProfile();
                        fp.add(FetchProfile.Item.BODY);
                        localFolder.fetch(new Message[] { localMessage }, fp, null);
                        String oldUid = localMessage.getUid();

                        localMessage.setFlag(Flag.X_REMOTE_COPY_STARTED, true);

                        remoteFolder.appendMessages(new Message[] { localMessage });
                        localFolder.changeUid(localMessage);
                        for (MessagingListener l : getListeners()) {
                            l.messageUidChanged(account, folder, oldUid, localMessage.getUid());
                        }
                        if (remoteDate != null) {
                            remoteMessage.setFlag(Flag.DELETED, true);
                            if (Account.EXPUNGE_IMMEDIATELY.equals(account.getExpungePolicy())) {
                                remoteFolder.expunge();
                            }
                        }
                    }
                }
            }
        } finally {
            closeFolder(remoteFolder);
            closeFolder(localFolder);
        }
    }
    private void queueMoveOrCopy(Account account, String srcFolder, String destFolder, boolean isCopy, String uids[]) {
        if (account.getErrorFolderName().equals(srcFolder)) {
            return;
        }
        final ArrayList<String> remoteUids = new ArrayList<String>();
        for (String uid : uids) {
            // ignore unsynced messages
            if (!uid.startsWith(K9.LOCAL_UID_PREFIX)) {
                remoteUids.add(uid);
            }
        }
        if (remoteUids.size() == 0) {
            return;
        }
        PendingCommand command = new PendingCommand();
        command.command = PENDING_COMMAND_MOVE_OR_COPY_BULK;

        int length = 3 + remoteUids.size();
        command.arguments = new String[length];
        command.arguments[0] = srcFolder;
        command.arguments[1] = destFolder;
        command.arguments[2] = Boolean.toString(isCopy);
        System.arraycopy(remoteUids.toArray(EMPTY_STRING_ARRAY), 0, command.arguments, 3,
                remoteUids.size());
        queuePendingCommand(account, command);
    }
    /**
     * Process a pending move or copy message command.
     *
     * @param command arguments = (String folder, String uid)
     * @param account
     * @throws MessagingException
     */
    private void processPendingMoveOrCopy(PendingCommand command, Account account)
    throws MessagingException {
        Folder remoteSrcFolder = null;
        Folder remoteDestFolder = null;
        try {
            String srcFolder = command.arguments[0];
            if (account.getErrorFolderName().equals(srcFolder)) {
                return;
            }
            String destFolder = command.arguments[1];
            String isCopyS = command.arguments[2];
            Store remoteStore = account.getRemoteStore();
            remoteSrcFolder = remoteStore.getFolder(srcFolder);

            List<Message> messages = new ArrayList<Message>();
            for (int i = 3; i < command.arguments.length; i++) {
                String uid = command.arguments[i];
                if (!uid.startsWith(K9.LOCAL_UID_PREFIX)) {
                    messages.add(remoteSrcFolder.getMessage(uid));
                }
            }

            boolean isCopy = false;
            if (isCopyS != null) {
                isCopy = Boolean.parseBoolean(isCopyS);
            }

            if (!remoteSrcFolder.exists()) {
                throw new MessagingException("processingPendingMoveOrCopy: remoteFolder " + srcFolder + " does not exist", true);
            }
            remoteSrcFolder.open(OpenMode.READ_WRITE);
            if (remoteSrcFolder.getMode() != OpenMode.READ_WRITE) {
                throw new MessagingException("processingPendingMoveOrCopy: could not open remoteSrcFolder " + srcFolder + " read/write", true);
            }

            if (K9.DEBUG)
                Log.d(K9.LOG_TAG, "processingPendingMoveOrCopy: source folder = " + srcFolder
                      + ", " + messages.size() + " messages, destination folder = " + destFolder + ", isCopy = " + isCopy);

            if (!isCopy && destFolder.equals(account.getTrashFolderName())) {
                if (K9.DEBUG)
                    Log.d(K9.LOG_TAG, "processingPendingMoveOrCopy doing special case for deleting message");

                String destFolderName = destFolder;
                if (K9.FOLDER_NONE.equals(destFolderName)) {
                    destFolderName = null;
                }
                remoteSrcFolder.delete(messages.toArray(EMPTY_MESSAGE_ARRAY), destFolderName);
                if (destFolderName != null) {
                    updateUids(account, destFolderName);
                }
            } else {
                remoteDestFolder = remoteStore.getFolder(destFolder);

                if (isCopy) {
                    remoteSrcFolder.copyMessages(messages.toArray(EMPTY_MESSAGE_ARRAY), remoteDestFolder);
                } else {
                    remoteSrcFolder.moveMessages(messages.toArray(EMPTY_MESSAGE_ARRAY), remoteDestFolder);
                }
                updateUids(account, destFolder);
            }

            if (!isCopy && Account.EXPUNGE_IMMEDIATELY.equals(account.getExpungePolicy())) {
                if (K9.DEBUG)
                    Log.i(K9.LOG_TAG, "processingPendingMoveOrCopy expunging folder " + account.getDescription() + ":" + srcFolder);

                remoteSrcFolder.expunge();
            }
        } finally {
            closeFolder(remoteSrcFolder);
            closeFolder(remoteDestFolder);
        }


    }

    /**
     * Update all messages in a folder with UIDs starting with K9.LOCAL_UID_PREFIX to their remote
     * UIDs//, or APPEND the messages if not found on server.
     *
     * @param account Account we are saving for.
     * @param folder Folder to update.
     * @throws MessagingException
     */
    private void updateUids(Account account, final String folder) throws MessagingException {
        Folder remoteFolder = null;
        LocalStore localStore = account.getLocalStore();
        LocalFolder localFolder = localStore.getFolder(folder);
        localFolder.open(OpenMode.READ_WRITE); // ASH is this needed?
        String[] queryFields = { "uid" };
        String queryString = K9.LOCAL_UID_PREFIX;
        List<LocalFolder> folders = Arrays.asList(new LocalFolder[] { localFolder });
        Message[] localMessages = localStore.searchForMessages(null, new String[] { "uid" }, queryString, folders, null, null, null);

        try {
            if (localMessages.length == 0) {
                Log.w(K9.LOG_TAG, "No messages in local folder " + folder + " found with uid starting with " + K9.LOCAL_UID_PREFIX);
                return;
            }
            Store remoteStore = account.getRemoteStore();
            remoteFolder = remoteStore.getFolder(folder);
            if (!remoteFolder.exists()) {
                if (!remoteFolder.create()) {
                    Log.w(K9.LOG_TAG, "updateUids: Cannot create remote folder " + folder);
                    return;
                }
            }
            remoteFolder.open(OpenMode.READ_WRITE);
            if (remoteFolder.getMode() != OpenMode.READ_WRITE) {
                Log.w(K9.LOG_TAG, "updateUids: Cannot open remote folder " + folder);
                return;
            }

            for (Message message : localMessages) {
                LocalMessage localMessage = (LocalMessage)message;

                Log.w(K9.LOG_TAG, "Checking for remote message with same message id as local message with uid "
                        + localMessage.getUid());
                String rUid = remoteFolder.getUidFromMessageId(localMessage);
                if (rUid != null) {
                    Log.w(K9.LOG_TAG, "Found a remote message with uid " + rUid);

                    String oldUid = localMessage.getUid();
                    localMessage.setUid(rUid);
                    localFolder.changeUid(localMessage);
                    for (MessagingListener l : getListeners()) {
                        l.messageUidChanged(account, folder, oldUid, localMessage.getUid());
                    }
                }/* else {
                    Log.w(K9.LOG_TAG, "No remote message with message-id found, appending instead.");
                    /*
                     * If the message does not exist remotely we just upload it and then
                     * update our local copy with the new uid.
                     *//*
                    FetchProfile fp = new FetchProfile();
                    fp.add(FetchProfile.Item.BODY);
                    localFolder.fetch(new Message[] { localMessage } , fp, null);
                    String oldUid = localMessage.getUid();
                    localMessage.setFlag(Flag.X_REMOTE_COPY_STARTED, true);
                    remoteFolder.appendMessages(new Message[] { localMessage });

                    localFolder.changeUid(localMessage);
                    for (MessagingListener l : getListeners()) {
                        l.messageUidChanged(account, folder, oldUid, localMessage.getUid());
                    }
                }*/
            }
        } finally {
            closeFolder(localFolder);
            closeFolder(remoteFolder);
        }
    }

    /*
     * Changes all non-local UIDs to local UIDs in a folder. If a non-local message is not fully
     * downloaded, an attempt will be made to do so before changing the UID.
     *
     * @param folder the folder to localize
     * @param download whether to attempt download of partially downloaded messages or not.
     * @return the status if all messages in folder have local UIDs.
     */
    public boolean localizeUids(LocalFolder folder, boolean download) throws MessagingException {
        String folderName = folder.getName();
        Message[] messages = folder.getMessages(null);
        if (messages.length == 0) {
            return true;
        }
        Log.i(K9.LOG_TAG, "Changing UIDs of messages in folder " + folderName + " to local UIDs.");
        boolean completed = true;
        for (Message message : messages) {
            String oldUid = message.getUid();
            Log.d("ASH", "old UID = " + oldUid);
            if (!oldUid.startsWith(K9.LOCAL_UID_PREFIX)) {

                if (download && message.isSet(Flag.X_DOWNLOADED_PARTIAL)) {
                    // fully download message first
                    Log.d("ASH", "downloading message...");
                    if (loadMessageForViewRemoteSynchronous(folder.getAccount(), folderName,
                            message.getUid(), null, true)) {
                        Log.d("ASH", "downloaded message");
                        message.setFlag(Flag.X_DOWNLOADED_FULL, true);
                        message.setFlag(Flag.X_DOWNLOADED_PARTIAL, false);
                    } else {
                        completed = false;
                        Log.e(K9.LOG_TAG, "Cannot download message " + message.getUid() +
                                " in folder " + folderName);
                        Toast.makeText(mApplication, "Cannot download message " +
                                message.getSubject() + " in folder " + folderName,
                                Toast.LENGTH_LONG).show();
                        continue;
                    }
                }


                String newUid = K9.LOCAL_UID_PREFIX + java.util.UUID.randomUUID().toString();
                Log.d("ASH", "new UID = " + newUid);
                message.setUid(newUid);
                folder.changeUid((LocalMessage)message);

                for (MessagingListener l : getListeners()) {
                    l.messageUidChanged(folder.getAccount(), folder.getName(), oldUid, newUid);
                }
            }
        }
        return completed;
    }

    private void queueSetFlag(final Account account, final String folderName, final String newState, final String flag, final String[] uids) {
        final ArrayList<String> remoteUids = new ArrayList<String>();
        for (String uid : uids) {
            // ignore unsynced messages
            if (!uid.startsWith(K9.LOCAL_UID_PREFIX)) {
                remoteUids.add(uid);
            }
        }
        if (remoteUids.size() == 0) {
            return;
        }
        putBackground("queueSetFlag " + account.getDescription() + ":" + folderName, null, new Runnable() {
            @Override
            public void run() {
                PendingCommand command = new PendingCommand();
                command.command = PENDING_COMMAND_SET_FLAG_BULK;
                int length = 3 + remoteUids.size();
                command.arguments = new String[length];
                command.arguments[0] = folderName;
                command.arguments[1] = newState;
                command.arguments[2] = flag;
                System.arraycopy(remoteUids.toArray(EMPTY_STRING_ARRAY), 0, command.arguments, 3,
                        remoteUids.size());
                queuePendingCommand(account, command);
                processPendingCommands(account);
            }
        });
    }
    /**
     * Processes a pending mark read or unread command.
     *
     * @param command arguments = (String folder, String uid, boolean read)
     * @param account
     */
    private void processPendingSetFlag(PendingCommand command, Account account)
    throws MessagingException {
        String folder = command.arguments[0];

        if (account.getErrorFolderName().equals(folder)) {
            return;
        }

        boolean newState = Boolean.parseBoolean(command.arguments[1]);

        Flag flag = Flag.valueOf(command.arguments[2]);

        Store remoteStore = account.getRemoteStore();
        Folder remoteFolder = remoteStore.getFolder(folder);
        if (!remoteFolder.exists() || !remoteFolder.isFlagSupported(flag)) {
            return;
        }

        try {
            remoteFolder.open(OpenMode.READ_WRITE);
            if (remoteFolder.getMode() != OpenMode.READ_WRITE) {
                return;
            }
            List<Message> messages = new ArrayList<Message>();
            for (int i = 3; i < command.arguments.length; i++) {
                String uid = command.arguments[i];
                if (!uid.startsWith(K9.LOCAL_UID_PREFIX)) {
                    messages.add(remoteFolder.getMessage(uid));
                }
            }

            if (messages.isEmpty()) {
                return;
            }
            remoteFolder.setFlags(messages.toArray(EMPTY_MESSAGE_ARRAY), new Flag[] { flag }, newState);
        } finally {
            closeFolder(remoteFolder);
        }
    }

    private void queueExpunge(final Account account, final String folderName) {
        // ASH if folder.isLocalOnly() return ?
        putBackground("queueExpunge " + account.getDescription() + ":" + folderName, null, new Runnable() {
            @Override
            public void run() {
                PendingCommand command = new PendingCommand();
                command.command = PENDING_COMMAND_EXPUNGE;

                command.arguments = new String[1];

                command.arguments[0] = folderName;
                queuePendingCommand(account, command);
                processPendingCommands(account);
            }
        });
    }

    private void processPendingExpunge(PendingCommand command, Account account)
    throws MessagingException {
        String folder = command.arguments[0];

        if (account.getErrorFolderName().equals(folder)) {
            return;
        }
        if (K9.DEBUG)
            Log.d(K9.LOG_TAG, "processPendingExpunge: folder = " + folder);

        Store remoteStore = account.getRemoteStore();
        Folder remoteFolder = remoteStore.getFolder(folder);
        try {
            if (!remoteFolder.exists()) {
                return;
            }
            remoteFolder.open(OpenMode.READ_WRITE);
            if (remoteFolder.getMode() != OpenMode.READ_WRITE) {
                return;
            }
            remoteFolder.expunge();
            if (K9.DEBUG)
                Log.d(K9.LOG_TAG, "processPendingExpunge: complete for folder = " + folder);
        } finally {
            closeFolder(remoteFolder);
        }
    }

    private void processPendingMarkAllAsRead(PendingCommand command, Account account) throws MessagingException {
        String folder = command.arguments[0];
        Folder remoteFolder = null;
        LocalFolder localFolder = null;
        try {
            Store localStore = account.getLocalStore();
            localFolder = (LocalFolder) localStore.getFolder(folder);
            localFolder.open(OpenMode.READ_WRITE);
            Message[] messages = localFolder.getMessages(null, false);
            for (Message message : messages) {
                if (!message.isSet(Flag.SEEN)) {
                    message.setFlag(Flag.SEEN, true);
                    for (MessagingListener l : getListeners()) {
                        l.listLocalMessagesUpdateMessage(account, folder, message);
                    }
                }
            }
            localFolder.setUnreadMessageCount(0);
            for (MessagingListener l : getListeners()) {
                l.folderStatusChanged(account, folder, 0);
            }


            if (account.getErrorFolderName().equals(folder)) {
                return;
            }

            if (localFolder.isLocalOnly()) {
                return;
            }

            Store remoteStore = account.getRemoteStore();
            remoteFolder = remoteStore.getFolder(folder);

            if (!remoteFolder.exists() || !remoteFolder.isFlagSupported(Flag.SEEN)) {
                return;
            }
            remoteFolder.open(OpenMode.READ_WRITE);
            if (remoteFolder.getMode() != OpenMode.READ_WRITE) {
                return;
            }

            remoteFolder.setFlags(new Flag[] {Flag.SEEN}, true);
            remoteFolder.close();
        } catch (UnsupportedOperationException uoe) {
            Log.w(K9.LOG_TAG, "Could not mark all server-side as read because store doesn't support operation", uoe);
        } finally {
            closeFolder(localFolder);
            closeFolder(remoteFolder);
        }
    }

    static long uidfill = 0;
    static AtomicBoolean loopCatch = new AtomicBoolean();
    public void addErrorMessage(Account account, String subject, Throwable t) {
        if (!loopCatch.compareAndSet(false, true)) {
            return;
        }
        try {
            if (t == null) {
                return;
            }

            CharArrayWriter baos = new CharArrayWriter(t.getStackTrace().length * 10);
            PrintWriter ps = new PrintWriter(baos);
            t.printStackTrace(ps);
            ps.close();

            if (subject == null) {
                subject = getRootCauseMessage(t);
            }

            addErrorMessage(account, subject, baos.toString());
        } catch (Throwable it) {
            Log.e(K9.LOG_TAG, "Could not save error message to " + account.getErrorFolderName(), it);
        } finally {
            loopCatch.set(false);
        }
    }

    public void addErrorMessage(Account account, String subject, String body) {
        if (!K9.ENABLE_ERROR_FOLDER) {
            return;
        }
        if (!loopCatch.compareAndSet(false, true)) {
            return;
        }
        try {
            if (body == null || body.length() < 1) {
                return;
            }

            Store localStore = account.getLocalStore();
            LocalFolder localFolder = (LocalFolder)localStore.getFolder(account.getErrorFolderName());
            Message[] messages = new Message[1];
            MimeMessage message = new MimeMessage();


            message.setBody(new TextBody(body));
            message.setFlag(Flag.X_DOWNLOADED_FULL, true);
            message.setSubject(subject);

            long nowTime = System.currentTimeMillis();
            Date nowDate = new Date(nowTime);
            message.setInternalDate(nowDate);
            message.addSentDate(nowDate);
            message.setFrom(new Address(account.getEmail(), "K9mail internal"));
            messages[0] = message;

            localFolder.appendMessages(messages);

            localFolder.clearMessagesOlderThan(nowTime - (15 * 60 * 1000));

        } catch (Throwable it) {
            Log.e(K9.LOG_TAG, "Could not save error message to " + account.getErrorFolderName(), it);
        } finally {
            loopCatch.set(false);
        }
    }



    public void markAllMessagesRead(final Account account, final String folder) {

        if (K9.DEBUG)
            Log.i(K9.LOG_TAG, "Marking all messages in " + account.getDescription() + ":" + folder + " as read");
        List<String> args = new ArrayList<String>();
        args.add(folder);
        PendingCommand command = new PendingCommand();
        command.command = PENDING_COMMAND_MARK_ALL_AS_READ;
        command.arguments = args.toArray(EMPTY_STRING_ARRAY);
        queuePendingCommand(account, command);
        processPendingCommands(account);
    }

    public void setFlag(
        final Message[] messages,
        final Flag flag,
        final boolean newState) {
        actOnMessages(messages, new MessageActor() {
            @Override
            public void act(final Account account, final Folder folder,
            final List<Message> messages) {
                setFlag(account, folder.getName(), messages.toArray(EMPTY_MESSAGE_ARRAY), flag,
                        newState);
            }

        });

    }

<<<<<<< HEAD
    public void setFlag(
        final Account account,
        final String folderName,
        final String[] uids,
        final Flag flag,
        final boolean newState) {
        // TODO: put this into the background, but right now that causes odd behavior
        // because the FolderMessageList doesn't have its own cache of the flag states
        LocalFolder localFolder = null;
=======
    /**
     * Set or remove a flag for a set of messages in a specific folder.
     *
     * <p>
     * The {@link Message} objects passed in are updated to reflect the new flag state.
     * </p>
     *
     * @param account
     *         The account the folder containing the messages belongs to.
     * @param folderName
     *         The name of the folder.
     * @param messages
     *         The messages to change the flag for.
     * @param flag
     *         The flag to change.
     * @param newState
     *         {@code true}, if the flag should be set. {@code false} if it should be removed.
     */
    public void setFlag(Account account, String folderName, Message[] messages, Flag flag,
            boolean newState) {
        // TODO: Put this into the background, but right now some callers depend on the message
        //       objects being modified right after this method returns.
        Folder localFolder = null;
>>>>>>> 53ae9d7f
        try {
            LocalStore localStore = account.getLocalStore();
            localFolder = localStore.getFolder(folderName);
            localFolder.open(OpenMode.READ_WRITE);

            // Allows for re-allowing sending of messages that could not be sent
            if (flag == Flag.FLAGGED && !newState &&
                    account.getOutboxFolderName().equals(folderName)) {
                for (Message message : messages) {
                    String uid = message.getUid();
                    if (uid != null) {
                        sendCount.remove(uid);
                    }
                }
            }

            // Update the messages in the local store
            localFolder.setFlags(messages, new Flag[] {flag}, newState);

            for (MessagingListener l : getListeners()) {
                l.folderStatusChanged(account, folderName, localFolder.getUnreadMessageCount());
            }


            /*
             * Handle the remote side
             */

            // The error folder is always a local folder
            // TODO: Skip the remote part for all local-only folders
            if (account.getErrorFolderName().equals(folderName)) {
                return;
            }

<<<<<<< HEAD
            if (localFolder.isLocalOnly()) {
                return;
=======
            String[] uids = new String[messages.length];
            for (int i = 0, end = uids.length; i < end; i++) {
                uids[i] = messages[i].getUid();
>>>>>>> 53ae9d7f
            }

            queueSetFlag(account, folderName, Boolean.toString(newState), flag.toString(), uids);
            processPendingCommands(account);
        } catch (MessagingException me) {
            addErrorMessage(account, null, me);
            throw new RuntimeException(me);
        } finally {
            closeFolder(localFolder);
        }
    }

    /**
     * Set or remove a flag for a message referenced by message UID.
     *
     * @param account
     *         The account the folder containing the message belongs to.
     * @param folderName
     *         The name of the folder.
     * @param uid
     *         The UID of the message to change the flag for.
     * @param flag
     *         The flag to change.
     * @param newState
     *         {@code true}, if the flag should be set. {@code false} if it should be removed.
     */
    public void setFlag(Account account, String folderName, String uid, Flag flag,
            boolean newState) {
        Folder localFolder = null;
        try {
            LocalStore localStore = account.getLocalStore();
            localFolder = localStore.getFolder(folderName);
            localFolder.open(OpenMode.READ_WRITE);

            Message message = localFolder.getMessage(uid);
            if (message != null) {
                setFlag(account, folderName, new Message[] { message }, flag, newState);
            }
        } catch (MessagingException me) {
            addErrorMessage(account, null, me);
            throw new RuntimeException(me);
        } finally {
            closeFolder(localFolder);
        }
    }

    public void clearAllPending(final Account account) {
        try {
            Log.w(K9.LOG_TAG, "Clearing pending commands!");
            LocalStore localStore = account.getLocalStore();
            localStore.removePendingCommands();
        } catch (MessagingException me) {
            Log.e(K9.LOG_TAG, "Unable to clear pending command", me);
            addErrorMessage(account, null, me);
        }
    }

    public void loadMessageForViewRemote(final Account account, final String folder,
                                         final String uid, final MessagingListener listener) {
        put("loadMessageForViewRemote", listener, new Runnable() {
            @Override
            public void run() {
                loadMessageForViewRemoteSynchronous(account, folder, uid, listener, false);
            }
        });
    }

    public boolean loadMessageForViewRemoteSynchronous(final Account account, final String folder,
            final String uid, final MessagingListener listener, final boolean force) {
        Folder remoteFolder = null;
        LocalFolder localFolder = null;
        try {
            LocalStore localStore = account.getLocalStore();
            localFolder = localStore.getFolder(folder);
            localFolder.open(OpenMode.READ_WRITE);

            Message message = localFolder.getMessage(uid);

            if (uid.startsWith(K9.LOCAL_UID_PREFIX)) {
                Log.w(K9.LOG_TAG, "Message has local UID so cannot download fully.");
                Toast.makeText(mApplication, "Message has local UID so cannot download fully",
                        Toast.LENGTH_LONG).show();
                message.setFlag(Flag.X_DOWNLOADED_FULL, true);
                message.setFlag(Flag.X_DOWNLOADED_PARTIAL, false);
            } else if (localFolder.isLocalOnly() && !force) {
                Log.w(K9.LOG_TAG, "Message in local-only folder so cannot download fully.");
                Toast.makeText(mApplication, "Message in local-only folder so cannot download fully",
                        Toast.LENGTH_LONG).show();
                message.setFlag(Flag.X_DOWNLOADED_FULL, true);
                message.setFlag(Flag.X_DOWNLOADED_PARTIAL, false);
            }

            if (message.isSet(Flag.X_DOWNLOADED_FULL)) {
                /*
                 * If the message has been synchronized since we were called we'll
                 * just hand it back cause it's ready to go.
                 */
                FetchProfile fp = new FetchProfile();
                fp.add(FetchProfile.Item.ENVELOPE);
                fp.add(FetchProfile.Item.BODY);
                localFolder.fetch(new Message[] { message }, fp, null);
            } else {
                /*
                 * At this point the message is not available, so we need to download it
                 * fully if possible.
                 */

                Store remoteStore = account.getRemoteStore();
                remoteFolder = remoteStore.getFolder(folder);
                remoteFolder.open(OpenMode.READ_WRITE);

                // Get the remote message and fully download it
                Message remoteMessage = remoteFolder.getMessage(uid);
                FetchProfile fp = new FetchProfile();
                fp.add(FetchProfile.Item.BODY);
                remoteFolder.fetch(new Message[] { remoteMessage }, fp, null);

                // Store the message locally and load the stored message into memory
                localFolder.appendMessages(new Message[] { remoteMessage });
                fp.add(FetchProfile.Item.ENVELOPE);
                message = localFolder.getMessage(uid);
                localFolder.fetch(new Message[] { message }, fp, null);

                // Mark that this message is now fully synched
                message.setFlag(Flag.X_DOWNLOADED_FULL, true);
            }

            // now that we have the full message, refresh the headers
            for (MessagingListener l : getListeners(listener)) {
                l.loadMessageForViewHeadersAvailable(account, folder, uid, message);
            }

            for (MessagingListener l : getListeners(listener)) {
                l.loadMessageForViewBodyAvailable(account, folder, uid, message);
            }
            for (MessagingListener l : getListeners(listener)) {
                l.loadMessageForViewFinished(account, folder, uid, message);
            }
            return true;
        } catch (Exception e) {
            for (MessagingListener l : getListeners(listener)) {
                l.loadMessageForViewFailed(account, folder, uid, e);
            }
            addErrorMessage(account, null, e);
            return false;
        } finally {
            closeFolder(remoteFolder);
            closeFolder(localFolder);
        }
    }

    public void loadMessageForView(final Account account, final String folder, final String uid,
                                   final MessagingListener listener) {
        for (MessagingListener l : getListeners(listener)) {
            l.loadMessageForViewStarted(account, folder, uid);
        }
        threadPool.execute(new Runnable() {
            @Override
            public void run() {

                try {
                    LocalStore localStore = account.getLocalStore();
                    LocalFolder localFolder = localStore.getFolder(folder);
                    localFolder.open(OpenMode.READ_WRITE);

                    LocalMessage message = (LocalMessage)localFolder.getMessage(uid);
                    if (message == null
                    || message.getId() == 0) {
                        throw new IllegalArgumentException("Message not found: folder=" + folder + ", uid=" + uid);
                    }
                    if (!message.isSet(Flag.SEEN)) {
                        message.setFlag(Flag.SEEN, true);
                        setFlag(new Message[] { message }, Flag.SEEN, true);
                    }

                    for (MessagingListener l : getListeners(listener)) {
                        l.loadMessageForViewHeadersAvailable(account, folder, uid, message);
                    }

                    FetchProfile fp = new FetchProfile();
                    fp.add(FetchProfile.Item.ENVELOPE);
                    fp.add(FetchProfile.Item.BODY);
                    localFolder.fetch(new Message[] {
                                          message
                                      }, fp, null);
                    localFolder.close();

                    for (MessagingListener l : getListeners(listener)) {
                        l.loadMessageForViewBodyAvailable(account, folder, uid, message);
                    }

                    for (MessagingListener l : getListeners(listener)) {
                        l.loadMessageForViewFinished(account, folder, uid, message);
                    }

                } catch (Exception e) {
                    for (MessagingListener l : getListeners(listener)) {
                        l.loadMessageForViewFailed(account, folder, uid, e);
                    }
                    addErrorMessage(account, null, e);

                }
            }
        });
    }

    /**
     * Attempts to load the attachment specified by part from the given account and message.
     * @param account
     * @param message
     * @param part
     * @param listener
     */
    public void loadAttachment(
        final Account account,
        final Message message,
        final Part part,
        final Object tag,
        final MessagingListener listener) {
        /*
         * Check if the attachment has already been downloaded. If it has there's no reason to
         * download it, so we just tell the listener that it's ready to go.
         */

        if (part.getBody() != null) {
            for (MessagingListener l : getListeners(listener)) {
                l.loadAttachmentStarted(account, message, part, tag, false);
            }

            for (MessagingListener l : getListeners(listener)) {
                l.loadAttachmentFinished(account, message, part, tag);
            }
            return;
        }



        for (MessagingListener l : getListeners(listener)) {
            l.loadAttachmentStarted(account, message, part, tag, true);
        }

        put("loadAttachment", listener, new Runnable() {
            @Override
            public void run() {
                Folder remoteFolder = null;
                LocalFolder localFolder = null;
                try {
                    LocalStore localStore = account.getLocalStore();

                    ArrayList<Part> viewables = new ArrayList<Part>();
                    ArrayList<Part> attachments = new ArrayList<Part>();
                    MimeUtility.collectParts(message, viewables, attachments);
                    for (Part attachment : attachments) {
                        attachment.setBody(null);
                    }
                    Store remoteStore = account.getRemoteStore();
                    localFolder = localStore.getFolder(message.getFolder().getName());
                    remoteFolder = remoteStore.getFolder(message.getFolder().getName());
                    remoteFolder.open(OpenMode.READ_WRITE);

                    //FIXME: This is an ugly hack that won't be needed once the Message objects have been united.
                    Message remoteMessage = remoteFolder.getMessage(message.getUid());
                    remoteMessage.setBody(message.getBody());
                    remoteFolder.fetchPart(remoteMessage, part, null);

                    localFolder.updateMessage((LocalMessage)message);
                    for (MessagingListener l : getListeners(listener)) {
                        l.loadAttachmentFinished(account, message, part, tag);
                    }
                } catch (MessagingException me) {
                    if (K9.DEBUG)
                        Log.v(K9.LOG_TAG, "Exception loading attachment", me);

                    for (MessagingListener l : getListeners(listener)) {
                        l.loadAttachmentFailed(account, message, part, tag, me.getMessage());
                    }
                    addErrorMessage(account, null, me);

                } finally {
                    closeFolder(localFolder);
                    closeFolder(remoteFolder);
                }
            }
        });
    }

    /**
     * Stores the given message in the Outbox and starts a sendPendingMessages command to
     * attempt to send the message.
     * @param account
     * @param message
     * @param listener
     */
    public void sendMessage(final Account account,
                            final Message message,
                            MessagingListener listener) {
        try {
            LocalStore localStore = account.getLocalStore();
            LocalFolder localFolder = localStore.getFolder(account.getOutboxFolderName());
            localFolder.open(OpenMode.READ_WRITE);
            localFolder.appendMessages(new Message[] { message });
            Message localMessage = localFolder.getMessage(message.getUid());
            localMessage.setFlag(Flag.X_DOWNLOADED_FULL, true);
            localFolder.close();
            sendPendingMessages(account, listener);
        } catch (Exception e) {
            /*
            for (MessagingListener l : getListeners())
            {
                // TODO general failed
            }
            */
            addErrorMessage(account, null, e);

        }
    }


    public void sendPendingMessages(MessagingListener listener) {
        final Preferences prefs = Preferences.getPreferences(mApplication.getApplicationContext());
        for (Account account : prefs.getAvailableAccounts()) {
            sendPendingMessages(account, listener);
        }
    }


    /**
     * Attempt to send any messages that are sitting in the Outbox.
     * @param account
     * @param listener
     */
    public void sendPendingMessages(final Account account,
                                    MessagingListener listener) {
        putBackground("sendPendingMessages", listener, new Runnable() {
            @Override
            public void run() {
                if (!account.isAvailable(mApplication)) {
                    throw new UnavailableAccountException();
                }
                if (messagesPendingSend(account)) {


                    notifyWhileSending(account);

                    try {
                        sendPendingMessagesSynchronous(account);
                    } finally {
                        notifyWhileSendingDone(account);
                    }
                }
            }
        });
    }

    private void cancelNotification(int id) {
        NotificationManager notifMgr =
            (NotificationManager)mApplication.getSystemService(Context.NOTIFICATION_SERVICE);
        notifMgr.cancel(id);
    }

    private void notifyWhileSendingDone(Account account) {
        if (account.isShowOngoing()) {
            cancelNotification(K9.FETCHING_EMAIL_NOTIFICATION - account.getAccountNumber());


        }
    }
    private void notifyWhileSending(Account account) {
        if (!account.isShowOngoing()) {
            return;
        }
        NotificationManager notifMgr =
            (NotificationManager)mApplication.getSystemService(Context.NOTIFICATION_SERVICE);
        Notification notif = new Notification(R.drawable.ic_menu_refresh,
                                              mApplication.getString(R.string.notification_bg_send_ticker, account.getDescription()), System.currentTimeMillis());
        Intent intent = MessageList.actionHandleFolderIntent(mApplication, account, account.getInboxFolderName());
        PendingIntent pi = PendingIntent.getActivity(mApplication, 0, intent, 0);
        notif.setLatestEventInfo(mApplication, mApplication.getString(R.string.notification_bg_send_title),
                                 account.getDescription() , pi);
        notif.flags = Notification.FLAG_ONGOING_EVENT;

        if (K9.NOTIFICATION_LED_WHILE_SYNCING) {
            configureNotification(notif,  null, null, account.getNotificationSetting().getLedColor(), K9.NOTIFICATION_LED_BLINK_FAST, true);
        }

        notifMgr.notify(K9.FETCHING_EMAIL_NOTIFICATION - account.getAccountNumber(), notif);
    }

    private void notifySendTempFailed(Account account, Exception lastFailure) {
        notifySendFailed(account, lastFailure, account.getOutboxFolderName());
    }
    private void notifySendPermFailed(Account account, Exception lastFailure) {
        notifySendFailed(account, lastFailure, account.getDraftsFolderName());
    }
    private void notifySendFailed(Account account, Exception lastFailure, String openFolder) {
        NotificationManager notifMgr = (NotificationManager)mApplication.getSystemService(Context.NOTIFICATION_SERVICE);
        Notification notif = new Notification(R.drawable.stat_notify_email_generic, mApplication.getString(R.string.send_failure_subject), System.currentTimeMillis());

        Intent i = FolderList.actionHandleNotification(mApplication, account, openFolder);

        PendingIntent pi = PendingIntent.getActivity(mApplication, 0, i, 0);

        notif.setLatestEventInfo(mApplication, mApplication.getString(R.string.send_failure_subject), getRootCauseMessage(lastFailure), pi);

        configureNotification(notif,  null, null, K9.NOTIFICATION_LED_SENDING_FAILURE_COLOR, K9.NOTIFICATION_LED_BLINK_FAST, true);
        notif.flags |= Notification.FLAG_AUTO_CANCEL;
        notifMgr.notify(K9.SEND_FAILED_NOTIFICATION - account.getAccountNumber(), notif);
    }


    private void notifyFetchingMail(final Account account, final Folder folder) {
        if (account.isShowOngoing()) {
            final NotificationManager notifMgr = (NotificationManager)mApplication
                                                 .getSystemService(Context.NOTIFICATION_SERVICE);
            Notification notif = new Notification(R.drawable.ic_menu_refresh,
                                                  mApplication.getString(R.string.notification_bg_sync_ticker, account.getDescription(), folder.getName()),
                                                  System.currentTimeMillis());
            Intent intent = MessageList.actionHandleFolderIntent(mApplication, account, account.getInboxFolderName());
            PendingIntent pi = PendingIntent.getActivity(mApplication, 0, intent, 0);
            notif.setLatestEventInfo(mApplication, mApplication.getString(R.string.notification_bg_sync_title), account.getDescription()
                                     + mApplication.getString(R.string.notification_bg_title_separator) + folder.getName(), pi);
            notif.flags = Notification.FLAG_ONGOING_EVENT;

            if (K9.NOTIFICATION_LED_WHILE_SYNCING) {
                configureNotification(notif,  null, null, account.getNotificationSetting().getLedColor(), K9.NOTIFICATION_LED_BLINK_FAST, true);
            }

            notifMgr.notify(K9.FETCHING_EMAIL_NOTIFICATION - account.getAccountNumber(), notif);
        }
    }
    private void notifyFetchingMailCancel(final Account account) {
        if (account.isShowOngoing()) {
            cancelNotification(K9.FETCHING_EMAIL_NOTIFICATION - account.getAccountNumber());
        }
    }

    public boolean messagesPendingSend(final Account account) {
        Folder localFolder = null;
        try {
            localFolder = account.getLocalStore().getFolder(
                              account.getOutboxFolderName());
            if (!localFolder.exists()) {
                return false;
            }

            localFolder.open(OpenMode.READ_WRITE);

            if (localFolder.getMessageCount() > 0) {
                return true;
            }
        } catch (Exception e) {
            Log.e(K9.LOG_TAG, "Exception while checking for unsent messages", e);
        } finally {
            closeFolder(localFolder);
        }
        return false;
    }

    /**
     * Attempt to send any messages that are sitting in the Outbox.
     * @param account
     */
    public void sendPendingMessagesSynchronous(final Account account) {
        Folder localFolder = null;
        Exception lastFailure = null;
        try {
            Store localStore = account.getLocalStore();
            localFolder = localStore.getFolder(
                              account.getOutboxFolderName());
            if (!localFolder.exists()) {
                return;
            }
            for (MessagingListener l : getListeners()) {
                l.sendPendingMessagesStarted(account);
            }
            localFolder.open(OpenMode.READ_WRITE);

            Message[] localMessages = localFolder.getMessages(null);
            int progress = 0;
            int todo = localMessages.length;
            for (MessagingListener l : getListeners()) {
                l.synchronizeMailboxProgress(account, account.getSentFolderName(), progress, todo);
            }
            /*
             * The profile we will use to pull all of the content
             * for a given local message into memory for sending.
             */
            FetchProfile fp = new FetchProfile();
            fp.add(FetchProfile.Item.ENVELOPE);
            fp.add(FetchProfile.Item.BODY);

            if (K9.DEBUG)
                Log.i(K9.LOG_TAG, "Scanning folder '" + account.getOutboxFolderName() + "' (" + ((LocalFolder)localFolder).getId() + ") for messages to send");

            Transport transport = Transport.getInstance(account);
            for (Message message : localMessages) {
                if (message.isSet(Flag.DELETED)) {
                    message.destroy();
                    continue;
                }
                try {
                    AtomicInteger count = new AtomicInteger(0);
                    AtomicInteger oldCount = sendCount.putIfAbsent(message.getUid(), count);
                    if (oldCount != null) {
                        count = oldCount;
                    }

                    if (K9.DEBUG)
                        Log.i(K9.LOG_TAG, "Send count for message " + message.getUid() + " is " + count.get());

                    if (count.incrementAndGet() > K9.MAX_SEND_ATTEMPTS) {
                        Log.e(K9.LOG_TAG, "Send count for message " + message.getUid() + " can't be delivered after " + K9.MAX_SEND_ATTEMPTS + " attempts.  Giving up until the user restarts the device");
                        notifySendTempFailed(account, new MessagingException(message.getSubject()));
                        continue;
                    }



                    localFolder.fetch(new Message[] { message }, fp, null);
                    try {


                        if (message.getHeader(K9.IDENTITY_HEADER) != null) {
                            Log.v(K9.LOG_TAG, "The user has set the Outbox and Drafts folder to the same thing. " +
                                  "This message appears to be a draft, so K-9 will not send it");
                            continue;

                        }


                        message.setFlag(Flag.X_SEND_IN_PROGRESS, true);
                        if (K9.DEBUG)
                            Log.i(K9.LOG_TAG, "Sending message with UID " + message.getUid());
                        transport.sendMessage(message);
                        message.setFlag(Flag.X_SEND_IN_PROGRESS, false);
                        message.setFlag(Flag.SEEN, true);
                        progress++;
                        for (MessagingListener l : getListeners()) {
                            l.synchronizeMailboxProgress(account, account.getSentFolderName(), progress, todo);
                        }
                        if (K9.FOLDER_NONE.equals(account.getSentFolderName())) {
                            if (K9.DEBUG)
                                Log.i(K9.LOG_TAG, "Sent folder set to " + K9.FOLDER_NONE + ", deleting sent message");
                            message.setFlag(Flag.DELETED, true);
                        } else {
                            LocalFolder localSentFolder = (LocalFolder) localStore.getFolder(account.getSentFolderName());
                            if (K9.DEBUG)
                                Log.i(K9.LOG_TAG, "Moving sent message to folder '" + account.getSentFolderName() + "' (" + localSentFolder.getId() + ") ");

                            localFolder.moveMessages(new Message[] { message }, localSentFolder);

                            if (K9.DEBUG)
                                Log.i(K9.LOG_TAG, "Moved sent message to folder '" + account.getSentFolderName() + "' (" + localSentFolder.getId() + ") ");

                            if (!localSentFolder.isLocalOnly()) {
                                PendingCommand command = new PendingCommand();
                                command.command = PENDING_COMMAND_APPEND;
                                command.arguments = new String[] { localSentFolder.getName(), message.getUid() };
                                queuePendingCommand(account, command);
                                processPendingCommands(account);
                            }
                        }

                    } catch (Exception e) {
                        // 5.x.x errors from the SMTP server are "PERMFAIL"
                        // move the message over to drafts rather than leaving it in the outbox
                        // This is a complete hack, but is worlds better than the previous
                        // "don't even bother" functionality
                        if (getRootCauseMessage(e).startsWith("5")) {
                            localFolder.moveMessages(new Message[] { message }, (LocalFolder) localStore.getFolder(account.getDraftsFolderName()));
                        } else {
                        }

                        message.setFlag(Flag.X_SEND_FAILED, true);
                        Log.e(K9.LOG_TAG, "Failed to send message", e);
                        for (MessagingListener l : getListeners()) {
                            l.synchronizeMailboxFailed(account, localFolder.getName(), getRootCauseMessage(e));
                        }
                        lastFailure = e;
                    }
                } catch (Exception e) {
                    Log.e(K9.LOG_TAG, "Failed to fetch message for sending", e);
                    for (MessagingListener l : getListeners()) {
                        l.synchronizeMailboxFailed(account, localFolder.getName(), getRootCauseMessage(e));
                    }
                    lastFailure = e;
                }
            }
            for (MessagingListener l : getListeners()) {
                l.sendPendingMessagesCompleted(account);
            }
            if (lastFailure != null) {
                if (getRootCauseMessage(lastFailure).startsWith("5")) {
                    notifySendPermFailed(account, lastFailure);
                } else {
                    notifySendTempFailed(account, lastFailure);
                }
            }
        } catch (UnavailableStorageException e) {
            Log.i(K9.LOG_TAG, "Failed to send pending messages because storage is not available - trying again later.");
            throw new UnavailableAccountException(e);
        } catch (Exception e) {
            for (MessagingListener l : getListeners()) {
                l.sendPendingMessagesFailed(account);
            }
            addErrorMessage(account, null, e);

        } finally {
            if (lastFailure == null) {
                cancelNotification(K9.SEND_FAILED_NOTIFICATION - account.getAccountNumber());
            }
            closeFolder(localFolder);
        }
    }

    public void getAccountStats(final Context context, final Account account,
                                final MessagingListener l) {
        Runnable unreadRunnable = new Runnable() {
            @Override
            public void run() {
                try {
                    AccountStats stats = account.getStats(context);
                    l.accountStatusChanged(account, stats);
                } catch (MessagingException me) {
                    Log.e(K9.LOG_TAG, "Count not get unread count for account " + account.getDescription(),
                          me);
                }

            }
        };

        put("getAccountStats:" + account.getDescription(), l, unreadRunnable);
    }

    public void getFolderUnreadMessageCount(final Account account, final String folderName,
                                            final MessagingListener l) {
        Runnable unreadRunnable = new Runnable() {
            @Override
            public void run() {

                int unreadMessageCount = 0;
                try {
                    Folder localFolder = account.getLocalStore().getFolder(folderName);
                    unreadMessageCount = localFolder.getUnreadMessageCount();
                } catch (MessagingException me) {
                    Log.e(K9.LOG_TAG, "Count not get unread count for account " + account.getDescription(), me);
                }
                l.folderStatusChanged(account, folderName, unreadMessageCount);
            }
        };


        put("getFolderUnread:" + account.getDescription() + ":" + folderName, l, unreadRunnable);
    }

    public void moveMessages(final Account account, final String srcFolder, final Message[] messages, final String destFolder,
                             final MessagingListener listener) {
        for (Message message : messages) {
            suppressMessage(account, srcFolder, message);
        }
        putBackground("moveMessages", null, new Runnable() {
            @Override
            public void run() {
                moveOrCopyMessageSynchronous(account, srcFolder, messages, destFolder, false, listener);
            }
        });
    }

    public void moveMessage(final Account account, final String srcFolder, final Message message, final String destFolder,
                            final MessagingListener listener) {
        moveMessages(account, srcFolder, new Message[] { message }, destFolder, listener);
    }

    public void copyMessages(final Account account, final String srcFolder, final Message[] messages, final String destFolder,
                             final MessagingListener listener) {
        putBackground("copyMessages", null, new Runnable() {
            @Override
            public void run() {
                moveOrCopyMessageSynchronous(account, srcFolder, messages, destFolder, true, listener);
            }
        });
    }
    public void copyMessage(final Account account, final String srcFolder, final Message message, final String destFolder,
                            final MessagingListener listener) {
        copyMessages(account, srcFolder, new Message[] { message }, destFolder, listener);
    }

    private void moveOrCopyMessageSynchronous(final Account account, final String srcFolder, final Message[] inMessages,
            final String destFolder, final boolean isCopy, MessagingListener listener) {
        try {
            LocalStore localStore = account.getLocalStore();
            Store remoteStore = account.getRemoteStore();
<<<<<<< HEAD
            LocalFolder localSrcFolder = localStore.getFolder(srcFolder);
            LocalFolder localDestFolder = localStore.getFolder(destFolder);
=======
            if (!isCopy && (!remoteStore.isMoveCapable() || !localStore.isMoveCapable())) {
                return;
            }
            if (isCopy && (!remoteStore.isCopyCapable() || !localStore.isCopyCapable())) {
                return;
            }

            Folder localSrcFolder = localStore.getFolder(srcFolder);
            Folder localDestFolder = localStore.getFolder(destFolder);

            boolean unreadCountAffected = false;
>>>>>>> 53ae9d7f
            List<String> uids = new LinkedList<String>();
            List<String> localUids = new LinkedList<String>();

            boolean needToLocalizeSourceFolder = false;
            for (Message message : inMessages) {
                String uid = message.getUid();
                // ASH instead, add all messages, and later handle local ones separately?
                if (!uid.startsWith(K9.LOCAL_UID_PREFIX) && !localSrcFolder.isLocalOnly()) {
                    uids.add(uid);
                } else {
                    localUids.add(uid);
                    if (isCopy && !uid.startsWith(K9.LOCAL_UID_PREFIX)) {
                        // somehow a non local-only UID exists in a local-only folder
                        needToLocalizeSourceFolder = true;
                    }
                }

                if (!unreadCountAffected && !message.isSet(Flag.SEEN)) {
                    unreadCountAffected = true;
                }
            }

            // make sure the remote folder actually gets created even though it won't be used yet.
            // useful for the first time moving to archive/spam.
            // ASH is this still needed since setLocalOnly(false) will create it?
            // ASH how does this work on pop?
            /*if (!account.isAutoUploadOnMove() && localUids.size() > 0 &&
                    !localDestFolder.exists()) {
                if (!localDestFolder.isLocalOnly()) {
                    Folder remoteDestFolder = remoteStore.getFolder(destFolder);
                    if (!remoteDestFolder.exists()) {
                        if (!remoteDestFolder.create()) {
                            localDestFolder.setLocalOnly(true);
                            // ASH warn
                        }
                    }
                }
            }*/

            Message[] messages = localSrcFolder.getMessages(uids.toArray(EMPTY_STRING_ARRAY), null);
            if (messages.length > 0) {
                boolean checkForPartialDownload = (!localSrcFolder.isLocalOnly() &&
                        localDestFolder.isLocalOnly()) ? true : false;

                Map<String, Message> origUidMap = new HashMap<String, Message>();

                for (Message message : messages) {
                    if (checkForPartialDownload && message.isSet(Flag.X_DOWNLOADED_PARTIAL)) {
                        // fully download message if it's moved/copied to a local-only folder
                        Log.d("ASH", "downloading message...");
                        if (loadMessageForViewRemoteSynchronous(account, srcFolder,
                                message.getUid(), listener, false)) {
                            Log.d("ASH", "downloaded message");
                            message.setFlag(Flag.X_DOWNLOADED_FULL, true);
                            message.setFlag(Flag.X_DOWNLOADED_PARTIAL, false);
                            origUidMap.put(message.getUid(), message);
                        } else {
                            if (!isCopy) {
                                unsuppressMessage(account, srcFolder, message.getUid());
                            }
                            Log.e(K9.LOG_TAG, "Cannot download message " + message.getUid() +
                                    " in folder " + srcFolder + " -- skipping it for move/copy.");
                            Toast.makeText(mApplication, "Cannot download message " +
                                    message.getSubject() + " in folder " + srcFolder +
                                    " -- skipping it for move/copy.", Toast.LENGTH_LONG).show();
                        }
                    } else {
                        origUidMap.put(message.getUid(), message);
                    }
                }

                if (checkForPartialDownload) {
                    messages = origUidMap.values().toArray(EMPTY_MESSAGE_ARRAY);
                }
                if (messages.length > 0) {
                    if (K9.DEBUG) {
                        Log.i(K9.LOG_TAG, "moveOrCopyMessageSynchronous: source folder = " + srcFolder
                                + ", " + messages.length + " messages, " + ", destination folder = " +
                                destFolder + ", isCopy = " + isCopy);
                    }

                    if (isCopy) {
                        FetchProfile fp = new FetchProfile();
                        fp.add(FetchProfile.Item.ENVELOPE);
                        fp.add(FetchProfile.Item.BODY);
                        localSrcFolder.fetch(messages, fp, null);
                        localSrcFolder.copyMessages(messages, localDestFolder);
                    } else {
                        localSrcFolder.moveMessages(messages, localDestFolder);
                        for (Map.Entry<String, Message> entry : origUidMap.entrySet()) {
                            String origUid = entry.getKey();
                            Message message = entry.getValue();
                            for (MessagingListener l : getListeners()) {
                                l.messageUidChanged(account, srcFolder, origUid, message.getUid());
                            }
                            unsuppressMessage(account, srcFolder, origUid);
                        }
                    }

                    if (!localDestFolder.isLocalOnly() &&
                            (isCopy ? remoteStore.isCopyCapable() : remoteStore.isMoveCapable())) {
                        // synced message copy/move to remote folder
                        queueMoveOrCopy(account, srcFolder, destFolder, isCopy,
                                origUidMap.keySet().toArray(EMPTY_STRING_ARRAY));
                    } else if (!isCopy && !localSrcFolder.isLocalOnly()) {
                        // synced message move to local folder: delete from source folder ASH maybe a better way.
                        if (account.getDeletePolicy() == Account.DELETE_POLICY_ON_DELETE) {
                            queueSetFlag(account, srcFolder, Boolean.toString(true),
                                    Flag.DELETED.toString(),
                                    origUidMap.keySet().toArray(EMPTY_STRING_ARRAY));
                            if (Account.EXPUNGE_IMMEDIATELY.equals(account.getExpungePolicy())) {
                                queueExpunge(account, srcFolder);
                            }
                        } else if (account.getDeletePolicy() == Account.DELETE_POLICY_MARK_AS_READ) {
                            queueSetFlag(account, srcFolder, Boolean.toString(true),
                                    Flag.SEEN.toString(),
                                    origUidMap.keySet().toArray(EMPTY_STRING_ARRAY));
                        } else {
                            if (K9.DEBUG)
                                Log.d(K9.LOG_TAG, "Delete policy " + account.getDeletePolicy() + " prevents delete from server");
                        }
                    }
                }
            }

            // K9.LOCAL_UID_PREFIX messages:
            Message[] localMessages = localSrcFolder.getMessages(localUids.toArray(EMPTY_STRING_ARRAY), null);
            if (localMessages.length > 0) {
                Map<String, Message> origUidMap = new HashMap<String, Message>();

                for (Message message : localMessages) {
                    origUidMap.put(message.getUid(), message);
                }

                if (K9.DEBUG) {
                    Log.i(K9.LOG_TAG, "moveOrCopyMessageSynchronous: source folder = " + srcFolder +
                            ", " + localMessages.length + " messages, " + ", destination folder = "
                            + destFolder + ", isCopy = " + isCopy);
                }

<<<<<<< HEAD
                if (!isCopy) {
                    localSrcFolder.moveMessages(localMessages, localDestFolder);
=======
                if (isCopy) {
                    FetchProfile fp = new FetchProfile();
                    fp.add(FetchProfile.Item.ENVELOPE);
                    fp.add(FetchProfile.Item.BODY);
                    localSrcFolder.fetch(messages, fp, null);
                    localSrcFolder.copyMessages(messages, localDestFolder);

                    if (unreadCountAffected) {
                        // If this copy operation changes the unread count in the destination
                        // folder, notify the listeners.
                        int unreadMessageCount = localDestFolder.getUnreadMessageCount();
                        for (MessagingListener l : getListeners()) {
                            l.folderStatusChanged(account, destFolder, unreadMessageCount);
                        }
                    }
                } else {
                    localSrcFolder.moveMessages(messages, localDestFolder);
>>>>>>> 53ae9d7f
                    for (Map.Entry<String, Message> entry : origUidMap.entrySet()) {
                        String origUid = entry.getKey();
                        Message message = entry.getValue();
                        for (MessagingListener l : getListeners()) {
                            l.messageUidChanged(account, srcFolder, origUid, message.getUid());
                        }
                        unsuppressMessage(account, srcFolder, origUid);
                    }

                    if (unreadCountAffected) {
                        // If this move operation changes the unread count, notify the listeners
                        // that the unread count changed in both the source and destination folder.
                        int unreadMessageCountSrc = localSrcFolder.getUnreadMessageCount();
                        int unreadMessageCountDest = localDestFolder.getUnreadMessageCount();
                        for (MessagingListener l : getListeners()) {
                            l.folderStatusChanged(account, srcFolder, unreadMessageCountSrc);
                            l.folderStatusChanged(account, destFolder, unreadMessageCountDest);
                        }
                    }
                }

                FetchProfile fp = new FetchProfile();
                fp.add(FetchProfile.Item.ENVELOPE);
                fp.add(FetchProfile.Item.BODY);
                localSrcFolder.fetch(localMessages, fp, null);

                if (account.isAutoUploadOnMove() && !localDestFolder.isLocalOnly() &&
                        (isCopy ? remoteStore.isCopyCapable() : remoteStore.isMoveCapable())) {
                    // local message copy/move to remote folder
                    appendMessages(account, localMessages, destFolder);
                } else if (isCopy) {
                    // local message copy to local folder
                    localSrcFolder.copyMessages(localMessages, localDestFolder);
                }
            }

            processPendingCommands(account);
            if (needToLocalizeSourceFolder) {
                localizeUids(localSrcFolder, false);
            }
        } catch (UnavailableStorageException e) {
            Log.i(K9.LOG_TAG, "Failed to move/copy message because storage is not available - trying again later.");
            throw new UnavailableAccountException(e);
        } catch (MessagingException me) {
            addErrorMessage(account, null, me);

            throw new RuntimeException("Error moving message", me);
        }
    }

    public void expunge(final Account account, final String folder, final MessagingListener listener) {
        putBackground("expunge", null, new Runnable() {
            @Override
            public void run() {
                queueExpunge(account, folder);
            }
        });
    }

    public void deleteDraft(final Account account, long id) {
        LocalFolder localFolder = null;
        try {
            LocalStore localStore = account.getLocalStore();
            localFolder = localStore.getFolder(account.getDraftsFolderName());
            localFolder.open(OpenMode.READ_WRITE);
            String uid = localFolder.getMessageUidById(id);
            if (uid != null) {
                Message message = localFolder.getMessage(uid);
                if (message != null) {
                    deleteMessages(new Message[] { message }, null);
                }
            }
        } catch (MessagingException me) {
            addErrorMessage(account, null, me);
        } finally {
            closeFolder(localFolder);
        }
    }

    public void deleteMessages(final Message[] messages, final MessagingListener listener) {
        actOnMessages(messages, new MessageActor() {

            @Override
            public void act(final Account account, final Folder folder,
            final List<Message> messages) {
                for (Message message : messages) {
                    suppressMessage(account, folder.getName(), message);
                }

                putBackground("deleteMessages", null, new Runnable() {
                    @Override
                    public void run() {
                        deleteMessagesSynchronous(account, folder.getName(), messages.toArray(EMPTY_MESSAGE_ARRAY), listener);
                    }
                });
            }

        });

    }

    private void deleteMessagesSynchronous(final Account account, final String folder, Message[] messages,
                                           MessagingListener listener) {
        LocalFolder localFolder = null;
        LocalFolder localTrashFolder = null;
        String[] uids = getUidsFromMessages(messages);
        try {
            //We need to make these callbacks before moving the messages to the trash
            //as messages get a new UID after being moved
            for (Message message : messages) {
                for (MessagingListener l : getListeners(listener)) {
                    l.messageDeleted(account, folder, message);
                }
            }
            LocalStore localStore = account.getLocalStore();
            localFolder = localStore.getFolder(folder);
            if (folder.equals(account.getTrashFolderName()) || K9.FOLDER_NONE.equals(account.getTrashFolderName())) {
                if (K9.DEBUG)
                    Log.d(K9.LOG_TAG, "Deleting messages in trash folder or trash set to -None-, not copying");

                localFolder.setFlags(messages, new Flag[] { Flag.DELETED }, true);
            } else {
                localTrashFolder = localStore.getFolder(account.getTrashFolderName());
                if (!localTrashFolder.exists()) {
                    if (account.getRemoteStore().isMoveCapable() &&
                            account.getDeletePolicy() == Account.DELETE_POLICY_ON_DELETE) {
                        localTrashFolder.create(false);
                        // make sure the remote folder actually gets created even though it won't be used yet.
                        // ASH is this still needed since setLocalOnly(false) will create it?
                        /*boolean hasRemoteMessages = false;
                        for (String uid : uids) {
                            if (!uid.startsWith(K9.LOCAL_UID_PREFIX)) {
                                hasRemoteMessages = true;
                                break;
                            }
                        }
                        if (!hasRemoteMessages) {
                            Folder remoteTrashFolder = account.getRemoteStore()
                                    .getFolder(account.getTrashFolderName());
                            if (!remoteTrashFolder.exists()) {
                                if (!remoteTrashFolder.create()) {
                                    localTrashFolder.setLocalOnly(true);
                                    // ASH warn
                                }
                            }
                        }*/
                    } else {
                        localTrashFolder.create(true);
                    }
                }
                if (localTrashFolder.exists()) {
                    if (K9.DEBUG)
                        Log.d(K9.LOG_TAG, "Deleting messages in normal folder, moving");

                    // download messages first if trash folder is local-only,
                    // otherwise it's not undoable.
                    if (account.getDeletePolicy() == Account.DELETE_POLICY_ON_DELETE &&
                            localTrashFolder.isLocalOnly() && !localFolder.isLocalOnly()) {
                        Map<String, Message> origUidMap = new HashMap<String, Message>();
                        for (Message message : messages) {
                            if (message.isSet(Flag.X_DOWNLOADED_PARTIAL)) {
                                Log.d("ASH", "downloading message...");
                                if (loadMessageForViewRemoteSynchronous(account, folder,
                                        message.getUid(), listener, false)) {
                                    Log.d("ASH", "downloaded message");
                                    message.setFlag(Flag.X_DOWNLOADED_FULL, true);
                                    message.setFlag(Flag.X_DOWNLOADED_PARTIAL, false);
                                    origUidMap.put(message.getUid(), message);
                                } else {
                                    unsuppressMessage(account, folder, message.getUid());
                                    Log.e(K9.LOG_TAG, "Cannot download message -- skipping it for move to trash.");
                                    Toast.makeText(mApplication, "Cannot download message " +
                                            message.getSubject() + " in folder " + folder +
                                            " -- skipping it for move to trash.",
                                            Toast.LENGTH_LONG).show();
                                }
                            } else {
                                origUidMap.put(message.getUid(), message);
                            }
                        }
                        messages = origUidMap.values().toArray(EMPTY_MESSAGE_ARRAY);
                        uids = origUidMap.keySet().toArray(EMPTY_STRING_ARRAY);
                        if (messages.length == 0) {
                            Log.w(K9.LOG_TAG, "Not deleting any messages.");
                            return;
                        }
                    }
                    localFolder.moveMessages(messages, localTrashFolder);

                }
            }

            for (MessagingListener l : getListeners()) {
                l.folderStatusChanged(account, folder, localFolder.getUnreadMessageCount());
                if (localTrashFolder != null) {
                    l.folderStatusChanged(account, account.getTrashFolderName(), localTrashFolder.getUnreadMessageCount());
                }
            }

            if (K9.DEBUG)
                Log.d(K9.LOG_TAG, "Delete policy for account " + account.getDescription() + " is " + account.getDeletePolicy());

            if (folder.equals(account.getOutboxFolderName())) {
                localTrashFolder = (LocalFolder)localStore.getFolder(account.getTrashFolderName());
                if (!localTrashFolder.isLocalOnly()) {
                    for (Message message : messages) {
                        // If the message was in the Outbox, then it has been copied to local Trash, and has
                        // to be copied to remote trash
                        PendingCommand command = new PendingCommand();
                        command.command = PENDING_COMMAND_APPEND;
                        command.arguments = new String[] { account.getTrashFolderName(),
                                message.getUid() };
                        queuePendingCommand(account, command);
                    }
                    processPendingCommands(account);
                }
            } else if (!localFolder.isLocalOnly()) {
                localTrashFolder = (LocalFolder)localStore.getFolder(account.getTrashFolderName());
                if (account.getDeletePolicy() == Account.DELETE_POLICY_ON_DELETE) {
                    if (folder.equals(account.getTrashFolderName()) || localTrashFolder.isLocalOnly()) {
                        queueSetFlag(account, folder, Boolean.toString(true), Flag.DELETED.toString(), uids);
                    } else {
                        queueMoveOrCopy(account, folder, account.getTrashFolderName(), false, uids);
                    }
                    processPendingCommands(account);
                } else if (account.getDeletePolicy() == Account.DELETE_POLICY_MARK_AS_READ) {
                    queueSetFlag(account, folder, Boolean.toString(true), Flag.SEEN.toString(), uids);
                    processPendingCommands(account);
                } else {
                    if (K9.DEBUG)
                        Log.d(K9.LOG_TAG, "Delete policy " + account.getDeletePolicy() + " prevents delete from server");
                }
            }
            for (String uid : uids) {
                unsuppressMessage(account, folder, uid);
            }
        } catch (UnavailableStorageException e) {
            Log.i(K9.LOG_TAG, "Failed to delete message because storage is not available - trying again later.");
            throw new UnavailableAccountException(e);
        } catch (MessagingException me) {
            addErrorMessage(account, null, me);

            throw new RuntimeException("Error deleting message from local store.", me);
        } finally {
            closeFolder(localFolder);
            closeFolder(localTrashFolder);
        }
    }

    private String[] getUidsFromMessages(Message[] messages) {
        String[] uids = new String[messages.length];
        for (int i = 0; i < messages.length; i++) {
            uids[i] = messages[i].getUid();
        }
        return uids;
    }

    private void processPendingEmptyTrash(PendingCommand command, Account account) throws MessagingException {
        Store remoteStore = account.getRemoteStore();

        Folder remoteFolder = remoteStore.getFolder(account.getTrashFolderName());
        try {
            if (remoteFolder.exists()) {
                remoteFolder.open(OpenMode.READ_WRITE);
                remoteFolder.setFlags(new Flag [] { Flag.DELETED }, true);
                if (Account.EXPUNGE_IMMEDIATELY.equals(account.getExpungePolicy())) {
                    remoteFolder.expunge();
                }

                // When we empty trash, we need to actually synchronize the folder
                // or local deletes will never get cleaned up
                synchronizeFolder(account, remoteFolder, true, 0, null);
                compact(account, null);


            }
        } finally {
            closeFolder(remoteFolder);
        }
    }

    public void emptyTrash(final Account account, MessagingListener listener) {
        putBackground("emptyTrash", listener, new Runnable() {
            @Override
            public void run() {
                LocalFolder localFolder = null;
                try {
                    LocalStore localStore = account.getLocalStore();
                    localFolder = localStore.getFolder(account.getTrashFolderName());
                    localFolder.open(OpenMode.READ_WRITE);
                    localFolder.setFlags(new Flag[] { Flag.DELETED }, true);
                    localFolder.setUnreadMessageCount(0);
                    localFolder.setFlaggedMessageCount(0);

                    for (MessagingListener l : getListeners()) {
                        l.emptyTrashCompleted(account);
                    }
                    if (!localFolder.isLocalOnly()) {
                        List<String> args = new ArrayList<String>();
                        PendingCommand command = new PendingCommand();
                        command.command = PENDING_COMMAND_EMPTY_TRASH;
                        command.arguments = args.toArray(EMPTY_STRING_ARRAY);
                        queuePendingCommand(account, command);
                        processPendingCommands(account);
                    } // ASH else do we need to destroy local messages? cketti says yes.
                } catch (UnavailableStorageException e) {
                    Log.i(K9.LOG_TAG, "Failed to empty trash because storage is not available - trying again later.");
                    throw new UnavailableAccountException(e);
                } catch (Exception e) {
                    Log.e(K9.LOG_TAG, "emptyTrash failed", e);

                    addErrorMessage(account, null, e);
                } finally {
                    closeFolder(localFolder);
                }
            }
        });
    }

    public void sendAlternate(final Context context, Account account, Message message) {
        if (K9.DEBUG)
            Log.d(K9.LOG_TAG, "About to load message " + account.getDescription() + ":" + message.getFolder().getName()
                  + ":" + message.getUid() + " for sendAlternate");

        loadMessageForView(account, message.getFolder().getName(),
        message.getUid(), new MessagingListener() {
            @Override
            public void loadMessageForViewBodyAvailable(Account account, String folder, String uid,
            Message message) {
                if (K9.DEBUG)
                    Log.d(K9.LOG_TAG, "Got message " + account.getDescription() + ":" + folder
                          + ":" + message.getUid() + " for sendAlternate");

                try {
                    Intent msg = new Intent(Intent.ACTION_SEND);
                    String quotedText = null;
                    Part part = MimeUtility.findFirstPartByMimeType(message,
                                "text/plain");
                    if (part == null) {
                        part = MimeUtility.findFirstPartByMimeType(message, "text/html");
                    }
                    if (part != null) {
                        quotedText = MimeUtility.getTextFromPart(part);
                    }
                    if (quotedText != null) {
                        msg.putExtra(Intent.EXTRA_TEXT, quotedText);
                    }
                    msg.putExtra(Intent.EXTRA_SUBJECT, message.getSubject());

                    Address[] from = message.getFrom();
                    String[] senders = new String[from.length];
                    for (int i = 0; i < from.length; i++) {
                        senders[i] = from[i].toString();
                    }
                    msg.putExtra(Intents.Share.EXTRA_FROM, senders);

                    Address[] to = message.getRecipients(RecipientType.TO);
                    String[] recipientsTo = new String[to.length];
                    for (int i = 0; i < to.length; i++) {
                        recipientsTo[i] = to[i].toString();
                    }
                    msg.putExtra(Intent.EXTRA_EMAIL, recipientsTo);

                    Address[] cc = message.getRecipients(RecipientType.CC);
                    String[] recipientsCc = new String[cc.length];
                    for (int i = 0; i < cc.length; i++) {
                        recipientsCc[i] = cc[i].toString();
                    }
                    msg.putExtra(Intent.EXTRA_CC, recipientsCc);

                    msg.setType("text/plain");
                    context.startActivity(Intent.createChooser(msg, context.getString(R.string.send_alternate_chooser_title)));
                } catch (MessagingException me) {
                    Log.e(K9.LOG_TAG, "Unable to send email through alternate program", me);
                }
            }
        });

    }

    /**
     * Checks mail for one or multiple accounts. If account is null all accounts
     * are checked.
     *
     * @param context
     * @param account
     * @param listener
     */
    public void checkMail(final Context context, final Account account,
                          final boolean ignoreLastCheckedTime,
                          final boolean useManualWakeLock,
                          final MessagingListener listener) {

        TracingWakeLock twakeLock = null;
        if (useManualWakeLock) {
            TracingPowerManager pm = TracingPowerManager.getPowerManager(context);

            twakeLock = pm.newWakeLock(PowerManager.PARTIAL_WAKE_LOCK, "K9 MessagingController.checkMail");
            twakeLock.setReferenceCounted(false);
            twakeLock.acquire(K9.MANUAL_WAKE_LOCK_TIMEOUT);
        }
        final TracingWakeLock wakeLock = twakeLock;

        for (MessagingListener l : getListeners()) {
            l.checkMailStarted(context, account);
        }
        putBackground("checkMail", listener, new Runnable() {
            @Override
            public void run() {

                try {
                    if (K9.DEBUG)
                        Log.i(K9.LOG_TAG, "Starting mail check");
                    Preferences prefs = Preferences.getPreferences(context);

                    Collection<Account> accounts;
                    if (account != null) {
                        accounts = new ArrayList<Account>(1);
                        accounts.add(account);
                    } else {
                        accounts = prefs.getAvailableAccounts();
                    }

                    for (final Account account : accounts) {
                        checkMailForAccount(context, account, ignoreLastCheckedTime, prefs, listener);
                    }

                } catch (Exception e) {
                    Log.e(K9.LOG_TAG, "Unable to synchronize mail", e);
                    addErrorMessage(account, null, e);
                }
                putBackground("finalize sync", null, new Runnable() {
                    @Override
                    public void run() {

                        if (K9.DEBUG)
                            Log.i(K9.LOG_TAG, "Finished mail sync");

                        if (wakeLock != null) {
                            wakeLock.release();
                        }
                        for (MessagingListener l : getListeners()) {
                            l.checkMailFinished(context, account);
                        }

                    }
                }
                             );
            }
        });
    }



    private void checkMailForAccount(final Context context, final Account account,
                                     final boolean ignoreLastCheckedTime,
                                     final Preferences prefs,
                                     final MessagingListener listener) {
        if (!account.isAvailable(context)) {
            if (K9.DEBUG) {
                Log.i(K9.LOG_TAG, "Skipping synchronizing unavailable account " + account.getDescription());
            }
            return;
        }
        final long accountInterval = account.getAutomaticCheckIntervalMinutes() * 60 * 1000;
        if (!ignoreLastCheckedTime && accountInterval <= 0) {
            if (K9.DEBUG)
                Log.i(K9.LOG_TAG, "Skipping synchronizing account " + account.getDescription());
            return;
        }

        if (K9.DEBUG)
            Log.i(K9.LOG_TAG, "Synchronizing account " + account.getDescription());

        account.setRingNotified(false);

        sendPendingMessages(account, listener);

        try {
            Account.FolderMode aDisplayMode = account.getFolderDisplayMode();
            Account.FolderMode aSyncMode = account.getFolderSyncMode();

            LocalStore localStore = account.getLocalStore();
            for (final LocalFolder folder : localStore.getPersonalNamespaces(false)) {
                folder.open(Folder.OpenMode.READ_WRITE);
                folder.refresh(prefs);

                if (folder.isLocalOnly()) {
                    // Never sync a folder that is marked as local-only.
                    continue;
                }

                Folder.FolderClass fDisplayClass = folder.getDisplayClass();
                Folder.FolderClass fSyncClass = folder.getSyncClass();

                if (modeMismatch(aDisplayMode, fDisplayClass)) {
                    // Never sync a folder that isn't displayed
                    /*
                    if (K9.DEBUG)
                        Log.v(K9.LOG_TAG, "Not syncing folder " + folder.getName() +
                              " which is in display mode " + fDisplayClass + " while account is in display mode " + aDisplayMode);
                    */

                    continue;
                }

                if (modeMismatch(aSyncMode, fSyncClass)) {
                    // Do not sync folders in the wrong class
                    /*
                    if (K9.DEBUG)
                        Log.v(K9.LOG_TAG, "Not syncing folder " + folder.getName() +
                              " which is in sync mode " + fSyncClass + " while account is in sync mode " + aSyncMode);
                    */

                    continue;
                }
                synchronizeFolder(account, folder, ignoreLastCheckedTime, accountInterval, listener);
            }
        } catch (MessagingException e) {
            Log.e(K9.LOG_TAG, "Unable to synchronize account " + account.getName(), e);
            addErrorMessage(account, null, e);
        } finally {
            putBackground("clear notification flag for " + account.getDescription(), null, new Runnable() {
                @Override
                public void run() {
                    if (K9.DEBUG)
                        Log.v(K9.LOG_TAG, "Clearing notification flag for " + account.getDescription());
                    account.setRingNotified(false);
                    try {
                        AccountStats stats = account.getStats(context);
                        if (stats == null || stats.unreadMessageCount == 0) {
                            notifyAccountCancel(context, account);
                        }
                    } catch (MessagingException e) {
                        Log.e(K9.LOG_TAG, "Unable to getUnreadMessageCount for account: " + account, e);
                    }
                }
            }
                         );
        }


    }


    private void synchronizeFolder(
        final Account account,
        final Folder folder,
        final boolean ignoreLastCheckedTime,
        final long accountInterval,
        final MessagingListener listener) {


        if (K9.DEBUG)
            Log.v(K9.LOG_TAG, "Folder " + folder.getName() + " was last synced @ " +
                  new Date(folder.getLastChecked()));

        if (!ignoreLastCheckedTime && folder.getLastChecked() >
                (System.currentTimeMillis() - accountInterval)) {
            if (K9.DEBUG)
                Log.v(K9.LOG_TAG, "Not syncing folder " + folder.getName()
                      + ", previously synced @ " + new Date(folder.getLastChecked())
                      + " which would be too recent for the account period");

            return;
        }
        putBackground("sync" + folder.getName(), null, new Runnable() {
            @Override
            public void run() {
                LocalFolder tLocalFolder = null;
                try {
                    // In case multiple Commands get enqueued, don't run more than
                    // once
                    final LocalStore localStore = account.getLocalStore();
                    tLocalFolder = localStore.getFolder(folder.getName());
                    tLocalFolder.open(Folder.OpenMode.READ_WRITE);

                    if (!ignoreLastCheckedTime && tLocalFolder.getLastChecked() >
                    (System.currentTimeMillis() - accountInterval)) {
                        if (K9.DEBUG)
                            Log.v(K9.LOG_TAG, "Not running Command for folder " + folder.getName()
                                  + ", previously synced @ " + new Date(folder.getLastChecked())
                                  + " which would be too recent for the account period");
                        return;
                    }
                    notifyFetchingMail(account, folder);
                    try {
                        synchronizeMailboxSynchronous(account, folder.getName(), listener, null);
                    } finally {
                        notifyFetchingMailCancel(account);
                    }
                } catch (Exception e) {

                    Log.e(K9.LOG_TAG, "Exception while processing folder " +
                          account.getDescription() + ":" + folder.getName(), e);
                    addErrorMessage(account, null, e);
                } finally {
                    closeFolder(tLocalFolder);
                }
            }
        }
                     );


    }



    public void compact(final Account account, final MessagingListener ml) {
        putBackground("compact:" + account.getDescription(), ml, new Runnable() {
            @Override
            public void run() {
                try {
                    LocalStore localStore = account.getLocalStore();
                    long oldSize = localStore.getSize();
                    localStore.compact();
                    long newSize = localStore.getSize();
                    for (MessagingListener l : getListeners(ml)) {
                        l.accountSizeChanged(account, oldSize, newSize);
                    }
                } catch (UnavailableStorageException e) {
                    Log.i(K9.LOG_TAG, "Failed to compact account because storage is not available - trying again later.");
                    throw new UnavailableAccountException(e);
                } catch (Exception e) {
                    Log.e(K9.LOG_TAG, "Failed to compact account " + account.getDescription(), e);
                }
            }
        });
    }

    public void clear(final Account account, final MessagingListener ml) {
        putBackground("clear:" + account.getDescription(), ml, new Runnable() {
            @Override
            public void run() {
                try {
                    LocalStore localStore = account.getLocalStore();
                    long oldSize = localStore.getSize();
                    localStore.clear();
                    localStore.resetVisibleLimits(account.getDisplayCount());
                    long newSize = localStore.getSize();
                    AccountStats stats = new AccountStats();
                    stats.size = newSize;
                    stats.unreadMessageCount = 0;
                    stats.flaggedMessageCount = 0;
                    for (MessagingListener l : getListeners(ml)) {
                        l.accountSizeChanged(account, oldSize, newSize);
                        l.accountStatusChanged(account, stats);
                    }
                } catch (UnavailableStorageException e) {
                    Log.i(K9.LOG_TAG, "Failed to clear account because storage is not available - trying again later.");
                    throw new UnavailableAccountException(e);
                } catch (Exception e) {
                    Log.e(K9.LOG_TAG, "Failed to clear account " + account.getDescription(), e);
                }
            }
        });
    }

    public void recreate(final Account account, final MessagingListener ml) {
        putBackground("recreate:" + account.getDescription(), ml, new Runnable() {
            @Override
            public void run() {
                try {
                    LocalStore localStore = account.getLocalStore();
                    long oldSize = localStore.getSize();
                    localStore.recreate();
                    localStore.resetVisibleLimits(account.getDisplayCount());
                    long newSize = localStore.getSize();
                    AccountStats stats = new AccountStats();
                    stats.size = newSize;
                    stats.unreadMessageCount = 0;
                    stats.flaggedMessageCount = 0;
                    for (MessagingListener l : getListeners(ml)) {
                        l.accountSizeChanged(account, oldSize, newSize);
                        l.accountStatusChanged(account, stats);
                    }
                } catch (UnavailableStorageException e) {
                    Log.i(K9.LOG_TAG, "Failed to recreate an account because storage is not available - trying again later.");
                    throw new UnavailableAccountException(e);
                } catch (Exception e) {
                    Log.e(K9.LOG_TAG, "Failed to recreate account " + account.getDescription(), e);
                }
            }
        });
    }


    private boolean shouldNotifyForMessage(Account account, LocalFolder localFolder, Message message) {
        // If we don't even have an account name, don't show the notification.
        // (This happens during initial account setup)
        if (account.getName() == null) {
            return false;
        }

        // Do not notify if the user does not have notifications enabled or if the message has
        // been read.
        if (!account.isNotifyNewMail() || message.isSet(Flag.SEEN)) {
            return false;
        }

        // If the account is a POP3 account and the message is older than the oldest message we've
        // previously seen, then don't notify about it.
        if (account.getStoreUri().startsWith("pop3") &&
                message.olderThan(new Date(account.getLatestOldMessageSeenTime()))) {
            return false;
        }

        // No notification for new messages in Trash, Drafts, Spam or Sent folder.
        // But do notify if it's the INBOX (see issue 1817).
        Folder folder = message.getFolder();
        if (folder != null) {
            String folderName = folder.getName();
            if (!account.getInboxFolderName().equals(folderName) &&
                    (account.getTrashFolderName().equals(folderName)
                     || account.getDraftsFolderName().equals(folderName)
                     || account.getSpamFolderName().equals(folderName)
                     || account.getSentFolderName().equals(folderName))) {
                return false;
            }
        }

        if (message.getUid() != null && localFolder.getLastUid() != null) {
            try {
                Integer messageUid = Integer.parseInt(message.getUid());
                if (messageUid <= localFolder.getLastUid()) {
                    if (K9.DEBUG)
                        Log.d(K9.LOG_TAG, "Message uid is " + messageUid + ", max message uid is " +
                              localFolder.getLastUid() + ".  Skipping notification.");
                    return false;
                }
            } catch (NumberFormatException e) {
                // Nothing to be done here.
            }
        }

        // Don't notify if the sender address matches one of our identities and the user chose not
        // to be notified for such messages.
        if (account.isAnIdentity(message.getFrom()) && !account.isNotifySelfNewMail()) {
            return false;
        }

        return true;
    }



    /**
     * Creates a notification of a newly received message.
     */
    private void notifyAccount(Context context, Account account, Message message,
                               int previousUnreadMessageCount, AtomicInteger newMessageCount) {

        // If we have a message, set the notification to "<From>: <Subject>"
        StringBuilder messageNotice = new StringBuilder();
        final KeyguardManager keyguardService = (KeyguardManager) context.getSystemService(Context.KEYGUARD_SERVICE);
        try {
            if (message.getFrom() != null) {
                Address[] fromAddrs = message.getFrom();
                String from = fromAddrs.length > 0 ? fromAddrs[0].toFriendly().toString() : null;
                String subject = message.getSubject();
                if (subject == null) {
                    subject = context.getString(R.string.general_no_subject);
                }

                if (from != null) {
                    // Show From: address by default
                    if (!account.isAnIdentity(fromAddrs)) {
                        messageNotice.append(from).append(": ").append(subject);
                    }
                    // show To: if the message was sent from me
                    else {
                        Address[] rcpts = message.getRecipients(Message.RecipientType.TO);
                        String to = rcpts.length > 0 ? rcpts[0].toFriendly().toString() : null;
                        if (to != null) {
                            messageNotice.append(String.format(context.getString(R.string.message_to_fmt), to)).append(": ").append(subject);
                        } else {
                            messageNotice.append(context.getString(R.string.general_no_sender)).append(": ").append(subject);
                        }
                    }
                }
            }
        } catch (MessagingException e) {
            Log.e(K9.LOG_TAG, "Unable to get message information for notification.", e);
        }

        // If privacy mode active and keyguard active
        // OR
        // If we could not set a per-message notification, revert to a default message
        if ((K9.keyguardPrivacy() && keyguardService.inKeyguardRestrictedInputMode()) || messageNotice.length() == 0) {
            messageNotice = new StringBuilder(context.getString(R.string.notification_new_title));
        }

        NotificationManager notifMgr =
            (NotificationManager)context.getSystemService(Context.NOTIFICATION_SERVICE);
        Notification notif = new Notification(R.drawable.stat_notify_email_generic, messageNotice, System.currentTimeMillis());
        final int unreadCount = previousUnreadMessageCount + newMessageCount.get();
        if (account.isNotificationShowsUnreadCount()) {
            notif.number = unreadCount;
        }

        Intent i = FolderList.actionHandleNotification(context, account, message.getFolder().getName());
        PendingIntent pi = PendingIntent.getActivity(context, 0, i, 0);

        String accountDescr = (account.getDescription() != null) ? account.getDescription() : account.getEmail();
        String accountNotice = context.getString(R.string.notification_new_one_account_fmt, unreadCount, accountDescr);
        notif.setLatestEventInfo(context, accountNotice, messageNotice, pi);

        // Only ring or vibrate if we have not done so already on this
        // account and fetch
        boolean ringAndVibrate = false;
        if (!account.isRingNotified()) {
            account.setRingNotified(true);
            ringAndVibrate = true;
        }

        NotificationSetting n = account.getNotificationSetting();

        configureNotification(notif, (n.shouldRing() ?  n.getRingtone() : null), (n.shouldVibrate() ? n.getVibration() : null), (n.isLed() ?  n.getLedColor()  : null), K9.NOTIFICATION_LED_BLINK_SLOW, ringAndVibrate);

        notifMgr.notify(account.getAccountNumber(), notif);
    }

    /**
     * @param notification
     *            Object to configure. Never <code>null</code>.
     * @param ringtone
     *          String name of ringtone. <code>null</code> if no ringtone should be played
     * @param vibrationPattern
     *         <code>long[]</code> vibration pattern. <code>null</code> if no vibration should be played
     * @param ledColor
     *         <code>Integer</code> Color to flash LED. <code>null</code> if no LED flash should happen
     * @param ledSpeed
     *         <code>int</code> should LEDs flash K9.NOTIFICATION_LED_BLINK_SLOW or K9.NOTIFICATION_LED_BLINK_FAST
     * @param ringAndVibrate
     *            <code>true</code> if ringtone/vibration are allowed,
     *            <code>false</code> otherwise.
     */
    private void configureNotification(final Notification notification,
                                       final String ringtone,
                                       final long[] vibrationPattern,
                                       final Integer ledColor,
                                       final int ledSpeed,

                                       final boolean ringAndVibrate) {

        // if it's quiet time, then we shouldn't be ringing, buzzing or flashing
        if (K9.isQuietTime()) {
            return;
        }

        if (ringAndVibrate) {
            if (ringtone != null) {
                notification.sound = TextUtils.isEmpty(ringtone) ? null : Uri.parse(ringtone);
                notification.audioStreamType = AudioManager.STREAM_NOTIFICATION;
            }
            if (vibrationPattern != null) {
                notification.vibrate = vibrationPattern;
            }
        }

        if (ledColor != null) {
            notification.flags |= Notification.FLAG_SHOW_LIGHTS;
            notification.ledARGB = ledColor;
            if (ledSpeed == K9.NOTIFICATION_LED_BLINK_SLOW) {
                notification.ledOnMS = K9.NOTIFICATION_LED_ON_TIME;
                notification.ledOffMS = K9.NOTIFICATION_LED_OFF_TIME;
            } else if (ledSpeed == K9.NOTIFICATION_LED_BLINK_FAST) {
                notification.ledOnMS = K9.NOTIFICATION_LED_FAST_ON_TIME;
                notification.ledOffMS = K9.NOTIFICATION_LED_FAST_OFF_TIME;
            }
        }
    }

    /** Cancel a notification of new email messages */
    public void notifyAccountCancel(Context context, Account account) {
        NotificationManager notifMgr =
            (NotificationManager)context.getSystemService(Context.NOTIFICATION_SERVICE);
        notifMgr.cancel(account.getAccountNumber());
        notifMgr.cancel(-1000 - account.getAccountNumber());
    }

    /**
     * Save a draft message.
     * @param account Account we are saving for.
     * @param message Message to save.
     * @return Message representing the entry in the local store.
     */
    public Message saveDraft(final Account account, final Message message, long existingDraftId) {
        Message localMessage = null;
        try {
            LocalStore localStore = account.getLocalStore();
            LocalFolder localFolder = localStore.getFolder(account.getDraftsFolderName());
            localFolder.open(OpenMode.READ_WRITE);

            if (existingDraftId != INVALID_MESSAGE_ID) {
                String uid = localFolder.getMessageUidById(existingDraftId);
                message.setUid(uid);
            }

            // Save the message to the store.
            localFolder.appendMessages(new Message[] {
                                           message
                                       });
            // Fetch the message back from the store.  This is the Message that's returned to the caller.
            localMessage = localFolder.getMessage(message.getUid());
            localMessage.setFlag(Flag.X_DOWNLOADED_FULL, true);

            PendingCommand command = new PendingCommand();
            command.command = PENDING_COMMAND_APPEND;
            command.arguments = new String[] {
                localFolder.getName(),
                localMessage.getUid()
            };
            queuePendingCommand(account, command);
            processPendingCommands(account);

        } catch (MessagingException e) {
            Log.e(K9.LOG_TAG, "Unable to save message as draft.", e);
            addErrorMessage(account, null, e);
        }
        return localMessage;
    }

    /**
     * Append messages to remote store.
     * @param account Account we are saving for.
     * @param holders MessageInfoHolders with messages to save.
     */
    public void appendMessages(final Account account, List<MessageInfoHolder> holders) {
        List<Message> messages = new ArrayList<Message>(holders.size());
        for (MessageInfoHolder holder : holders) {
            messages.add(holder.message);
        }
        appendMessages(account, messages.toArray(EMPTY_MESSAGE_ARRAY), holders.get(0).folder.name);
    }
    /**
     * Append messages to remote store.
     * @param account Account we are saving for.
     * @param messages Messages to save.
     * @param folderName Folder name to save to.
     */
    public void appendMessages(final Account account, final Message[] messages, final String
            folderName) {
        try {
            LocalFolder localFolder = account.getLocalStore().getFolder(folderName);
// ASH            localFolder.open(OpenMode.READ_WRITE);
            List<String> commandArguments = new ArrayList<String>();
            commandArguments.add(folderName);

            if (!localFolder.isLocalOnly() && account.getRemoteStore().isAppendCapable()) {
                for (Message message : messages) {
                    if (message.getUid().startsWith(K9.LOCAL_UID_PREFIX)) {
                        commandArguments.add(message.getUid());
                    }
                }
                if (commandArguments.size() < 2) {
                    Log.w(K9.LOG_TAG, "No messages to append.");
                    return;
                }
            } else {
                Log.w(K9.LOG_TAG, "Unable to upload messages to " + folderName + " because " +
                        (localFolder.isLocalOnly() ? "folder" : "remote") + " is not " +
                        (localFolder.isLocalOnly() ? "syncable" : "appendable"));
                return;
            }

            PendingCommand command = new PendingCommand();
            command.command = PENDING_COMMAND_APPEND;
            command.arguments = commandArguments.toArray(EMPTY_STRING_ARRAY);
            queuePendingCommand(account, command);
            processPendingCommands(account);

        } catch (MessagingException e) {
            Log.e(K9.LOG_TAG, "Unable to upload messages to " + folderName + ".", e);
            addErrorMessage(account, null, e);
        }
    }

    public long getId(Message message) {
        long id;
        if (message instanceof LocalMessage) {
            id = ((LocalMessage) message).getId();
        } else {
            Log.w(K9.LOG_TAG, "MessagingController.getId() called without a LocalMessage");
            id = INVALID_MESSAGE_ID;
        }

        return id;
    }

    public boolean modeMismatch(Account.FolderMode aMode, Folder.FolderClass fMode) {
        if (aMode == Account.FolderMode.NONE
                || (aMode == Account.FolderMode.FIRST_CLASS &&
                    fMode != Folder.FolderClass.FIRST_CLASS)
                || (aMode == Account.FolderMode.FIRST_AND_SECOND_CLASS &&
                    fMode != Folder.FolderClass.FIRST_CLASS &&
                    fMode != Folder.FolderClass.SECOND_CLASS)
                || (aMode == Account.FolderMode.NOT_SECOND_CLASS &&
                    fMode == Folder.FolderClass.SECOND_CLASS)) {
            return true;
        } else {
            return false;
        }
    }

    static AtomicInteger sequencing = new AtomicInteger(0);
    static class Command implements Comparable<Command> {
        public Runnable runnable;

        public MessagingListener listener;

        public String description;

        boolean isForeground;

        int sequence = sequencing.getAndIncrement();

        @Override
        public int compareTo(Command other) {
            if (other.isForeground && !isForeground) {
                return 1;
            } else if (!other.isForeground && isForeground) {
                return -1;
            } else {
                return (sequence - other.sequence);
            }
        }
    }

    public MessagingListener getCheckMailListener() {
        return checkMailListener;
    }

    public void setCheckMailListener(MessagingListener checkMailListener) {
        if (this.checkMailListener != null) {
            removeListener(this.checkMailListener);
        }
        this.checkMailListener = checkMailListener;
        if (this.checkMailListener != null) {
            addListener(this.checkMailListener);
        }
    }

    public SORT_TYPE getSortType() {
        return sortType;
    }

    public void setSortType(SORT_TYPE sortType) {
        this.sortType = sortType;
    }

    public boolean isSortAscending(SORT_TYPE sortType) {
        Boolean sortAsc = sortAscending.get(sortType);
        if (sortAsc == null) {
            return sortType.isDefaultAscending();
        } else return sortAsc;
    }

    public void setSortAscending(SORT_TYPE sortType, boolean nsortAscending) {
        sortAscending.put(sortType, nsortAscending);
    }

    public Collection<Pusher> getPushers() {
        return pushers.values();
    }

    public boolean setupPushing(final Account account) {
        try {
            Pusher previousPusher = pushers.remove(account);
            if (previousPusher != null) {
                previousPusher.stop();
            }
            Preferences prefs = Preferences.getPreferences(mApplication);

            Account.FolderMode aDisplayMode = account.getFolderDisplayMode();
            Account.FolderMode aPushMode = account.getFolderPushMode();

            List<String> names = new ArrayList<String>();

            LocalStore localStore = account.getLocalStore();
            for (final LocalFolder folder : localStore.getPersonalNamespaces(false)) {
                if (folder.getName().equals(account.getErrorFolderName())
                        || folder.getName().equals(account.getOutboxFolderName())) {
                    /*
                    if (K9.DEBUG)
                        Log.v(K9.LOG_TAG, "Not pushing folder " + folder.getName() +
                              " which should never be pushed");
                    */

                    continue;
                }
                folder.open(Folder.OpenMode.READ_WRITE);
                folder.refresh(prefs);

                if (folder.isLocalOnly()) {
                    // Never push a folder that is marked as local-only.
                    continue;
                }

                Folder.FolderClass fDisplayClass = folder.getDisplayClass();
                Folder.FolderClass fPushClass = folder.getPushClass();

                if (modeMismatch(aDisplayMode, fDisplayClass)) {
                    // Never push a folder that isn't displayed
                    /*
                    if (K9.DEBUG)
                        Log.v(K9.LOG_TAG, "Not pushing folder " + folder.getName() +
                              " which is in display class " + fDisplayClass + " while account is in display mode " + aDisplayMode);
                    */

                    continue;
                }

                if (modeMismatch(aPushMode, fPushClass)) {
                    // Do not push folders in the wrong class
                    /*
                    if (K9.DEBUG)
                        Log.v(K9.LOG_TAG, "Not pushing folder " + folder.getName() +
                              " which is in push mode " + fPushClass + " while account is in push mode " + aPushMode);
                    */

                    continue;
                }
                if (K9.DEBUG)
                    Log.i(K9.LOG_TAG, "Starting pusher for " + account.getDescription() + ":" + folder.getName());

                names.add(folder.getName());
            }

            if (!names.isEmpty()) {
                PushReceiver receiver = new MessagingControllerPushReceiver(mApplication, account, this);
                int maxPushFolders = account.getMaxPushFolders();

                if (names.size() > maxPushFolders) {
                    if (K9.DEBUG)
                        Log.i(K9.LOG_TAG, "Count of folders to push for account " + account.getDescription() + " is " + names.size()
                              + ", greater than limit of " + maxPushFolders + ", truncating");

                    names = names.subList(0, maxPushFolders);
                }

                try {
                    Store store = account.getRemoteStore();
                    if (!store.isPushCapable()) {
                        if (K9.DEBUG)
                            Log.i(K9.LOG_TAG, "Account " + account.getDescription() + " is not push capable, skipping");

                        return false;
                    }
                    Pusher pusher = store.getPusher(receiver);
                    if (pusher != null) {
                        Pusher oldPusher  = pushers.putIfAbsent(account, pusher);
                        if (oldPusher == null) {
                            pusher.start(names);
                        }
                    }
                } catch (Exception e) {
                    Log.e(K9.LOG_TAG, "Could not get remote store", e);
                    return false;
                }

                return true;
            } else {
                if (K9.DEBUG)
                    Log.i(K9.LOG_TAG, "No folders are configured for pushing in account " + account.getDescription());
                return false;
            }

        } catch (Exception e) {
            Log.e(K9.LOG_TAG, "Got exception while setting up pushing", e);
        }
        return false;
    }

    public void stopAllPushing() {
        if (K9.DEBUG)
            Log.i(K9.LOG_TAG, "Stopping all pushers");

        Iterator<Pusher> iter = pushers.values().iterator();
        while (iter.hasNext()) {
            Pusher pusher = iter.next();
            iter.remove();
            pusher.stop();
        }
    }

    public void messagesArrived(final Account account, final Folder remoteFolder, final List<Message> messages, final boolean flagSyncOnly) {
        if (K9.DEBUG)
            Log.i(K9.LOG_TAG, "Got new pushed email messages for account " + account.getDescription()
                  + ", folder " + remoteFolder.getName());

        final CountDownLatch latch = new CountDownLatch(1);
        putBackground("Push messageArrived of account " + account.getDescription()
        + ", folder " + remoteFolder.getName(), null, new Runnable() {
            @Override
            public void run() {
                LocalFolder localFolder = null;
                try {
                    LocalStore localStore = account.getLocalStore();
                    localFolder = localStore.getFolder(remoteFolder.getName());
                    localFolder.open(OpenMode.READ_WRITE);

                    account.setRingNotified(false);
                    int newCount = downloadMessages(account, remoteFolder, localFolder, messages, flagSyncOnly);
                    int unreadMessageCount = setLocalUnreadCountToRemote(localFolder, remoteFolder,  messages.size());

                    setLocalFlaggedCountToRemote(localFolder, remoteFolder);

                    localFolder.setLastPush(System.currentTimeMillis());
                    localFolder.setStatus(null);

                    if (K9.DEBUG)
                        Log.i(K9.LOG_TAG, "messagesArrived newCount = " + newCount + ", unread count = " + unreadMessageCount);

                    if (unreadMessageCount == 0) {
                        notifyAccountCancel(mApplication, account);
                    }

                    for (MessagingListener l : getListeners()) {
                        l.folderStatusChanged(account, remoteFolder.getName(), unreadMessageCount);
                    }

                } catch (Exception e) {
                    String rootMessage = getRootCauseMessage(e);
                    String errorMessage = "Push failed: " + rootMessage;
                    try {
                        // Oddly enough, using a local variable gets rid of a
                        // potential null pointer access warning with Eclipse.
                        LocalFolder folder = localFolder;
                        folder.setStatus(errorMessage);
                    } catch (Exception se) {
                        Log.e(K9.LOG_TAG, "Unable to set failed status on localFolder", se);
                    }
                    for (MessagingListener l : getListeners()) {
                        l.synchronizeMailboxFailed(account, remoteFolder.getName(), errorMessage);
                    }
                    addErrorMessage(account, null, e);
                } finally {
                    closeFolder(localFolder);
                    latch.countDown();
                }

            }
        });
        try {
            latch.await();
        } catch (Exception e) {
            Log.e(K9.LOG_TAG, "Interrupted while awaiting latch release", e);
        }
        if (K9.DEBUG)
            Log.i(K9.LOG_TAG, "MessagingController.messagesArrivedLatch released");
    }

    public void systemStatusChanged() {
        for (MessagingListener l : getListeners()) {
            l.systemStatusChanged();
        }
    }

    enum MemorizingState { STARTED, FINISHED, FAILED }

    static class Memory {
        Account account;
        String folderName;
        MemorizingState syncingState = null;
        MemorizingState sendingState = null;
        MemorizingState pushingState = null;
        MemorizingState processingState = null;
        String failureMessage = null;

        int syncingTotalMessagesInMailbox;
        int syncingNumNewMessages;

        int folderCompleted = 0;
        int folderTotal = 0;
        String processingCommandTitle = null;

        Memory(Account nAccount, String nFolderName) {
            account = nAccount;
            folderName = nFolderName;
        }

        String getKey() {
            return getMemoryKey(account, folderName);
        }


    }
    static String getMemoryKey(Account taccount, String tfolderName) {
        return taccount.getDescription() + ":" + tfolderName;
    }
    static class MemorizingListener extends MessagingListener {
        HashMap<String, Memory> memories = new HashMap<String, Memory>(31);

        Memory getMemory(Account account, String folderName) {
            Memory memory = memories.get(getMemoryKey(account, folderName));
            if (memory == null) {
                memory = new Memory(account, folderName);
                memories.put(memory.getKey(), memory);
            }
            return memory;
        }

        @Override
        public synchronized void synchronizeMailboxStarted(Account account, String folder) {
            Memory memory = getMemory(account, folder);
            memory.syncingState = MemorizingState.STARTED;
            memory.folderCompleted = 0;
            memory.folderTotal = 0;
        }

        @Override
        public synchronized void synchronizeMailboxFinished(Account account, String folder,
                int totalMessagesInMailbox, int numNewMessages) {
            Memory memory = getMemory(account, folder);
            memory.syncingState = MemorizingState.FINISHED;
            memory.syncingTotalMessagesInMailbox = totalMessagesInMailbox;
            memory.syncingNumNewMessages = numNewMessages;
        }

        @Override
        public synchronized void synchronizeMailboxFailed(Account account, String folder,
                String message) {

            Memory memory = getMemory(account, folder);
            memory.syncingState = MemorizingState.FAILED;
            memory.failureMessage = message;
        }
        synchronized void refreshOther(MessagingListener other) {
            if (other != null) {

                Memory syncStarted = null;
                Memory sendStarted = null;
                Memory processingStarted = null;

                for (Memory memory : memories.values()) {

                    if (memory.syncingState != null) {
                        switch (memory.syncingState) {
                        case STARTED:
                            syncStarted = memory;
                            break;
                        case FINISHED:
                            other.synchronizeMailboxFinished(memory.account, memory.folderName,
                                                             memory.syncingTotalMessagesInMailbox, memory.syncingNumNewMessages);
                            break;
                        case FAILED:
                            other.synchronizeMailboxFailed(memory.account, memory.folderName,
                                                           memory.failureMessage);
                            break;
                        }
                    }

                    if (memory.sendingState != null) {
                        switch (memory.sendingState) {
                        case STARTED:
                            sendStarted = memory;
                            break;
                        case FINISHED:
                            other.sendPendingMessagesCompleted(memory.account);
                            break;
                        case FAILED:
                            other.sendPendingMessagesFailed(memory.account);
                            break;
                        }
                    }
                    if (memory.pushingState != null) {
                        switch (memory.pushingState) {
                        case STARTED:
                            other.setPushActive(memory.account, memory.folderName, true);
                            break;
                        case FINISHED:
                            other.setPushActive(memory.account, memory.folderName, false);
                            break;
                        }
                    }
                    if (memory.processingState != null) {
                        switch (memory.processingState) {
                        case STARTED:
                            processingStarted = memory;
                            break;
                        case FINISHED:
                        case FAILED:
                            other.pendingCommandsFinished(memory.account);
                            break;
                        }
                    }
                }
                Memory somethingStarted = null;
                if (syncStarted != null) {
                    other.synchronizeMailboxStarted(syncStarted.account, syncStarted.folderName);
                    somethingStarted = syncStarted;
                }
                if (sendStarted != null) {
                    other.sendPendingMessagesStarted(sendStarted.account);
                    somethingStarted = sendStarted;
                }
                if (processingStarted != null) {
                    other.pendingCommandsProcessing(processingStarted.account);
                    if (processingStarted.processingCommandTitle != null) {
                        other.pendingCommandStarted(processingStarted.account, processingStarted.processingCommandTitle);

                    } else {
                        other.pendingCommandCompleted(processingStarted.account, processingStarted.processingCommandTitle);
                    }
                    somethingStarted = processingStarted;
                }
                if (somethingStarted != null && somethingStarted.folderTotal > 0) {
                    other.synchronizeMailboxProgress(somethingStarted.account, somethingStarted.folderName, somethingStarted.folderCompleted, somethingStarted.folderTotal);
                }

            }
        }
        @Override
        public synchronized void setPushActive(Account account, String folderName, boolean active) {
            Memory memory = getMemory(account, folderName);
            memory.pushingState = (active ? MemorizingState.STARTED : MemorizingState.FINISHED);
        }

        @Override
        public synchronized void sendPendingMessagesStarted(Account account) {
            Memory memory = getMemory(account, null);
            memory.sendingState = MemorizingState.STARTED;
            memory.folderCompleted = 0;
            memory.folderTotal = 0;
        }

        @Override
        public synchronized void sendPendingMessagesCompleted(Account account) {
            Memory memory = getMemory(account, null);
            memory.sendingState = MemorizingState.FINISHED;
        }

        @Override
        public synchronized void sendPendingMessagesFailed(Account account) {
            Memory memory = getMemory(account, null);
            memory.sendingState = MemorizingState.FAILED;
        }


        @Override
        public synchronized void synchronizeMailboxProgress(Account account, String folderName, int completed, int total) {
            Memory memory = getMemory(account, folderName);
            memory.folderCompleted = completed;
            memory.folderTotal = total;
        }


        @Override
        public synchronized void pendingCommandsProcessing(Account account) {
            Memory memory = getMemory(account, null);
            memory.processingState = MemorizingState.STARTED;
            memory.folderCompleted = 0;
            memory.folderTotal = 0;
        }
        @Override
        public synchronized void pendingCommandsFinished(Account account) {
            Memory memory = getMemory(account, null);
            memory.processingState = MemorizingState.FINISHED;
        }
        @Override
        public synchronized void pendingCommandStarted(Account account, String commandTitle) {
            Memory memory = getMemory(account, null);
            memory.processingCommandTitle = commandTitle;
        }

        @Override
        public synchronized void pendingCommandCompleted(Account account, String commandTitle) {
            Memory memory = getMemory(account, null);
            memory.processingCommandTitle = null;
        }

    }

    private void actOnMessages(Message[] messages, MessageActor actor) {
        Map<Account, Map<Folder, List<Message>>> accountMap = new HashMap<Account, Map<Folder, List<Message>>>();

        for (Message message : messages) {
            Folder folder = message.getFolder();
            Account account = folder.getAccount();

            Map<Folder, List<Message>> folderMap = accountMap.get(account);
            if (folderMap == null) {
                folderMap = new HashMap<Folder, List<Message>>();
                accountMap.put(account, folderMap);
            }
            List<Message> messageList = folderMap.get(folder);
            if (messageList == null) {
                messageList = new LinkedList<Message>();
                folderMap.put(folder, messageList);
            }

            messageList.add(message);
        }
        for (Map.Entry<Account, Map<Folder, List<Message>>> entry : accountMap.entrySet()) {
            Account account = entry.getKey();

            //account.refresh(Preferences.getPreferences(K9.app));
            Map<Folder, List<Message>> folderMap = entry.getValue();
            for (Map.Entry<Folder, List<Message>> folderEntry : folderMap.entrySet()) {
                Folder folder = folderEntry.getKey();
                List<Message> messageList = folderEntry.getValue();
                actor.act(account, folder, messageList);
            }
        }
    }

    interface MessageActor {
        public void act(final Account account, final Folder folder, final List<Message> messages);
    }
}<|MERGE_RESOLUTION|>--- conflicted
+++ resolved
@@ -2630,17 +2630,6 @@
 
     }
 
-<<<<<<< HEAD
-    public void setFlag(
-        final Account account,
-        final String folderName,
-        final String[] uids,
-        final Flag flag,
-        final boolean newState) {
-        // TODO: put this into the background, but right now that causes odd behavior
-        // because the FolderMessageList doesn't have its own cache of the flag states
-        LocalFolder localFolder = null;
-=======
     /**
      * Set or remove a flag for a set of messages in a specific folder.
      *
@@ -2663,8 +2652,7 @@
             boolean newState) {
         // TODO: Put this into the background, but right now some callers depend on the message
         //       objects being modified right after this method returns.
-        Folder localFolder = null;
->>>>>>> 53ae9d7f
+        LocalFolder localFolder = null;
         try {
             LocalStore localStore = account.getLocalStore();
             localFolder = localStore.getFolder(folderName);
@@ -2699,14 +2687,13 @@
                 return;
             }
 
-<<<<<<< HEAD
             if (localFolder.isLocalOnly()) {
                 return;
-=======
+            }
+
             String[] uids = new String[messages.length];
             for (int i = 0, end = uids.length; i < end; i++) {
                 uids[i] = messages[i].getUid();
->>>>>>> 53ae9d7f
             }
 
             queueSetFlag(account, folderName, Boolean.toString(newState), flag.toString(), uids);
@@ -3399,22 +3386,10 @@
         try {
             LocalStore localStore = account.getLocalStore();
             Store remoteStore = account.getRemoteStore();
-<<<<<<< HEAD
             LocalFolder localSrcFolder = localStore.getFolder(srcFolder);
             LocalFolder localDestFolder = localStore.getFolder(destFolder);
-=======
-            if (!isCopy && (!remoteStore.isMoveCapable() || !localStore.isMoveCapable())) {
-                return;
-            }
-            if (isCopy && (!remoteStore.isCopyCapable() || !localStore.isCopyCapable())) {
-                return;
-            }
-
-            Folder localSrcFolder = localStore.getFolder(srcFolder);
-            Folder localDestFolder = localStore.getFolder(destFolder);
 
             boolean unreadCountAffected = false;
->>>>>>> 53ae9d7f
             List<String> uids = new LinkedList<String>();
             List<String> localUids = new LinkedList<String>();
 
@@ -3502,6 +3477,15 @@
                         fp.add(FetchProfile.Item.BODY);
                         localSrcFolder.fetch(messages, fp, null);
                         localSrcFolder.copyMessages(messages, localDestFolder);
+
+                        if (unreadCountAffected) {
+                            // If this copy operation changes the unread count in the destination
+                            // folder, notify the listeners.
+                            int unreadMessageCount = localDestFolder.getUnreadMessageCount();
+                            for (MessagingListener l : getListeners()) {
+                                l.folderStatusChanged(account, destFolder, unreadMessageCount);
+                            }
+                        }
                     } else {
                         localSrcFolder.moveMessages(messages, localDestFolder);
                         for (Map.Entry<String, Message> entry : origUidMap.entrySet()) {
@@ -3511,6 +3495,16 @@
                                 l.messageUidChanged(account, srcFolder, origUid, message.getUid());
                             }
                             unsuppressMessage(account, srcFolder, origUid);
+                        }
+                        if (unreadCountAffected) {
+                            // If this move operation changes the unread count, notify the listeners
+                            // that the unread count changed in both the source and destination folder.
+                            int unreadMessageCountSrc = localSrcFolder.getUnreadMessageCount();
+                            int unreadMessageCountDest = localDestFolder.getUnreadMessageCount();
+                            for (MessagingListener l : getListeners()) {
+                                l.folderStatusChanged(account, srcFolder, unreadMessageCountSrc);
+                                l.folderStatusChanged(account, destFolder, unreadMessageCountDest);
+                            }
                         }
                     }
 
@@ -3555,28 +3549,8 @@
                             + destFolder + ", isCopy = " + isCopy);
                 }
 
-<<<<<<< HEAD
                 if (!isCopy) {
                     localSrcFolder.moveMessages(localMessages, localDestFolder);
-=======
-                if (isCopy) {
-                    FetchProfile fp = new FetchProfile();
-                    fp.add(FetchProfile.Item.ENVELOPE);
-                    fp.add(FetchProfile.Item.BODY);
-                    localSrcFolder.fetch(messages, fp, null);
-                    localSrcFolder.copyMessages(messages, localDestFolder);
-
-                    if (unreadCountAffected) {
-                        // If this copy operation changes the unread count in the destination
-                        // folder, notify the listeners.
-                        int unreadMessageCount = localDestFolder.getUnreadMessageCount();
-                        for (MessagingListener l : getListeners()) {
-                            l.folderStatusChanged(account, destFolder, unreadMessageCount);
-                        }
-                    }
-                } else {
-                    localSrcFolder.moveMessages(messages, localDestFolder);
->>>>>>> 53ae9d7f
                     for (Map.Entry<String, Message> entry : origUidMap.entrySet()) {
                         String origUid = entry.getKey();
                         Message message = entry.getValue();
@@ -3610,6 +3584,16 @@
                 } else if (isCopy) {
                     // local message copy to local folder
                     localSrcFolder.copyMessages(localMessages, localDestFolder);
+                }
+
+                if (isCopy && unreadCountAffected) {
+                    // ASH this did happen right after removed "localSrcFolder.copyMessages(messages, localDestFolder);"
+                    // If this copy operation changes the unread count in the destination
+                    // folder, notify the listeners.
+                    int unreadMessageCount = localDestFolder.getUnreadMessageCount();
+                    for (MessagingListener l : getListeners()) {
+                        l.folderStatusChanged(account, destFolder, unreadMessageCount);
+                    }
                 }
             }
 
