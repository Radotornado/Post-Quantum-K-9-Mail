
package com.fsck.k9.controller;

import java.io.CharArrayWriter;
import java.io.PrintWriter;
import java.util.*;
import java.util.concurrent.BlockingQueue;
import java.util.concurrent.ConcurrentHashMap;
import java.util.concurrent.CopyOnWriteArraySet;
import java.util.concurrent.CountDownLatch;
import java.util.concurrent.ExecutorService;
import java.util.concurrent.Executors;
import java.util.concurrent.PriorityBlockingQueue;
import java.util.concurrent.atomic.AtomicBoolean;
import java.util.concurrent.atomic.AtomicInteger;

import android.app.Application;
import android.app.KeyguardManager;
import android.app.NotificationManager;
import android.app.PendingIntent;
import android.content.Context;
import android.content.Intent;
import android.net.Uri;
import android.os.Build;
import android.os.PowerManager;
import android.os.Process;
import android.text.TextUtils;
import android.util.Log;

import com.fsck.k9.Account;
import com.fsck.k9.AccountStats;
import com.fsck.k9.K9;
import com.fsck.k9.K9.NotificationHideSubject;
import com.fsck.k9.NotificationSetting;
import com.fsck.k9.Preferences;
import com.fsck.k9.R;
import com.fsck.k9.SearchSpecification;
import com.fsck.k9.K9.Intents;
import com.fsck.k9.activity.FolderList;
import com.fsck.k9.activity.MessageList;
import com.fsck.k9.helper.NotificationBuilder;
import com.fsck.k9.helper.Utility;
import com.fsck.k9.helper.power.TracingPowerManager;
import com.fsck.k9.helper.power.TracingPowerManager.TracingWakeLock;
import com.fsck.k9.mail.Address;
import com.fsck.k9.mail.FetchProfile;
import com.fsck.k9.mail.Flag;
import com.fsck.k9.mail.Folder;
import com.fsck.k9.mail.Folder.FolderType;
import com.fsck.k9.mail.Folder.OpenMode;
import com.fsck.k9.mail.Message.RecipientType;
import com.fsck.k9.mail.Message;
import com.fsck.k9.mail.MessagingException;
import com.fsck.k9.mail.Part;
import com.fsck.k9.mail.PushReceiver;
import com.fsck.k9.mail.Pusher;
import com.fsck.k9.mail.Store;
import com.fsck.k9.mail.Transport;
import com.fsck.k9.mail.internet.MimeMessage;
import com.fsck.k9.mail.internet.MimeUtility;
import com.fsck.k9.mail.internet.TextBody;
import com.fsck.k9.mail.store.UnavailableAccountException;
import com.fsck.k9.mail.store.LocalStore;
import com.fsck.k9.mail.store.UnavailableStorageException;
import com.fsck.k9.mail.store.LocalStore.LocalFolder;
import com.fsck.k9.mail.store.LocalStore.LocalMessage;
import com.fsck.k9.mail.store.LocalStore.PendingCommand;


/**
 * Starts a long running (application) Thread that will run through commands
 * that require remote mailbox access. This class is used to serialize and
 * prioritize these commands. Each method that will submit a command requires a
 * MessagingListener instance to be provided. It is expected that that listener
 * has also been added as a registered listener using addListener(). When a
 * command is to be executed, if the listener that was provided with the command
 * is no longer registered the command is skipped. The design idea for the above
 * is that when an Activity starts it registers as a listener. When it is paused
 * it removes itself. Thus, any commands that that activity submitted are
 * removed from the queue once the activity is no longer active.
 */
public class MessagingController implements Runnable {
    public static final long INVALID_MESSAGE_ID = -1;

    /**
     * Immutable empty {@link String} array
     */
    private static final String[] EMPTY_STRING_ARRAY = new String[0];

    /**
     * Immutable empty {@link Message} array
     */
    private static final Message[] EMPTY_MESSAGE_ARRAY = new Message[0];

    /**
     * Immutable empty {@link Folder} array
     */
    private static final Folder[] EMPTY_FOLDER_ARRAY = new Folder[0];

    /**
     * The maximum message size that we'll consider to be "small". A small message is downloaded
     * in full immediately instead of in pieces. Anything over this size will be downloaded in
     * pieces with attachments being left off completely and downloaded on demand.
     *
     *
     * 25k for a "small" message was picked by educated trial and error.
     * http://answers.google.com/answers/threadview?id=312463 claims that the
     * average size of an email is 59k, which I feel is too large for our
     * blind download. The following tests were performed on a download of
     * 25 random messages.
     * <pre>
     * 5k - 61 seconds,
     * 25k - 51 seconds,
     * 55k - 53 seconds,
     * </pre>
     * So 25k gives good performance and a reasonable data footprint. Sounds good to me.
     */

    private static final String PENDING_COMMAND_MOVE_OR_COPY = "com.fsck.k9.MessagingController.moveOrCopy";
    private static final String PENDING_COMMAND_MOVE_OR_COPY_BULK = "com.fsck.k9.MessagingController.moveOrCopyBulk";
    private static final String PENDING_COMMAND_MOVE_OR_COPY_BULK_NEW = "com.fsck.k9.MessagingController.moveOrCopyBulkNew";
    private static final String PENDING_COMMAND_EMPTY_TRASH = "com.fsck.k9.MessagingController.emptyTrash";
    private static final String PENDING_COMMAND_SET_FLAG_BULK = "com.fsck.k9.MessagingController.setFlagBulk";
    private static final String PENDING_COMMAND_SET_FLAG = "com.fsck.k9.MessagingController.setFlag";
    private static final String PENDING_COMMAND_APPEND = "com.fsck.k9.MessagingController.append";
    private static final String PENDING_COMMAND_MARK_ALL_AS_READ = "com.fsck.k9.MessagingController.markAllAsRead";
    private static final String PENDING_COMMAND_EXPUNGE = "com.fsck.k9.MessagingController.expunge";

    /**
     * Maximum number of unsynced messages to store at once
     */
    private static final int UNSYNC_CHUNK_SIZE = 5;

    private static MessagingController inst = null;
    private BlockingQueue<Command> mCommands = new PriorityBlockingQueue<Command>();

    private Thread mThread;
    private Set<MessagingListener> mListeners = new CopyOnWriteArraySet<MessagingListener>();

    private final ConcurrentHashMap<String, AtomicInteger> sendCount = new ConcurrentHashMap<String, AtomicInteger>();

    private ConcurrentHashMap<Account, Pusher> pushers = new ConcurrentHashMap<Account, Pusher>();
    
    private Set<Account> mCurrentlyRefreshing = Collections.synchronizedSet(new HashSet<Account>());

    private final ExecutorService threadPool = Executors.newCachedThreadPool();

    private MessagingListener checkMailListener = null;

    private MemorizingListener memorizingListener = new MemorizingListener();

    private boolean mBusy;

    /**
     *  {@link K9}
     */
    private Application mApplication;

    // Key is accountUuid:folderName:messageUid   ,   value is unimportant
    private ConcurrentHashMap<String, String> deletedUids = new ConcurrentHashMap<String, String>();

    private static final Flag[] SYNC_FLAGS = new Flag[] { Flag.SEEN, Flag.FLAGGED, Flag.ANSWERED, Flag.FORWARDED };

    private String createMessageKey(Account account, String folder, Message message) {
        return createMessageKey(account, folder, message.getUid());
    }

    private String createMessageKey(Account account, String folder, String uid) {
        return account.getUuid() + ":" + folder + ":" + uid;
    }

    private void suppressMessage(Account account, String folder, Message message) {

        if (account == null || folder == null || message == null) {
            return;
        }
        String messKey = createMessageKey(account, folder, message);
        deletedUids.put(messKey, "true");
    }

    private void unsuppressMessage(Account account, String folder, String uid) {
        if (account == null || folder == null || uid == null) {
            return;
        }
        String messKey = createMessageKey(account, folder, uid);
        deletedUids.remove(messKey);
    }


    private boolean isMessageSuppressed(Account account, String folder, Message message) {
        if (account == null || folder == null || message == null) {
            return false;
        }
        String messKey = createMessageKey(account, folder, message);

        if (deletedUids.containsKey(messKey)) {
            return true;
        }

        return false;
    }

    /**
     * @param application  {@link K9}
     */
    private MessagingController(Application application) {
        mApplication = application;
        mThread = new Thread(this);
        mThread.setName("MessagingController");
        mThread.start();
        if (memorizingListener != null) {
            addListener(memorizingListener);
        }
    }

    /**
     * Gets or creates the singleton instance of MessagingController. Application is used to
     * provide a Context to classes that need it.
     * @param application {@link K9}
     * @return
     */
    public synchronized static MessagingController getInstance(Application application) {
        if (inst == null) {
            inst = new MessagingController(application);
        }
        return inst;
    }

    public boolean isBusy() {
        return mBusy;
    }

    @Override
    public void run() {
        Process.setThreadPriority(Process.THREAD_PRIORITY_BACKGROUND);
        while (true) {
            String commandDescription = null;
            try {
                final Command command = mCommands.take();

                if (command != null) {
                    commandDescription = command.description;

                    if (K9.DEBUG)
                        Log.i(K9.LOG_TAG, "Running " + (command.isForeground ? "Foreground" : "Background") + " command '" + command.description + "', seq = " + command.sequence);

                    mBusy = true;
                    try {
                        command.runnable.run();
                    } catch (UnavailableAccountException e) {
                        // retry later
                        new Thread() {
                            @Override
                            public void run() {
                                try {
                                    sleep(30 * 1000);
                                    mCommands.put(command);
                                } catch (InterruptedException e) {
                                    Log.e(K9.LOG_TAG, "interrupted while putting a pending command for"
                                          + " an unavailable account back into the queue."
                                          + " THIS SHOULD NEVER HAPPEN.");
                                }
                            }
                        } .start();
                    }

                    if (K9.DEBUG)
                        Log.i(K9.LOG_TAG, (command.isForeground ? "Foreground" : "Background") +
                              " Command '" + command.description + "' completed");

                    for (MessagingListener l : getListeners(command.listener)) {
                        l.controllerCommandCompleted(!mCommands.isEmpty());
                    }
                }
            } catch (Exception e) {
                Log.e(K9.LOG_TAG, "Error running command '" + commandDescription + "'", e);
            }
            mBusy = false;
        }
    }

    private void put(String description, MessagingListener listener, Runnable runnable) {
        putCommand(mCommands, description, listener, runnable, true);
    }

    private void putBackground(String description, MessagingListener listener, Runnable runnable) {
        putCommand(mCommands, description, listener, runnable, false);
    }

    private void putCommand(BlockingQueue<Command> queue, String description, MessagingListener listener, Runnable runnable, boolean isForeground) {
        int retries = 10;
        Exception e = null;
        while (retries-- > 0) {
            try {
                Command command = new Command();
                command.listener = listener;
                command.runnable = runnable;
                command.description = description;
                command.isForeground = isForeground;
                queue.put(command);
                return;
            } catch (InterruptedException ie) {
                try {
                    Thread.sleep(200);
                } catch (InterruptedException ne) {
                }
                e = ie;
            }
        }
        throw new Error(e);
    }


    public void addListener(MessagingListener listener) {
        mListeners.add(listener);
        refreshListener(listener);
    }

    public void refreshListener(MessagingListener listener) {
        if (memorizingListener != null && listener != null) {
            memorizingListener.refreshOther(listener);
        }
    }

    public void removeListener(MessagingListener listener) {
        mListeners.remove(listener);
    }

    public Set<MessagingListener> getListeners() {
        return mListeners;
    }


    public Set<MessagingListener> getListeners(MessagingListener listener) {
        if (listener == null) {
            return mListeners;
        }

        Set<MessagingListener> listeners = new HashSet<MessagingListener>(mListeners);
        listeners.add(listener);
        return listeners;

    }


    /**
     * Lists folders that are available locally and remotely. This method calls
     * listFoldersCallback for local folders before it returns, and then for
     * remote folders at some later point. If there are no local folders
     * includeRemote is forced by this method. This method should be called from
     * a Thread as it may take several seconds to list the local folders.
     * TODO this needs to cache the remote folder list
     *
     * @param account
     * @param listener
     * @throws MessagingException
     */
    public void listFolders(final Account account, final boolean refreshRemote, final MessagingListener listener) {
        threadPool.execute(new Runnable() {
            @Override
            public void run() {
                listFoldersSynchronous(account, refreshRemote, listener);
            }
        });
    }

    /**
     * Lists folders that are available locally and remotely. This method calls
     * listFoldersCallback for local folders before it returns, and then for
     * remote folders at some later point. If there are no local folders
     * includeRemote is forced by this method. This method is called in the
     * foreground.
     * TODO this needs to cache the remote folder list
     *
     * @param account
     * @param listener
     * @throws MessagingException
     */
    public void listFoldersSynchronous(final Account account, final boolean refreshRemote, final MessagingListener listener) {
        for (MessagingListener l : getListeners(listener)) {
            l.listFoldersStarted(account);
        }
        List <? extends Folder > localFolders = null;
        if (!account.isAvailable(mApplication)) {
            Log.i(K9.LOG_TAG, "not listing folders of unavailable account");
        } else {
            try {
                Store localStore = account.getLocalStore();
                localFolders = localStore.getPersonalNamespaces(false);

                Folder[] folderArray = localFolders.toArray(EMPTY_FOLDER_ARRAY);

                if (refreshRemote || localFolders.isEmpty()) {
                    doRefreshRemote(account, listener);
                    return;
                }

                for (MessagingListener l : getListeners(listener)) {
                    l.listFolders(account, folderArray);
                }
            } catch (Exception e) {
                for (MessagingListener l : getListeners(listener)) {
                    l.listFoldersFailed(account, e.getMessage());
                }

                addErrorMessage(account, null, e);
                return;
            } finally {
                if (localFolders != null) {
                    for (Folder localFolder : localFolders) {
                        closeFolder(localFolder);
                    }
                }
            }
        }

        for (MessagingListener l : getListeners(listener)) {
            l.listFoldersFinished(account);
        }
    }

    private void doRefreshRemote(final Account account, final MessagingListener listener) {
        // It is possible that multiple threads may try to refresh the same account at the same time.
        // Currently, this can happen immediately after the account is setup initially, and is
        // generally a bad thing. Let's use a hack to prevent this from happening.
        if (!mCurrentlyRefreshing.contains(account)) {
            mCurrentlyRefreshing.add(account);
            put("doRefreshRemote", listener, new Runnable() {
                @Override
                public void run() {
                    doRefreshRemoteSynchronous(account, listener);
                    mCurrentlyRefreshing.remove(account);
                }
            });
        }
    }
    
    private void doRefreshRemoteSynchronous(final Account account, final MessagingListener listener) {
        List<? extends Folder> localFolders = null;
        try {
            Store remoteStore = account.getRemoteStore();
            List<? extends Folder> remoteFolders = remoteStore.getPersonalNamespaces(true);

            LocalStore localStore = account.getLocalStore();
            localFolders = localStore.getPersonalNamespaces(false);
           
            syncLocalFoldersWithRemoteFolders(localFolders, remoteFolders, account);

            // Get the updated local folder list.
            localFolders = localStore.getPersonalNamespaces(false);
            Folder[] folderArray = localFolders.toArray(EMPTY_FOLDER_ARRAY);

            for (MessagingListener l : getListeners(listener)) {
                l.listFolders(account, folderArray);
            }
            for (MessagingListener l : getListeners(listener)) {
                l.listFoldersFinished(account);
            }
        } catch (Exception e) {
            for (MessagingListener l : getListeners(listener)) {
                l.listFoldersFailed(account, "");
            }
            addErrorMessage(account, null, e);
        } finally {
            if (localFolders != null) {
                for (Folder localFolder : localFolders) {
                    closeFolder(localFolder);
                }
            }
        }
    }
    
    private void syncLocalFoldersWithRemoteFolders(List<? extends Folder> localFolders,
            List<? extends Folder> remoteFolders, final Account account) throws MessagingException {
        HashSet<String> remoteFolderNames = new HashSet<String>();
        HashMap<String, Folder> localFolderMap = new HashMap<String, Folder>();
        
        List<LocalFolder> foldersToCreate = new LinkedList<LocalFolder>();
        LocalStore localStore = account.getLocalStore();
        
        for (Folder localFolder : localFolders) {
            localFolderMap.put(localFolder.getRemoteName(), localFolder);
        }
        
        // Add any new folders in the remote store to the local store.
        for (Folder remoteFolder : remoteFolders) {
            Folder localFolder = localFolderMap.get(remoteFolder.getRemoteName());
            if (localFolder == null) {
                foldersToCreate.add(localStore.getFolder(remoteFolder.getRemoteName(), remoteFolder.getName()));
            } else {
                ((LocalFolder)localFolder).setName(remoteFolder.getName());
            }
            remoteFolderNames.add(remoteFolder.getRemoteName());
        }
        
        localStore.createFolders(foldersToCreate, account.getDisplayCount());
        localFolders = localStore.getPersonalNamespaces(false);

        // Delete any folders in the local store that are no longer in the remote store.
        for (Folder localFolder : localFolders) {
            if (!account.isSpecialFolder(localFolder.getRemoteName()) &&
                    !remoteFolderNames.contains(localFolder.getRemoteName())) {
                localFolder.delete(false);
            }
        }
    }

    /**
     * List the messages in the local message store for the given folder asynchronously.
     *
     * @param account
     * @param folder
     * @param listener
     * @throws MessagingException
     */
    public void listLocalMessages(final Account account, final String folder, final MessagingListener listener) {
        threadPool.execute(new Runnable() {
            @Override
            public void run() {
                listLocalMessagesSynchronous(account, folder, listener);
            }
        });
    }


    /**
     * List the messages in the local message store for the given folder synchronously.
     *
     * @param account
     * @param folder
     * @param listener
     * @throws MessagingException
     */
    public void listLocalMessagesSynchronous(final Account account, final String folder, final MessagingListener listener) {

        for (MessagingListener l : getListeners(listener)) {
            l.listLocalMessagesStarted(account, folder);
        }

        Folder localFolder = null;
        MessageRetrievalListener retrievalListener =
        new MessageRetrievalListener() {
            List<Message> pendingMessages = new ArrayList<Message>();

<<<<<<< HEAD
=======

>>>>>>> 0c691999
            @Override
            public void messageStarted(String message, int number, int ofTotal) {}
            @Override
            public void messageFinished(Message message, int number, int ofTotal) {

                if (!isMessageSuppressed(account, folder, message)) {
                    pendingMessages.add(message);
                    if (pendingMessages.size() > 10) {
                        addPendingMessages();
                    }

                } else {
                    for (MessagingListener l : getListeners(listener)) {
                        l.listLocalMessagesRemoveMessage(account, folder, message);
                    }
                }
            }
            @Override
            public void messagesFinished(int number) {
                addPendingMessages();
            }
            private void addPendingMessages() {
                for (MessagingListener l : getListeners(listener)) {
                    l.listLocalMessagesAddMessages(account, folder, pendingMessages);
                }
                pendingMessages.clear();
            }
        };



        try {
            Store localStore = account.getLocalStore();
            localFolder = localStore.getFolder(folder);
            localFolder.open(OpenMode.READ_WRITE);

            localFolder.getMessages(
                retrievalListener,
                false // Skip deleted messages
            );
            if (K9.DEBUG)
                Log.v(K9.LOG_TAG, "Got ack that callbackRunner finished");

            for (MessagingListener l : getListeners(listener)) {
                l.listLocalMessagesFinished(account, folder);
            }
        } catch (Exception e) {
            for (MessagingListener l : getListeners(listener)) {
                l.listLocalMessagesFailed(account, folder, e.getMessage());
            }
            addErrorMessage(account, null, e);
        } finally {
            closeFolder(localFolder);
        }
    }

    public void searchLocalMessages(SearchSpecification searchSpecification, final Message[] messages, final MessagingListener listener) {
        searchLocalMessages(searchSpecification.getAccountUuids(), searchSpecification.getFolderNames(), messages,
                            searchSpecification.getQuery(), searchSpecification.isIntegrate(), searchSpecification.getRequiredFlags(), searchSpecification.getForbiddenFlags(), listener);
    }


    /**
     * Find all messages in any local account which match the query 'query'
     * @throws MessagingException
     */
    public void searchLocalMessages(final String[] accountUuids, final String[] folderNames, final Message[] messages, final String query, final boolean integrate,
                                    final Flag[] requiredFlags, final Flag[] forbiddenFlags, final MessagingListener listener) {
        if (K9.DEBUG) {
            Log.i(K9.LOG_TAG, "searchLocalMessages ("
                  + "accountUuids=" + Utility.combine(accountUuids, ',')
                  + ", folderNames = " + Utility.combine(folderNames, ',')
                  + ", messages.size() = " + (messages != null ? messages.length : -1)
                  + ", query = " + query
                  + ", integrate = " + integrate
                  + ", requiredFlags = " + Utility.combine(requiredFlags, ',')
                  + ", forbiddenFlags = " + Utility.combine(forbiddenFlags, ',')
                  + ")");
        }

        threadPool.execute(new Runnable() {
            @Override
            public void run() {
                searchLocalMessagesSynchronous(accountUuids, folderNames, messages,  query, integrate, requiredFlags, forbiddenFlags, listener);
            }
        });
    }
    public void searchLocalMessagesSynchronous(final String[] accountUuids, final String[] folderNames, final Message[] messages, final String query, final boolean integrate, final Flag[] requiredFlags, final Flag[] forbiddenFlags, final MessagingListener listener) {

        final AccountStats stats = new AccountStats();
        final Set<String> accountUuidsSet = new HashSet<String>();
        if (accountUuids != null) {
            accountUuidsSet.addAll(Arrays.asList(accountUuids));
        }
        final Preferences prefs = Preferences.getPreferences(mApplication.getApplicationContext());
        List<LocalFolder> foldersToSearch = null;
        boolean displayableOnly = false;
        boolean noSpecialFolders = true;
        for (final Account account : prefs.getAvailableAccounts()) {
            if (accountUuids != null && !accountUuidsSet.contains(account.getUuid())) {
                continue;
            }

            if (accountUuids != null && accountUuidsSet.contains(account.getUuid())) {
                displayableOnly = true;
                noSpecialFolders = true;
            } else if (!integrate && folderNames == null) {
                Account.Searchable searchableFolders = account.getSearchableFolders();
                switch (searchableFolders) {
                case NONE:
                    continue;
                case DISPLAYABLE:
                    displayableOnly = true;
                    break;

                }
            }
            List<Message> messagesToSearch = null;
            if (messages != null) {
                messagesToSearch = new LinkedList<Message>();
                for (Message message : messages) {
                    if (message.getFolder().getAccount().getUuid().equals(account.getUuid())) {
                        messagesToSearch.add(message);
                    }
                }
                if (messagesToSearch.isEmpty()) {
                    continue;
                }
            }
            if (listener != null) {
                listener.listLocalMessagesStarted(account, null);
            }

            if (integrate || displayableOnly || folderNames != null || noSpecialFolders) {
                List<LocalFolder> tmpFoldersToSearch = new LinkedList<LocalFolder>();
                try {
                    LocalStore store = account.getLocalStore();
                    List <? extends Folder > folders = store.getPersonalNamespaces(false);
                    Set<String> folderNameSet = null;
                    if (folderNames != null) {
                        folderNameSet = new HashSet<String>();
                        folderNameSet.addAll(Arrays.asList(folderNames));
                    }
                    for (Folder folder : folders) {
                        LocalFolder localFolder = (LocalFolder)folder;
                        boolean include = true;
                        folder.refresh(prefs);
                        String localFolderName = localFolder.getName();
                        if (integrate) {
                            include = localFolder.isIntegrate();
                        } else {
                            if (folderNameSet != null) {
                                if (!folderNameSet.contains(localFolderName))

                                {
                                    include = false;
                                }
                            }
                            // Never exclude the INBOX (see issue 1817)
                            else if (noSpecialFolders && !localFolderName.equalsIgnoreCase(account.getInboxFolderName()) &&
                                     !localFolderName.equals(account.getArchiveFolderName()) && account.isSpecialFolder(localFolderName)) {
                                include = false;
                            } else if (displayableOnly && modeMismatch(account.getFolderDisplayMode(), folder.getDisplayClass())) {
                                include = false;
                            }
                        }

                        if (include) {
                            tmpFoldersToSearch.add(localFolder);
                        }
                    }
                    if (tmpFoldersToSearch.size() < 1) {
                        continue;
                    }
                    foldersToSearch = tmpFoldersToSearch;
                } catch (MessagingException me) {
                    Log.e(K9.LOG_TAG, "Unable to restrict search folders in Account " + account.getDescription() + ", searching all", me);
                    addErrorMessage(account, null, me);
                }

            }

            MessageRetrievalListener retrievalListener = new MessageRetrievalListener() {
                @Override
                public void messageStarted(String message, int number, int ofTotal) {}
                @Override
                public void messageFinished(Message message, int number, int ofTotal) {
                    if (!isMessageSuppressed(message.getFolder().getAccount(), message.getFolder().getRemoteName(), message)) {
                        List<Message> messages = new ArrayList<Message>();
                        messages.add(message);
                        stats.unreadMessageCount += (!message.isSet(Flag.SEEN)) ? 1 : 0;
                        stats.flaggedMessageCount += (message.isSet(Flag.FLAGGED)) ? 1 : 0;
                        if (listener != null) {
                            listener.listLocalMessagesAddMessages(account, null, messages);
                        }
                    }

                }
                @Override
                public void messagesFinished(int number) {

                }
            };

            try {
                String[] queryFields = {"html_content", "subject", "sender_list"};
                LocalStore localStore = account.getLocalStore();
                localStore.searchForMessages(retrievalListener, queryFields
                                             , query, foldersToSearch,
                                             messagesToSearch == null ? null : messagesToSearch.toArray(EMPTY_MESSAGE_ARRAY),
                                             requiredFlags, forbiddenFlags);

            } catch (Exception e) {
                if (listener != null) {
                    listener.listLocalMessagesFailed(account, null, e.getMessage());
                }
                addErrorMessage(account, null, e);
            } finally {
                if (listener != null) {
                    listener.listLocalMessagesFinished(account, null);
                }
            }
        }
        if (listener != null) {
            listener.searchStats(stats);
        }
    }
    public void loadMoreMessages(Account account, String folder, MessagingListener listener) {
        try {
            LocalStore localStore = account.getLocalStore();
            LocalFolder localFolder = localStore.getFolder(folder);
            if (localFolder.getVisibleLimit() > 0) {
                localFolder.setVisibleLimit(localFolder.getVisibleLimit() + localFolder.getMessageCount());
            }
            synchronizeMailbox(account, folder, listener, null);
        } catch (MessagingException me) {
            addErrorMessage(account, null, me);

            throw new RuntimeException("Unable to set visible limit on folder", me);
        }
    }

    public void resetVisibleLimits(Collection<Account> accounts) {
        for (Account account : accounts) {
            account.resetVisibleLimits();
        }
    }

    /**
     * Start background synchronization of the specified folder.
     * @param account
     * @param folder
     * @param listener
     * @param providedRemoteFolder
     */
    public void synchronizeMailbox(final Account account, final String folder, final MessagingListener listener,
            final Folder providedRemoteFolder) {
        putBackground("synchronizeMailbox", listener, new Runnable() {
            @Override
            public void run() {
                synchronizeMailboxSynchronous(account, folder, listener, providedRemoteFolder);
            }
        });
    }

    /**
     * Start foreground synchronization of the specified folder. This is generally only called
     * by synchronizeMailbox.
     * @param account
     * @param folder
     * @param listener
     * @param providedRemoteFolder
     */
    private void synchronizeMailboxSynchronous(final Account account, final String folder,
            final MessagingListener listener, Folder providedRemoteFolder) {
        Store remoteStore = null;
        Folder remoteFolder = null;
        LocalFolder localFolder = null;

        if (K9.DEBUG)
            Log.i(K9.LOG_TAG, "Synchronizing folder " + account.getDescription() + ":" + folder);

        for (MessagingListener l : getListeners(listener)) {
            l.synchronizeMailboxStarted(account, folder);
        }
        
        /*
         * We don't ever sync the Outbox or errors folder
         */
        if (folder.equals(account.getOutboxFolderName()) || folder.equals(account.getErrorFolderName())) {
            for (MessagingListener l : getListeners(listener)) {
                l.synchronizeMailboxFinished(account, folder, 0, 0);
            }
            return;
        }

        Exception commandException = null;
        try {
            if (K9.DEBUG)
                Log.d(K9.LOG_TAG, "SYNC: About to process pending commands for account " + account.getDescription());

            try {
                processPendingCommandsSynchronous(account);
            } catch (Exception e) {
                addErrorMessage(account, null, e);

                Log.e(K9.LOG_TAG, "Failure processing command, but allow message sync attempt", e);
                commandException = e;
            }

            /*
             * Get the message list from the local store and create an index of
             * the UIDs within the list.
             */
            if (K9.DEBUG)
                Log.v(K9.LOG_TAG, "SYNC: About to get local folder " + folder);

            final LocalStore localStore = account.getLocalStore();
            localFolder = localStore.getFolder(folder);
            localFolder.open(OpenMode.READ_WRITE);
            localFolder.updateLastUid();

            remoteStore = account.getRemoteStore();

            if (providedRemoteFolder != null) {
                if (K9.DEBUG)
                    Log.v(K9.LOG_TAG, "SYNC: using providedRemoteFolder " + folder);
                remoteFolder = providedRemoteFolder;
            } else {
                if (K9.DEBUG)
                    Log.v(K9.LOG_TAG, "SYNC: About to get remote folder " + folder);
                
                remoteFolder = remoteStore.getFolder(folder);
                if (remoteFolder == null) {
                    throw new Exception("Attempted to synchronize a local-only folder " + folder);
                }

                if (!verifyOrCreateRemoteSpecialFolder(account, folder, remoteFolder, listener)) {
                    return;
                }

                /*
                 * Synchronization process:
                 *
                 * 1. Open the folder.
                 * 2. Upload any local messages that are marked as PENDING_UPLOAD (Drafts, Sent, Trash).
                 * 3. Get the message count.
                 * 4. Get the list of the newest K9.DEFAULT_VISIBLE_LIMIT messages.
                 * 5. getMessages(messageCount - K9.DEFAULT_VISIBLE_LIMIT, messageCount).
                 * 6. See if we have each message locally, if not fetch it's flags and envelope.
                 * 7. Get and update the unread count for the folder.
                 * 8. Update the remote flags of any messages we have locally with an internal date newer 
                 *    than the remote message.
                 * 9. Get the current flags for any messages we have locally but did not just download.
                 * 10. Update local flags.
                 * 11. For any message we have locally but not remotely, delete the local message to keep cache
                 *     clean.
                 * 12. Download larger parts of any new messages..
                 * 13. (Optional) Download small attachments in the background.
                 */

                /*
                 * Open the remote folder. This pre-loads certain meta data like message count.
                 */
                if (K9.DEBUG)
                    Log.v(K9.LOG_TAG, "SYNC: About to open remote folder " + folder);

                remoteFolder.open(OpenMode.READ_WRITE);
                if (Account.EXPUNGE_ON_POLL.equals(account.getExpungePolicy())) {
                    if (K9.DEBUG)
                        Log.d(K9.LOG_TAG, "SYNC: Expunging folder " + account.getDescription() + ":" + folder);
                    remoteFolder.expunge();
                }
            }

            ArrayList<Message> remoteMessages;
            if (remoteStore.syncByDeltas()) {
                remoteMessages = retrieveMessageDeltas(localFolder, remoteFolder, account, listener);
            } else {
                remoteMessages = retrieveAllMessages(localFolder, remoteFolder, account, listener);
            }

            /*
             * Now we download the actual content of messages.
             */
            int newMessages = downloadMessages(account, remoteFolder, localFolder, remoteMessages, false);

            int unreadMessageCount = setLocalUnreadCountToRemote(localFolder, remoteFolder,  newMessages);
            setLocalFlaggedCountToRemote(localFolder, remoteFolder);

            for (MessagingListener l : getListeners()) {
                l.folderStatusChanged(account, folder, unreadMessageCount);
            }

            localFolder.setLastChecked(System.currentTimeMillis());
            localFolder.setStatus(null);

            if (K9.DEBUG)
                Log.d(K9.LOG_TAG, "Done synchronizing folder " + account.getDescription() + ":" + folder +
                      " @ " + new Date() + " with " + newMessages + " new messages");

            /* Notify listeners that we're finally done. */
            for (MessagingListener l : getListeners(listener)) {
                l.synchronizeMailboxFinished(account, folder, remoteMessages.size(), newMessages);
            }

            if (commandException != null) {
                String rootMessage = getRootCauseMessage(commandException);
                Log.e(K9.LOG_TAG, "Root cause failure in " + account.getDescription() + ":" +
                      localFolder.getName() + " was '" + rootMessage + "'");
                localFolder.setStatus(rootMessage);
                for (MessagingListener l : getListeners(listener)) {
                    l.synchronizeMailboxFailed(account, folder, rootMessage);
                }
            }

            if (K9.DEBUG)
                Log.i(K9.LOG_TAG, "Done synchronizing folder " + account.getDescription() + ":" + folder);
        } catch (Exception e) {
            Log.e(K9.LOG_TAG, "synchronizeMailbox", e);
            // If we don't set the last checked, it can try too often during failure conditions.
            String rootMessage = getRootCauseMessage(e);
            if (localFolder != null) {
                try {
                    localFolder.setStatus(rootMessage);
                    localFolder.setLastChecked(System.currentTimeMillis());
                } catch (MessagingException me) {
                    Log.e(K9.LOG_TAG, "Could not set last checked on folder " + account.getDescription() + ":" +
                          localFolder.getName(), e);
                }
            }

            for (MessagingListener l : getListeners(listener)) {
                l.synchronizeMailboxFailed(account, folder, rootMessage);
            }
            
            addErrorMessage(account, null, e);
            Log.e(K9.LOG_TAG, "Failed synchronizing folder " + account.getDescription() + ":" + folder + " @ " + new Date());
        } finally {
            if (providedRemoteFolder == null) {
                closeFolder(remoteFolder);
            }

            closeFolder(localFolder);
        }
    }

    /**
     * A helper method for synchronizeMailboxSynchronous. This method is called when the remote store
     * always returns the full list of non-deleted messages in the folder.
     * @param localFolder the folder from the local store
     * @param remoteFolder the folder from the remote store
     * @param listener
     * @param providedRemoteFolder
     * @return the list of messages retrieved from the remote store.
     * @throws MessagingException 
     */
    private ArrayList<Message> retrieveAllMessages(LocalFolder localFolder, Folder remoteFolder,
            final Account account, final MessagingListener listener) throws MessagingException {
        ArrayList<Message> remoteMessages = new ArrayList<Message>();
        
        Message[] localMessages = localFolder.getMessages(null);

        HashMap<String, Message> localUidMap = new HashMap<String, Message>();
        for (Message message : localMessages) {
            localUidMap.put(message.getUid(), message);
        }
        
        /*
         * Get the remote message count.
         */
        int remoteMessageCount = remoteFolder.getMessageCount();
        int visibleLimit = localFolder.getVisibleLimit();

        if (visibleLimit < 0) {
            visibleLimit = K9.DEFAULT_VISIBLE_LIMIT;
        }

        Message[] remoteMessageArray = EMPTY_MESSAGE_ARRAY;
        HashMap<String, Message> remoteUidMap = new HashMap<String, Message>();

        if (K9.DEBUG) {
            Log.v(K9.LOG_TAG, "SYNC: Remote message count for folder " + remoteFolder.getName() + " is " +
                    remoteMessageCount);
        }
        
        final Date earliestDate = account.getEarliestPollDate();

        if (remoteMessageCount > 0) {
            // Message numbers start at 1.
            int remoteStart;
            if (visibleLimit > 0) {
                remoteStart = Math.max(0, remoteMessageCount - visibleLimit) + 1;
            } else {
                remoteStart = 1;
            }
            int remoteEnd = remoteMessageCount;

            if (K9.DEBUG) {
                Log.v(K9.LOG_TAG, "SYNC: About to get messages " + remoteStart + " through " + remoteEnd +
                        " for folder " + remoteFolder.getName());
            }

            final AtomicInteger headerProgress = new AtomicInteger(0);
            for (MessagingListener l : getListeners(listener)) {
                l.synchronizeMailboxHeadersStarted(account, remoteFolder.getRemoteName());
            }

            remoteMessageArray = remoteFolder.getMessages(remoteStart, remoteEnd, earliestDate, null);
            for (Message remoteMessage : remoteMessageArray) {
                headerProgress.incrementAndGet();
                for (MessagingListener l : getListeners(listener)) {
                    l.synchronizeMailboxHeadersProgress(account, remoteFolder.getRemoteName(), headerProgress.get(),
                            remoteMessageArray.length);
                }
                
                Message localMessage = localUidMap.get(remoteMessage.getUid());
                if (localMessage == null) {
                    // We don't have the message locally, download it.
                    remoteMessages.add(remoteMessage);
                } else {
                    // Cache the message for fast lookup later on.
                    remoteUidMap.put(remoteMessage.getUid(), remoteMessage);
                }
            }
            remoteMessageArray = null;
            
            if (K9.DEBUG)
                Log.v(K9.LOG_TAG, "SYNC: Got " + remoteMessages.size() + " messages for folder " + remoteFolder.getName());
            
            for (MessagingListener l : getListeners(listener)) {
                l.synchronizeMailboxHeadersFinished(account, remoteFolder.getRemoteName(), headerProgress.get(),
                        remoteMessages.size());
            }
        } else if (remoteMessageCount < 0) {
            throw new MessagingException("Message count " + remoteMessageCount + " for folder " + remoteFolder.getName());
        }

        /*
         * Remove any messages that are in the local store but no longer on the remote store, or are too old.
         */
        Boolean syncRemoteDeletes = account.syncRemoteDeletions();
        ArrayList<Message> destroyMessages = new ArrayList<Message>();
        for (Message localMessage : localMessages) {
            if (localMessage.olderThan(earliestDate) ||
                    (syncRemoteDeletes && remoteUidMap.get(localMessage.getUid()) == null)) {
                destroyMessages.add(localMessage);
            }
        }
        localFolder.destroyMessages(destroyMessages.toArray(EMPTY_MESSAGE_ARRAY));

        for (Message destroyMessage : destroyMessages) {
            for (MessagingListener l : getListeners(listener)) {
                l.synchronizeMailboxRemovedMessage(account, remoteFolder.getRemoteName(), destroyMessage);
            }
        }
        
        return remoteMessages;
    }
    
    /**
     * A helper method for synchronizeMailboxSynchronous. This method is called when the remote store
     * returns deltas of what messages have been added, deleted, or changed.
     * @param localFolder the folder from the local store
     * @param remoteFolder the folder from the remote store
     * @param listener
     * @param providedRemoteFolder
     * @return the list of messages retrieved from the remote store.
     * @throws MessagingException 
     */
    private ArrayList<Message> retrieveMessageDeltas(LocalFolder localFolder, Folder remoteFolder,
            final Account account, final MessagingListener listener) throws MessagingException {
        ArrayList<Message> remoteMessages = new ArrayList<Message>();
        Boolean success = false;
        try {
            Message[] localMessages = localFolder.getMessages(null);

            HashMap<String, Message> localUidMap = new HashMap<String, Message>();
            for (Message message : localMessages) {
                localUidMap.put(message.getUid(), message);
            }
            
            final AtomicInteger headerProgress = new AtomicInteger(0);
            for (MessagingListener l : getListeners(listener)) {
                l.synchronizeMailboxHeadersStarted(account, remoteFolder.getRemoteName());
            }

            HashSet<String> deletedMessages = new HashSet<String>();
            HashMap<String, Message> newMessages = new HashMap<String, Message>();
            
            final Date earliestDate = account.getEarliestPollDate();

            Message[] remoteMessageArray = remoteFolder.getMessages(-1, -1, earliestDate, null);
            for (Message remoteMessage : remoteMessageArray) {
                headerProgress.incrementAndGet();
                for (MessagingListener l : getListeners(listener)) {
                    l.synchronizeMailboxHeadersProgress(account, remoteFolder.getRemoteName(), headerProgress.get(),
                            remoteMessageArray.length);
                }
                
                Message localMessage = localUidMap.get(remoteMessage.getUid());
                if (localMessage == null && !remoteMessage.isSet(Flag.DELETED)) {
                    if (remoteMessage.isSet(Flag.X_DELTA_ONLY)) {
                        Message message = newMessages.get(remoteMessage.getUid());
                        if (message != null) {
                            message.setFlags(remoteMessage.getFlags(), true);
                        } else if (K9.DEBUG) {
                            Log.v(K9.LOG_TAG, "Received a message delta for an unknown message, discarded");
                        }
                    } else {
                        // We don't have the message locally, add it to the store.
                        remoteMessages.add(remoteMessage);
                        // Also add it to a hash map for quick retrieval.
                        newMessages.put(remoteMessage.getUid(), remoteMessage);
                    }
                } else if (remoteMessage.isSet(Flag.DELETED)) {
                    Message message = newMessages.get(remoteMessage.getUid());
                    if (message != null) {
                        // The message is both new and deleted, just remove it from the remote messages list.
                        remoteMessages.remove(message);
                    } else {
                        // The remote message was deleted, mark it to be deleted locally.
                        deletedMessages.add(remoteMessage.getUid());
                    }
                } else {
                    // We already have the message locally, just add any new flags that have been set.
                    localMessage.setFlags(remoteMessage.getFlags(), true);
                    for (MessagingListener l : getListeners()) {
                        l.synchronizeMailboxAddOrUpdateMessage(account, localFolder.getRemoteName(), localMessage);
                    }
                }
            }
            
            if (K9.DEBUG) {
                Log.v(K9.LOG_TAG, "SYNC: Got " + remoteMessages.size() + " messages for folder " + remoteFolder.getName());
            }
            
            for (MessagingListener l : getListeners(listener)) {
                l.synchronizeMailboxHeadersFinished(account, remoteFolder.getRemoteName(), headerProgress.get(),
                        remoteMessages.size());
            }

            // Remove any deleted messages and messages that are too old.
            Boolean syncRemoteDeletes = account.syncRemoteDeletions();
            ArrayList<Message> destroyMessages = new ArrayList<Message>();
            for (Message localMessage : localMessages) {
                if (localMessage.olderThan(earliestDate) ||
                        (syncRemoteDeletes && deletedMessages.contains(localMessage.getUid()))) {
                    destroyMessages.add(localMessage);
                }
            }
            localFolder.destroyMessages(destroyMessages.toArray(EMPTY_MESSAGE_ARRAY));
            
            // If we've made it this far, then we can consider the operation successful.
            success = true;

            for (Message destroyMessage : destroyMessages) {
                for (MessagingListener l : getListeners(listener)) {
                    l.synchronizeMailboxRemovedMessage(account, remoteFolder.getRemoteName(), destroyMessage);
                }
            }
        } finally {
            // We need to make sure to keep the push state of the local and remote folder in sync,
            // so that the store is able to send us the right deltas.
            if (remoteFolder != null && localFolder != null) {
                try {
                    if (success) {
                        localFolder.setPushState(remoteFolder.getPushState());
                    } else {
                        remoteFolder.setPushState(localFolder.getPushState());
                    }
                }
                catch (MessagingException e) {
                    Log.e(K9.LOG_TAG, "Unable to update the local push state for folder " + localFolder.getName(), e);
                }
            }
        }
        return remoteMessages;
    }

    private void closeFolder(Folder f) {
        if (f != null) {
            f.close();
        }
    }

    /*
     * If the folder is a "special" folder we need to see if it exists
     * on the remote server. It if does not exist we'll try to create it. If we
     * can't create we'll abort. This will happen on every single Pop3 folder as
     * designed and on Imap folders during error conditions. This allows us
     * to treat Pop3 and Imap the same in this code.
     */
    private boolean verifyOrCreateRemoteSpecialFolder(final Account account, final String folder, final Folder remoteFolder, final MessagingListener listener) throws MessagingException {
        if (folder.equals(account.getTrashFolderName()) ||
                folder.equals(account.getSentFolderName()) ||
                folder.equals(account.getDraftsFolderName())) {
            if (!remoteFolder.exists()) {
                if (!remoteFolder.create(FolderType.HOLDS_MESSAGES)) {
                    for (MessagingListener l : getListeners(listener)) {
                        l.synchronizeMailboxFinished(account, folder, 0, 0);
                    }
                    if (K9.DEBUG)
                        Log.i(K9.LOG_TAG, "Done synchronizing folder " + folder);

                    return false;
                }
            }
        }
        return true;
    }
    
    private int setLocalUnreadCountToRemote(LocalFolder localFolder, Folder remoteFolder, int newMessageCount) throws MessagingException {
        int remoteUnreadMessageCount = remoteFolder.getUnreadMessageCount();
        if (remoteUnreadMessageCount != -1) {
            localFolder.setUnreadMessageCount(remoteUnreadMessageCount);
        } else {
            int unreadCount = 0;
            Message[] messages = localFolder.getMessages(null, false);
            for (Message message : messages) {
                if (!message.isSet(Flag.SEEN) && !message.isSet(Flag.DELETED)) {
                    unreadCount++;
                }
            }
            localFolder.setUnreadMessageCount(unreadCount);
        }
        return localFolder.getUnreadMessageCount();
    }

    private void setLocalFlaggedCountToRemote(LocalFolder localFolder, Folder remoteFolder) throws MessagingException {
        int remoteFlaggedMessageCount = remoteFolder.getFlaggedMessageCount();
        if (remoteFlaggedMessageCount != -1) {
            localFolder.setFlaggedMessageCount(remoteFlaggedMessageCount);
        } else {
            int flaggedCount = 0;
            Message[] messages = localFolder.getMessages(null, false);
            for (Message message : messages) {
                if (message.isSet(Flag.FLAGGED) && !message.isSet(Flag.DELETED)) {
                    flaggedCount++;
                }
            }
            localFolder.setFlaggedMessageCount(flaggedCount);
        }
    }

    /**
     * Fetches the messages described by inputMessages from the remote store and writes them to
     * local storage.
     *
     * @param account
     *            The account the remote store belongs to.
     * @param remoteFolder
     *            The remote folder to download messages from.
     * @param localFolder
     *            The {@link LocalFolder} instance corresponding to the remote folder.
     * @param inputMessages
     *            A list of messages objects that store the UIDs of which messages to download.
     * @param flagSyncOnly
     *            Only flags will be fetched from the remote store if this is {@code true}.
     *
     * @return The number of downloaded messages that are not flagged as {@link Flag#SEEN}.
     *
     * @throws MessagingException
     */
    private int downloadMessages(final Account account, final Folder remoteFolder, final LocalFolder localFolder,
            List<Message> inputMessages,  boolean flagSyncOnly) throws MessagingException {
        final Date earliestDate = account.getEarliestPollDate();
        Date downloadStarted = new Date();

        if (earliestDate != null) {
            if (K9.DEBUG) {
                Log.d(K9.LOG_TAG, "Only syncing messages after " + earliestDate);
            }
        }
        final String folder = remoteFolder.getRemoteName();

        int unreadBeforeStart = 0;
        try {
            AccountStats stats = account.getStats(mApplication);
            unreadBeforeStart = stats.unreadMessageCount;
        } catch (MessagingException e) {
            Log.e(K9.LOG_TAG, "Unable to getUnreadMessageCount for account: " + account, e);
        }

        ArrayList<Message> syncFlagMessages = new ArrayList<Message>();
        List<Message> unsyncedMessages = new ArrayList<Message>();
        final AtomicInteger newMessages = new AtomicInteger(0);

        List<Message> messages = new ArrayList<Message>(inputMessages);

        for (Message message : messages) {
            evaluateMessageForDownload(message, folder, localFolder, remoteFolder, account, unsyncedMessages,
                    syncFlagMessages , flagSyncOnly);
        }

        final AtomicInteger progress = new AtomicInteger(0);
        final int todo = unsyncedMessages.size() + syncFlagMessages.size();
        for (MessagingListener l : getListeners()) {
            l.synchronizeMailboxProgress(account, folder, progress.get(), todo);
        }

        if (K9.DEBUG)
            Log.d(K9.LOG_TAG, "SYNC: Have " + unsyncedMessages.size() + " unsynced messages");

        messages.clear();
        final ArrayList<Message> largeMessages = new ArrayList<Message>();
        final ArrayList<Message> smallMessages = new ArrayList<Message>();
        if (!unsyncedMessages.isEmpty()) {
            /*
             * Reverse the order of the messages. Depending on the server this may get us
             * fetch results for newest to oldest. If not, no harm done.
             */
            Collections.reverse(unsyncedMessages);
            int visibleLimit = localFolder.getVisibleLimit();
            int listSize = unsyncedMessages.size();

            if ((visibleLimit > 0) && (listSize > visibleLimit)) {
                unsyncedMessages = unsyncedMessages.subList(listSize - visibleLimit, listSize);
            }

            FetchProfile fp = new FetchProfile();
            if (remoteFolder.supportsFetchingFlags()) {
                fp.add(FetchProfile.Item.FLAGS);
            }
            fp.add(FetchProfile.Item.ENVELOPE);

            if (K9.DEBUG) {
                Log.d(K9.LOG_TAG, "SYNC: About to fetch " + unsyncedMessages.size() + " unsynced messages for folder "
                        + folder);
            }

            fetchUnsyncedMessages(account, remoteFolder, localFolder, unsyncedMessages, smallMessages, largeMessages,
                    progress, todo, fp);

            // If a message didn't exist, messageFinished won't be called, but we shouldn't try again
            // If we got here, nothing failed
            for (Message message : unsyncedMessages) {
                String newPushState = remoteFolder.getNewPushState(localFolder.getPushState(), message);
                if (newPushState != null) {
                    localFolder.setPushState(newPushState);
                }
            }
            
            if (K9.DEBUG) {
                Log.d(K9.LOG_TAG, "SYNC: Synced unsynced messages for folder " + folder);
            }
        }

        if (K9.DEBUG) {
            Log.d(K9.LOG_TAG, "SYNC: Have "
                  + largeMessages.size() + " large messages and "
                  + smallMessages.size() + " small messages out of "
                  + unsyncedMessages.size() + " unsynced messages");
        }

        unsyncedMessages.clear();

        /*
         * Grab the content of the small messages first. This is going to be very fast and at very worst will be a
         * single up of a few bytes and a single download of 625k.
         */
        FetchProfile fp = new FetchProfile();
        fp.add(FetchProfile.Item.BODY);
        downloadSmallMessages(account, remoteFolder, localFolder, smallMessages, progress, unreadBeforeStart, newMessages, todo, fp);
        smallMessages.clear();

        /*
         * Now do the large messages that require more round trips.
         */
        fp.clear();
        fp.add(FetchProfile.Item.STRUCTURE);
        downloadLargeMessages(account, remoteFolder, localFolder, largeMessages, progress, unreadBeforeStart,  newMessages, todo, fp);
        largeMessages.clear();

        /*
         * Refresh the flags for any messages in the local store that we didn't just
         * download.
         */
        refreshLocalMessageFlags(account, remoteFolder, localFolder, syncFlagMessages, progress, todo);

        if (K9.DEBUG)
            Log.d(K9.LOG_TAG, "SYNC: Synced remote messages for folder " + folder + ", " + newMessages.get() + " new messages");

        localFolder.purgeToVisibleLimit(new MessageRemovalListener() {
            @Override
            public void messageRemoved(Message message) {
                for (MessagingListener l : getListeners()) {
                    l.synchronizeMailboxRemovedMessage(account, folder, message);
                }
            }
        });

        // If the oldest message seen on this sync is newer than
        // the oldest message seen on the previous sync, then
        // we want to move our high-water mark forward
        // this is all here just for pop which only syncs inbox
        // this would be a little wrong for IMAP (we'd want a folder-level pref, not an account level pref.)
        // fortunately, we just don't care.
        Long oldestMessageTime = localFolder.getOldestMessageDate();

        if (oldestMessageTime != null) {
            Date oldestExtantMessage = new Date(oldestMessageTime);
            if (oldestExtantMessage.before(downloadStarted) &&
                    oldestExtantMessage.after(new Date(account.getLatestOldMessageSeenTime()))) {
                account.setLatestOldMessageSeenTime(oldestExtantMessage.getTime());
                account.save(Preferences.getPreferences(mApplication.getApplicationContext()));
            }

        }
        return newMessages.get();
    }
    
    private void evaluateMessageForDownload(final Message message, final String folder,
                                            final LocalFolder localFolder,
                                            final Folder remoteFolder,
                                            final Account account,
                                            final List<Message> unsyncedMessages,
                                            final ArrayList<Message> syncFlagMessages,
                                            boolean flagSyncOnly) throws MessagingException {
        if (message.isSet(Flag.DELETED)) {
            syncFlagMessages.add(message);
            return;
        } else if (isMessageSuppressed(account, folder, message)) {
            return;
        }

        Message localMessage = localFolder.getMessage(message.getUid());

        if (localMessage == null) {
            if (!flagSyncOnly) {
                if (!message.isSet(Flag.X_DOWNLOADED_FULL) && !message.isSet(Flag.X_DOWNLOADED_PARTIAL)) {
                    if (K9.DEBUG)
                        Log.v(K9.LOG_TAG, "Message with uid " + message.getUid() + " has not yet been downloaded");

                    unsyncedMessages.add(message);
                } else {
                    if (K9.DEBUG)
                        Log.v(K9.LOG_TAG, "Message with uid " + message.getUid() + " is partially or fully downloaded");

                    // Store the updated message locally
                    localFolder.appendMessages(new Message[] { message });

                    localMessage = localFolder.getMessage(message.getUid());

                    localMessage.setFlag(Flag.X_DOWNLOADED_FULL, message.isSet(Flag.X_DOWNLOADED_FULL));
                    localMessage.setFlag(Flag.X_DOWNLOADED_PARTIAL, message.isSet(Flag.X_DOWNLOADED_PARTIAL));

                    for (MessagingListener l : getListeners()) {
                        l.synchronizeMailboxAddOrUpdateMessage(account, folder, localMessage);
                        if (!localMessage.isSet(Flag.SEEN)) {
                            l.synchronizeMailboxNewMessage(account, folder, localMessage);
                        }
                    }
                }
            }
        } else if (!localMessage.isSet(Flag.DELETED)) {
            if (K9.DEBUG)
                Log.v(K9.LOG_TAG, "Message with uid " + message.getUid() + " is present in the local store");

            if (!localMessage.isSet(Flag.X_DOWNLOADED_FULL) && !localMessage.isSet(Flag.X_DOWNLOADED_PARTIAL)) {
                if (K9.DEBUG)
                    Log.v(K9.LOG_TAG, "Message with uid " + message.getUid()
                          + " is not downloaded, even partially; trying again");

                unsyncedMessages.add(message);
            } else {
                String newPushState = remoteFolder.getNewPushState(localFolder.getPushState(), message);
                if (newPushState != null) {
                    localFolder.setPushState(newPushState);
                }
                syncFlagMessages.add(message);
            }
        }
    }

    private void fetchUnsyncedMessages(final Account account, final Folder remoteFolder,
                                       final LocalFolder localFolder,
                                       List<Message> unsyncedMessages,
                                       final ArrayList<Message> smallMessages,
                                       final ArrayList<Message> largeMessages,
                                       final AtomicInteger progress,
                                       final int todo,
                                       FetchProfile fp) throws MessagingException {
        final String folder = remoteFolder.getRemoteName();

        final Date earliestDate = account.getEarliestPollDate();

        /*
         * Messages to be batch written
         */
        final List<Message> chunk = new ArrayList<Message>(UNSYNC_CHUNK_SIZE);

        remoteFolder.fetch(unsyncedMessages.toArray(EMPTY_MESSAGE_ARRAY), fp,
        new MessageRetrievalListener() {
            @Override
            public void messageFinished(Message message, int number, int ofTotal) {
                try {
                    String newPushState = remoteFolder.getNewPushState(localFolder.getPushState(), message);
                    if (newPushState != null) {
                        localFolder.setPushState(newPushState);
                    }
                    if (message.isSet(Flag.DELETED) || message.olderThan(earliestDate)) {

                        if (K9.DEBUG) {
                            if (message.isSet(Flag.DELETED)) {
                                Log.v(K9.LOG_TAG, "Newly downloaded message " + account + ":" + folder + ":" + message.getUid()
                                      + " was marked deleted on server, skipping");
                            } else {
                                Log.d(K9.LOG_TAG, "Newly downloaded message " + message.getUid() + " is older than "
                                      + earliestDate + ", skipping");
                            }
                        }
                        progress.incrementAndGet();
                        for (MessagingListener l : getListeners()) {
                            l.synchronizeMailboxProgress(account, folder, progress.get(), todo);
                        }
                        return;
                    }

                    if (account.getMaximumAutoDownloadMessageSize() > 0 &&
                            message.getSize() > account.getMaximumAutoDownloadMessageSize()) {
                        largeMessages.add(message);
                    } else {
                        smallMessages.add(message);
                    }

                    // And include it in the view
                    if (message.getSubject() != null && message.getFrom() != null) {
                        /*
                         * We check to make sure that we got something worth
                         * showing (subject and from) because some protocols
                         * (POP) may not be able to give us headers for
                         * ENVELOPE, only size.
                         */
                        if (!isMessageSuppressed(account, folder, message)) {
                            // keep message for delayed storing
                            chunk.add(message);

                            if (chunk.size() >= UNSYNC_CHUNK_SIZE) {
                                writeUnsyncedMessages(chunk, localFolder, account, folder);
                                chunk.clear();
                            }
                        }
                    }
                } catch (Exception e) {
                    Log.e(K9.LOG_TAG, "Error while storing downloaded message.", e);
                    addErrorMessage(account, null, e);
                }
            }

            @Override
            public void messageStarted(String uid, int number, int ofTotal) {}

            @Override
            public void messagesFinished(int total) {
                // FIXME this method is almost never invoked by various Stores! Don't rely on it unless fixed!!
            }

        });
        if (!chunk.isEmpty()) {
            writeUnsyncedMessages(chunk, localFolder, account, folder);
            chunk.clear();
        }
    }

    /**
     * Actual storing of messages
     *
     * <br>
     * FIXME: <strong>This method should really be moved in the above MessageRetrievalListener once {@link MessageRetrievalListener#messagesFinished(int)} is properly invoked by various stores</strong>
     *
     * @param messages Never <code>null</code>.
     * @param localFolder
     * @param account
     * @param folder
     */
    private void writeUnsyncedMessages(final List<Message> messages, final LocalFolder localFolder, final Account account, final String folder) {
        if (K9.DEBUG) {
            Log.v(K9.LOG_TAG, "Batch writing " + Integer.toString(messages.size()) + " messages");
        }
        try {
            // Store the new message locally
            localFolder.appendMessages(messages.toArray(new Message[messages.size()]));

            for (final Message message : messages) {
                final Message localMessage = localFolder.getMessage(message.getUid());
                syncFlags(localMessage, message);
                if (K9.DEBUG)
                    Log.v(K9.LOG_TAG, "About to notify listeners that we got a new unsynced message "
                          + account + ":" + folder + ":" + message.getUid());
                for (final MessagingListener l : getListeners()) {
                    l.synchronizeMailboxAddOrUpdateMessage(account, folder, localMessage);
                }
            }
        } catch (final Exception e) {
            Log.e(K9.LOG_TAG, "Error while storing downloaded message.", e);
            addErrorMessage(account, null, e);
        }
    }


    private boolean shouldImportMessage(final Account account, final String folder, final Message message, final AtomicInteger progress, final Date earliestDate) {

        if (isMessageSuppressed(account, folder, message)) {
            if (K9.DEBUG) {
                Log.d(K9.LOG_TAG, "Message " + message.getUid() + " was suppressed " +
                      "but just downloaded. " +
                      "The race condition means we wasted some bandwidth. Oh well.");
            }
            return false;

        }
        if (account.isSearchByDateCapable() && message.olderThan(earliestDate)) {
            if (K9.DEBUG) {
                Log.d(K9.LOG_TAG, "Message " + message.getUid() + " is older than "
                      + earliestDate + ", hence not saving");
            }
            return false;
        }
        return true;
    }

    private void downloadSmallMessages(final Account account, final Folder remoteFolder,
                                       final LocalFolder localFolder,
                                       ArrayList<Message> smallMessages,
                                       final AtomicInteger progress,
                                       final int unreadBeforeStart,
                                       final AtomicInteger newMessages,
                                       final int todo,
                                       FetchProfile fp) throws MessagingException {
        final String folder = remoteFolder.getRemoteName();

        final Date earliestDate = account.getEarliestPollDate();

        if (K9.DEBUG)
            Log.d(K9.LOG_TAG, "SYNC: Fetching small messages for folder " + folder);

        remoteFolder.fetch(smallMessages.toArray(new Message[smallMessages.size()]),
        fp, new MessageRetrievalListener() {
            @Override
            public void messageFinished(final Message message, int number, int ofTotal) {
                try {

                    if (!shouldImportMessage(account, folder, message, progress, earliestDate)) {
                        progress.incrementAndGet();

                        return;
                    }

                    // Store the updated message locally
                    final Message localMessage = localFolder.storeSmallMessage(message, new Runnable() {
                        @Override
                        public void run() {
                            progress.incrementAndGet();
                        }
                    });

                    // Increment the number of "new messages" if the newly downloaded message is
                    // not marked as read.
                    if (!localMessage.isSet(Flag.SEEN)) {
                        newMessages.incrementAndGet();
                    }

                    if (K9.DEBUG)
                        Log.v(K9.LOG_TAG, "About to notify listeners that we got a new small message "
                              + account + ":" + folder + ":" + message.getUid());

                    // Update the listener with what we've found
                    for (MessagingListener l : getListeners()) {
                        l.synchronizeMailboxAddOrUpdateMessage(account, folder, localMessage);
                        l.synchronizeMailboxProgress(account, folder, progress.get(), todo);
                        if (!localMessage.isSet(Flag.SEEN)) {
                            l.synchronizeMailboxNewMessage(account, folder, localMessage);
                        }
                    }
                    // Send a notification of this message

                    if (shouldNotifyForMessage(account, localFolder, message)) {
                        notifyAccount(mApplication, account, message, unreadBeforeStart, newMessages);
                    }

                } catch (MessagingException me) {
                    addErrorMessage(account, null, me);
                    Log.e(K9.LOG_TAG, "SYNC: fetch small messages", me);
                }
            }

            @Override
            public void messageStarted(String uid, int number, int ofTotal) {}

            @Override
            public void messagesFinished(int total) {}
        });

        if (K9.DEBUG)
            Log.d(K9.LOG_TAG, "SYNC: Done fetching small messages for folder " + folder);
    }



    private void downloadLargeMessages(final Account account, final Folder remoteFolder,
                                       final LocalFolder localFolder,
                                       ArrayList<Message> largeMessages,
                                       final AtomicInteger progress,
                                       final int unreadBeforeStart,
                                       final AtomicInteger newMessages,
                                       final int todo,
                                       FetchProfile fp) throws MessagingException {
        final String folder = remoteFolder.getRemoteName();

        final Date earliestDate = account.getEarliestPollDate();

        if (K9.DEBUG)
            Log.d(K9.LOG_TAG, "SYNC: Fetching large messages for folder " + folder);

        remoteFolder.fetch(largeMessages.toArray(new Message[largeMessages.size()]), fp, null);
        for (Message message : largeMessages) {

            if (!shouldImportMessage(account, folder, message, progress, earliestDate)) {
                progress.incrementAndGet();
                continue;
            }

            if (message.getBody() == null) {
                /*
                 * The provider was unable to get the structure of the message, so
                 * we'll download a reasonable portion of the messge and mark it as
                 * incomplete so the entire thing can be downloaded later if the user
                 * wishes to download it.
                 */
                fp.clear();
                fp.add(FetchProfile.Item.BODY_SANE);
                /*
                 *  TODO a good optimization here would be to make sure that all Stores set
                 *  the proper size after this fetch and compare the before and after size. If
                 *  they equal we can mark this SYNCHRONIZED instead of PARTIALLY_SYNCHRONIZED
                 */

                remoteFolder.fetch(new Message[] { message }, fp, null);

                // Store the updated message locally
                localFolder.appendMessages(new Message[] { message });

                Message localMessage = localFolder.getMessage(message.getUid());


                // Certain (POP3) servers give you the whole message even when you ask for only the first x Kb
                if (!message.isSet(Flag.X_DOWNLOADED_FULL)) {
                    /*
                     * Mark the message as fully downloaded if the message size is smaller than
                     * the account's autodownload size limit, otherwise mark as only a partial
                     * download.  This will prevent the system from downloading the same message
                     * twice.
                     *
                     * If there is no limit on autodownload size, that's the same as the message
                     * being smaller than the max size
                     */
                    if (account.getMaximumAutoDownloadMessageSize() == 0 || message.getSize() < account.getMaximumAutoDownloadMessageSize()) {
                        localMessage.setFlag(Flag.X_DOWNLOADED_FULL, true);
                    } else {
                        // Set a flag indicating that the message has been partially downloaded and
                        // is ready for view.
                        localMessage.setFlag(Flag.X_DOWNLOADED_PARTIAL, true);
                    }
                }
            } else {
                /*
                 * We have a structure to deal with, from which
                 * we can pull down the parts we want to actually store.
                 * Build a list of parts we are interested in. Text parts will be downloaded
                 * right now, attachments will be left for later.
                 */

                Set<Part> viewables = MimeUtility.collectTextParts(message);

                /*
                 * Now download the parts we're interested in storing.
                 */
                for (Part part : viewables) {
                    remoteFolder.fetchPart(message, part, null);
                }
                // Store the updated message locally
                localFolder.appendMessages(new Message[] { message });

                Message localMessage = localFolder.getMessage(message.getUid());

                // Set a flag indicating this message has been fully downloaded and can be
                // viewed.
                localMessage.setFlag(Flag.X_DOWNLOADED_PARTIAL, true);
            }
            if (K9.DEBUG)
                Log.v(K9.LOG_TAG, "About to notify listeners that we got a new large message "
                      + account + ":" + folder + ":" + message.getUid());

            // Update the listener with what we've found
            progress.incrementAndGet();
            Message localMessage = localFolder.getMessage(message.getUid());

            // Increment the number of "new messages" if the newly downloaded message is
            // not marked as read.
            if (!localMessage.isSet(Flag.SEEN)) {
                newMessages.incrementAndGet();
            }

            for (MessagingListener l : getListeners()) {
                l.synchronizeMailboxAddOrUpdateMessage(account, folder, localMessage);
                l.synchronizeMailboxProgress(account, folder, progress.get(), todo);
                if (!localMessage.isSet(Flag.SEEN)) {
                    l.synchronizeMailboxNewMessage(account, folder, localMessage);
                }
            }

            // Send a notification of this message
            if (shouldNotifyForMessage(account, localFolder, message)) {
                notifyAccount(mApplication, account, message, unreadBeforeStart, newMessages);
            }

        }//for large messages
        if (K9.DEBUG)
            Log.d(K9.LOG_TAG, "SYNC: Done fetching large messages for folder " + folder);

    }

    private void refreshLocalMessageFlags(final Account account, final Folder remoteFolder,
                                          final LocalFolder localFolder,
                                          ArrayList<Message> syncFlagMessages,
                                          final AtomicInteger progress,
                                          final int todo
                                         ) throws MessagingException {

        final String folder = remoteFolder.getRemoteName();
        if (remoteFolder.supportsFetchingFlags()) {
            if (K9.DEBUG)
                Log.d(K9.LOG_TAG, "SYNC: About to sync flags for "
                      + syncFlagMessages.size() + " remote messages for folder " + folder);

            FetchProfile fp = new FetchProfile();
            fp.add(FetchProfile.Item.FLAGS);

            List<Message> undeletedMessages = new LinkedList<Message>();
            for (Message message : syncFlagMessages) {
                if (!message.isSet(Flag.DELETED)) {
                    undeletedMessages.add(message);
                }
            }

            remoteFolder.fetch(undeletedMessages.toArray(EMPTY_MESSAGE_ARRAY), fp, null);
            for (Message remoteMessage : syncFlagMessages) {
                Message localMessage = localFolder.getMessage(remoteMessage.getUid());
                boolean messageChanged = syncFlags(localMessage, remoteMessage);
                if (messageChanged) {
                    if (localMessage.isSet(Flag.DELETED) || isMessageSuppressed(account, folder, localMessage)) {
                        for (MessagingListener l : getListeners()) {
                            l.synchronizeMailboxRemovedMessage(account, folder, localMessage);
                        }
                    } else {
                        for (MessagingListener l : getListeners()) {
                            l.synchronizeMailboxAddOrUpdateMessage(account, folder, localMessage);
                        }
                    }

                }
                progress.incrementAndGet();
                for (MessagingListener l : getListeners()) {
                    l.synchronizeMailboxProgress(account, folder, progress.get(), todo);
                }
            }
        }
    }

    private boolean syncFlags(Message localMessage, Message remoteMessage) throws MessagingException {
        boolean messageChanged = false;
        if (localMessage == null || localMessage.isSet(Flag.DELETED)) {
            return false;
        }
        if (remoteMessage.isSet(Flag.DELETED)) {
            if (localMessage.getFolder().getAccount().syncRemoteDeletions()) {
                localMessage.setFlag(Flag.DELETED, true);
                messageChanged = true;
            }
        } else {
            for (Flag flag : MessagingController.SYNC_FLAGS) {
                if (remoteMessage.isSet(flag) != localMessage.isSet(flag)) {
                    localMessage.setFlag(flag, remoteMessage.isSet(flag));
                    messageChanged = true;
                }
            }
        }
        return messageChanged;
    }
    private String getRootCauseMessage(Throwable t) {
        Throwable rootCause = t;
        Throwable nextCause = rootCause;
        do {
            nextCause = rootCause.getCause();
            if (nextCause != null) {
                rootCause = nextCause;
            }
        } while (nextCause != null);
        if (rootCause instanceof MessagingException) {
            return rootCause.getMessage();
        } else {
            return rootCause.toString();
        }
    }

    private void queuePendingCommand(Account account, PendingCommand command) {
        try {
            LocalStore localStore = account.getLocalStore();
            localStore.addPendingCommand(command);
        } catch (Exception e) {
            addErrorMessage(account, null, e);

            throw new RuntimeException("Unable to enqueue pending command", e);
        }
    }

    private void processPendingCommands(final Account account) {
        putBackground("processPendingCommands", null, new Runnable() {
            @Override
            public void run() {
                try {
                    processPendingCommandsSynchronous(account);
                } catch (UnavailableStorageException e) {
                    Log.i(K9.LOG_TAG, "Failed to process pending command because storage is not available - trying again later.");
                    throw new UnavailableAccountException(e);
                } catch (MessagingException me) {
                    Log.e(K9.LOG_TAG, "processPendingCommands", me);

                    addErrorMessage(account, null, me);

                    /*
                     * Ignore any exceptions from the commands. Commands will be processed
                     * on the next round.
                     */
                }
            }
        });
    }

    private void processPendingCommandsSynchronous(Account account) throws MessagingException {
        LocalStore localStore = account.getLocalStore();
        ArrayList<PendingCommand> commands = localStore.getPendingCommands();

        int progress = 0;
        int todo = commands.size();
        if (todo == 0) {
            return;
        }

        for (MessagingListener l : getListeners()) {
            l.pendingCommandsProcessing(account);
            l.synchronizeMailboxProgress(account, null, progress, todo);
        }

        PendingCommand processingCommand = null;
        try {
            for (PendingCommand command : commands) {
                processingCommand = command;
                if (K9.DEBUG)
                    Log.d(K9.LOG_TAG, "Processing pending command '" + command + "'");

                String[] components = command.command.split("\\.");
                String commandTitle = components[components.length - 1];
                for (MessagingListener l : getListeners()) {
                    l.pendingCommandStarted(account, commandTitle);
                }
                /*
                 * We specifically do not catch any exceptions here. If a command fails it is
                 * most likely due to a server or IO error and it must be retried before any
                 * other command processes. This maintains the order of the commands.
                 */
                try {
                    if (PENDING_COMMAND_APPEND.equals(command.command)) {
                        processPendingAppend(command, account);
                    } else if (PENDING_COMMAND_SET_FLAG_BULK.equals(command.command)) {
                        processPendingSetFlag(command, account);
                    } else if (PENDING_COMMAND_SET_FLAG.equals(command.command)) {
                        processPendingSetFlagOld(command, account);
                    } else if (PENDING_COMMAND_MARK_ALL_AS_READ.equals(command.command)) {
                        processPendingMarkAllAsRead(command, account);
                    } else if (PENDING_COMMAND_MOVE_OR_COPY_BULK.equals(command.command)) {
                        processPendingMoveOrCopyOld2(command, account);
                    } else if (PENDING_COMMAND_MOVE_OR_COPY_BULK_NEW.equals(command.command)) {
                        processPendingMoveOrCopy(command, account);
                    } else if (PENDING_COMMAND_MOVE_OR_COPY.equals(command.command)) {
                        processPendingMoveOrCopyOld(command, account);
                    } else if (PENDING_COMMAND_EMPTY_TRASH.equals(command.command)) {
                        processPendingEmptyTrash(command, account);
                    } else if (PENDING_COMMAND_EXPUNGE.equals(command.command)) {
                        processPendingExpunge(command, account);
                    }
                    localStore.removePendingCommand(command);
                    if (K9.DEBUG)
                        Log.d(K9.LOG_TAG, "Done processing pending command '" + command + "'");
                } catch (MessagingException me) {
                    if (me.isPermanentFailure()) {
                        addErrorMessage(account, null, me);
                        Log.e(K9.LOG_TAG, "Failure of command '" + command + "' was permanent, removing command from queue");
                        localStore.removePendingCommand(processingCommand);
                    } else {
                        throw me;
                    }
                } finally {
                    progress++;
                    for (MessagingListener l : getListeners()) {
                        l.synchronizeMailboxProgress(account, null, progress, todo);
                        l.pendingCommandCompleted(account, commandTitle);
                    }
                }
            }
        } catch (MessagingException me) {
            addErrorMessage(account, null, me);
            Log.e(K9.LOG_TAG, "Could not process command '" + processingCommand + "'", me);
            throw me;
        } finally {
            for (MessagingListener l : getListeners()) {
                l.pendingCommandsFinished(account);
            }
        }
    }

    /**
     * Process a pending append message command. This command uploads a local message to the
     * server, first checking to be sure that the server message is not newer than
     * the local message. Once the local message is successfully processed it is deleted so
     * that the server message will be synchronized down without an additional copy being
     * created.
     * TODO update the local message UID instead of deleteing it
     *
     * @param command arguments = (String folder, String uid)
     * @param account
     * @throws MessagingException
     */
    private void processPendingAppend(PendingCommand command, Account account)
    throws MessagingException {
        Folder remoteFolder = null;
        LocalFolder localFolder = null;
        try {

            String folder = command.arguments[0];
            String uid = command.arguments[1];

            if (account.getErrorFolderName().equals(folder)) {
                return;
            }

            LocalStore localStore = account.getLocalStore();
            localFolder = localStore.getFolder(folder);
            LocalMessage localMessage = (LocalMessage) localFolder.getMessage(uid);

            if (localMessage == null) {
                return;
            }

            Store remoteStore = account.getRemoteStore();
            remoteFolder = remoteStore.getFolder(folder);
            if (!remoteFolder.exists()) {
                if (!remoteFolder.create(FolderType.HOLDS_MESSAGES)) {
                    return;
                }
            }
            remoteFolder.open(OpenMode.READ_WRITE);
            if (remoteFolder.getMode() != OpenMode.READ_WRITE) {
                return;
            }

            Message remoteMessage = null;
            if (!localMessage.getUid().startsWith(K9.LOCAL_UID_PREFIX)) {
                remoteMessage = remoteFolder.getMessage(localMessage.getUid());
            }

            if (remoteMessage == null) {
                if (localMessage.isSet(Flag.X_REMOTE_COPY_STARTED)) {
                    Log.w(K9.LOG_TAG, "Local message with uid " + localMessage.getUid() +
                          " has flag " + Flag.X_REMOTE_COPY_STARTED + " already set, checking for remote message with " +
                          " same message id");
                    String rUid = remoteFolder.getUidFromMessageId(localMessage);
                    if (rUid != null) {
                        Log.w(K9.LOG_TAG, "Local message has flag " + Flag.X_REMOTE_COPY_STARTED + " already set, and there is a remote message with " +
                              " uid " + rUid + ", assuming message was already copied and aborting this copy");

                        String oldUid = localMessage.getUid();
                        localMessage.setUid(rUid);
                        localFolder.changeUid(localMessage);
                        for (MessagingListener l : getListeners()) {
                            l.messageUidChanged(account, folder, oldUid, localMessage.getUid());
                        }
                        return;
                    } else {
                        Log.w(K9.LOG_TAG, "No remote message with message-id found, proceeding with append");
                    }
                }

                /*
                 * If the message does not exist remotely we just upload it and then
                 * update our local copy with the new uid.
                 */
                FetchProfile fp = new FetchProfile();
                fp.add(FetchProfile.Item.BODY);
                localFolder.fetch(new Message[] { localMessage } , fp, null);
                String oldUid = localMessage.getUid();
                localMessage.setFlag(Flag.X_REMOTE_COPY_STARTED, true);
                remoteFolder.appendMessages(new Message[] { localMessage });

                localFolder.changeUid(localMessage);
                for (MessagingListener l : getListeners()) {
                    l.messageUidChanged(account, folder, oldUid, localMessage.getUid());
                }
            } else {
                /*
                 * If the remote message exists we need to determine which copy to keep.
                 */
                /*
                 * See if the remote message is newer than ours.
                 */
                FetchProfile fp = new FetchProfile();
                fp.add(FetchProfile.Item.ENVELOPE);
                remoteFolder.fetch(new Message[] { remoteMessage }, fp, null);
                Date localDate = localMessage.getInternalDate();
                Date remoteDate = remoteMessage.getInternalDate();
                if (remoteDate != null && remoteDate.compareTo(localDate) > 0) {
                    /*
                     * If the remote message is newer than ours we'll just
                     * delete ours and move on. A sync will get the server message
                     * if we need to be able to see it.
                     */
                    localMessage.destroy();
                } else {
                    /*
                     * Otherwise we'll upload our message and then delete the remote message.
                     */
                    fp.clear();
                    fp = new FetchProfile();
                    fp.add(FetchProfile.Item.BODY);
                    localFolder.fetch(new Message[] { localMessage }, fp, null);
                    String oldUid = localMessage.getUid();

                    localMessage.setFlag(Flag.X_REMOTE_COPY_STARTED, true);

                    remoteFolder.appendMessages(new Message[] { localMessage });
                    localFolder.changeUid(localMessage);
                    for (MessagingListener l : getListeners()) {
                        l.messageUidChanged(account, folder, oldUid, localMessage.getUid());
                    }
                    if (remoteDate != null) {
                        remoteMessage.setFlag(Flag.DELETED, true);
                        if (Account.EXPUNGE_IMMEDIATELY.equals(account.getExpungePolicy())) {
                            remoteFolder.expunge();
                        }
                    }
                }
            }
        } finally {
            closeFolder(remoteFolder);
            closeFolder(localFolder);
        }
    }
    private void queueMoveOrCopy(Account account, String srcFolder, String destFolder, boolean isCopy, String uids[]) {
        if (account.getErrorFolderName().equals(srcFolder)) {
            return;
        }
        PendingCommand command = new PendingCommand();
        command.command = PENDING_COMMAND_MOVE_OR_COPY_BULK_NEW;

        int length = 4 + uids.length;
        command.arguments = new String[length];
        command.arguments[0] = srcFolder;
        command.arguments[1] = destFolder;
        command.arguments[2] = Boolean.toString(isCopy);
        command.arguments[3] = Boolean.toString(false);
        System.arraycopy(uids, 0, command.arguments, 4, uids.length);
        queuePendingCommand(account, command);
    }

    private void queueMoveOrCopy(Account account, String srcFolder, String destFolder, boolean isCopy, String uids[], Map<String, String> uidMap) {
        if (uidMap == null || uidMap.isEmpty()) {
            queueMoveOrCopy(account, srcFolder, destFolder, isCopy, uids);
        } else {
            if (account.getErrorFolderName().equals(srcFolder)) {
                return;
            }
            PendingCommand command = new PendingCommand();
            command.command = PENDING_COMMAND_MOVE_OR_COPY_BULK_NEW;

            int length = 4 + uidMap.keySet().size() + uidMap.values().size();
            command.arguments = new String[length];
            command.arguments[0] = srcFolder;
            command.arguments[1] = destFolder;
            command.arguments[2] = Boolean.toString(isCopy);
            command.arguments[3] = Boolean.toString(true);
            System.arraycopy(uidMap.keySet().toArray(), 0, command.arguments, 4, uidMap.keySet().size());
            System.arraycopy(uidMap.values().toArray(), 0, command.arguments, 4 + uidMap.keySet().size(), uidMap.values().size());
            queuePendingCommand(account, command);
        }
    }

    /**
     * Convert pending command to new format and call
     * {@link #processPendingMoveOrCopy(PendingCommand, Account)}.
     *
     * <p>
     * TODO: This method is obsolete and is only for transition from K-9 4.0 to K-9 4.2
     * Eventually, it should be removed.
     * </p>
     *
     * @param command
     *         Pending move/copy command in old format.
     * @param account
     *         The account the pending command belongs to.
     *
     * @throws MessagingException
     *         In case of an error.
     */
    private void processPendingMoveOrCopyOld2(PendingCommand command, Account account)
            throws MessagingException {
        PendingCommand newCommand = new PendingCommand();
        int len = command.arguments.length;
        newCommand.command = PENDING_COMMAND_MOVE_OR_COPY_BULK_NEW;
        newCommand.arguments = new String[len + 1];
        newCommand.arguments[0] = command.arguments[0];
        newCommand.arguments[1] = command.arguments[1];
        newCommand.arguments[2] = command.arguments[2];
        newCommand.arguments[3] = Boolean.toString(false);
        System.arraycopy(command.arguments, 3, newCommand.arguments, 4, len - 3);

        processPendingMoveOrCopy(newCommand, account);
    }

    /**
     * Process a pending trash message command.
     *
     * @param command arguments = (String folder, String uid)
     * @param account
     * @throws MessagingException
     */
    private void processPendingMoveOrCopy(PendingCommand command, Account account)
    throws MessagingException {
        Folder remoteSrcFolder = null;
        Folder remoteDestFolder = null;
        LocalFolder localDestFolder = null;
        try {
            String srcFolder = command.arguments[0];
            if (account.getErrorFolderName().equals(srcFolder)) {
                return;
            }
            String destFolder = command.arguments[1];
            String isCopyS = command.arguments[2];
            String hasNewUidsS = command.arguments[3];

            boolean hasNewUids = false;
            if (hasNewUidsS != null) {
                hasNewUids = Boolean.parseBoolean(hasNewUidsS);
            }

            Store remoteStore = account.getRemoteStore();
            remoteSrcFolder = remoteStore.getFolder(srcFolder);

            Store localStore = account.getLocalStore();
            localDestFolder = (LocalFolder) localStore.getFolder(destFolder);
            List<Message> messages = new ArrayList<Message>();

            /*
             * We split up the localUidMap into two parts while sending the command, here we assemble it back.
             */
            Map<String, String> localUidMap = new HashMap<String, String>();
            if (hasNewUids) {
                int offset = (command.arguments.length - 4) / 2;

                for (int i = 4; i < 4 + offset; i++) {
                    localUidMap.put(command.arguments[i], command.arguments[i + offset]);

                    String uid = command.arguments[i];
                    if (!uid.startsWith(K9.LOCAL_UID_PREFIX)) {
                        messages.add(remoteSrcFolder.getMessage(uid));
                    }
                }

            } else {
                for (int i = 4; i < command.arguments.length; i++) {
                    String uid = command.arguments[i];
                    if (!uid.startsWith(K9.LOCAL_UID_PREFIX)) {
                        messages.add(remoteSrcFolder.getMessage(uid));
                    }
                }
            }

            boolean isCopy = false;
            if (isCopyS != null) {
                isCopy = Boolean.parseBoolean(isCopyS);
            }

            if (!remoteSrcFolder.exists()) {
                throw new MessagingException("processingPendingMoveOrCopy: remoteFolder " + srcFolder + " does not exist", true);
            }
            remoteSrcFolder.open(OpenMode.READ_WRITE);
            if (remoteSrcFolder.getMode() != OpenMode.READ_WRITE) {
                throw new MessagingException("processingPendingMoveOrCopy: could not open remoteSrcFolder " + srcFolder + " read/write", true);
            }

            if (K9.DEBUG)
                Log.d(K9.LOG_TAG, "processingPendingMoveOrCopy: source folder = " + srcFolder
                      + ", " + messages.size() + " messages, destination folder = " + destFolder + ", isCopy = " + isCopy);

            Map <String, String> remoteUidMap = null;

            if (!isCopy && destFolder.equals(account.getTrashFolderName())) {
                if (K9.DEBUG)
                    Log.d(K9.LOG_TAG, "processingPendingMoveOrCopy doing special case for deleting message");

                String destFolderName = destFolder;
                if (K9.FOLDER_NONE.equals(destFolderName)) {
                    destFolderName = null;
                }
                remoteSrcFolder.delete(messages.toArray(EMPTY_MESSAGE_ARRAY), destFolderName);
            } else {
                remoteDestFolder = remoteStore.getFolder(destFolder);

                if (isCopy) {
                    remoteUidMap = remoteSrcFolder.copyMessages(messages.toArray(EMPTY_MESSAGE_ARRAY), remoteDestFolder);
                } else {
                    remoteUidMap = remoteSrcFolder.moveMessages(messages.toArray(EMPTY_MESSAGE_ARRAY), remoteDestFolder);
                }
            }
            if (!isCopy && Account.EXPUNGE_IMMEDIATELY.equals(account.getExpungePolicy())) {
                if (K9.DEBUG)
                    Log.i(K9.LOG_TAG, "processingPendingMoveOrCopy expunging folder " + account.getDescription() + ":" + srcFolder);

                remoteSrcFolder.expunge();
            }

            /*
             * This next part is used to bring the local UIDs of the local destination folder
             * upto speed with the remote UIDs of remote destionation folder.
             */
            if (!localUidMap.isEmpty() && remoteUidMap != null && !remoteUidMap.isEmpty()) {
                Set<Map.Entry<String, String>> remoteSrcEntries = remoteUidMap.entrySet();
                Iterator<Map.Entry<String, String>> remoteSrcEntriesIterator = remoteSrcEntries.iterator();

                while (remoteSrcEntriesIterator.hasNext()) {
                    Map.Entry<String, String> entry = remoteSrcEntriesIterator.next();
                    String remoteSrcUid = entry.getKey();
                    String localDestUid = localUidMap.get(remoteSrcUid);
                    String newUid = entry.getValue();

                    Message localDestMessage = localDestFolder.getMessage(localDestUid);
                    if (localDestMessage != null) {
                        localDestMessage.setUid(newUid);
                        localDestFolder.changeUid((LocalMessage)localDestMessage);
                        for (MessagingListener l : getListeners()) {
                            l.messageUidChanged(account, destFolder, localDestUid, newUid);
                        }
                    }
                }
            }
        } finally {
            closeFolder(remoteSrcFolder);
            closeFolder(remoteDestFolder);
        }
    }

    private void queueSetFlag(final Account account, final String folderName, final String newState, final String flag, final String[] uids) {
        putBackground("queueSetFlag " + account.getDescription() + ":" + folderName, null, new Runnable() {
            @Override
            public void run() {
                PendingCommand command = new PendingCommand();
                command.command = PENDING_COMMAND_SET_FLAG_BULK;
                int length = 3 + uids.length;
                command.arguments = new String[length];
                command.arguments[0] = folderName;
                command.arguments[1] = newState;
                command.arguments[2] = flag;
                System.arraycopy(uids, 0, command.arguments, 3, uids.length);
                queuePendingCommand(account, command);
                processPendingCommands(account);
            }
        });
    }
    /**
     * Processes a pending mark read or unread command.
     *
     * @param command arguments = (String folder, String uid, boolean read)
     * @param account
     */
    private void processPendingSetFlag(PendingCommand command, Account account)
    throws MessagingException {
        String folder = command.arguments[0];

        if (account.getErrorFolderName().equals(folder)) {
            return;
        }

        boolean newState = Boolean.parseBoolean(command.arguments[1]);

        Flag flag = Flag.valueOf(command.arguments[2]);

        Store remoteStore = account.getRemoteStore();
        Folder remoteFolder = remoteStore.getFolder(folder);
        if (remoteFolder == null || !remoteFolder.exists() || !remoteFolder.isFlagSupported(flag)) {
            return;
        }

        try {
            remoteFolder.open(OpenMode.READ_WRITE);
            if (remoteFolder.getMode() != OpenMode.READ_WRITE) {
                return;
            }
            List<Message> messages = new ArrayList<Message>();
            for (int i = 3; i < command.arguments.length; i++) {
                String uid = command.arguments[i];
                if (!uid.startsWith(K9.LOCAL_UID_PREFIX)) {
                    messages.add(remoteFolder.getMessage(uid));
                }
            }

            if (messages.isEmpty()) {
                return;
            }
            remoteFolder.setFlags(messages.toArray(EMPTY_MESSAGE_ARRAY), new Flag[] { flag }, newState);
        } finally {
            closeFolder(remoteFolder);
        }
    }

    // TODO: This method is obsolete and is only for transition from K-9 2.0 to K-9 2.1
    // Eventually, it should be removed
    private void processPendingSetFlagOld(PendingCommand command, Account account)
    throws MessagingException {
        String folder = command.arguments[0];
        String uid = command.arguments[1];

        if (account.getErrorFolderName().equals(folder)) {
            return;
        }
        if (K9.DEBUG)
            Log.d(K9.LOG_TAG, "processPendingSetFlagOld: folder = " + folder + ", uid = " + uid);

        boolean newState = Boolean.parseBoolean(command.arguments[2]);

        Flag flag = Flag.valueOf(command.arguments[3]);
        Folder remoteFolder = null;
        try {
            Store remoteStore = account.getRemoteStore();
            remoteFolder = remoteStore.getFolder(folder);
            if (!remoteFolder.exists()) {
                return;
            }
            remoteFolder.open(OpenMode.READ_WRITE);
            if (remoteFolder.getMode() != OpenMode.READ_WRITE) {
                return;
            }
            Message remoteMessage = null;
            if (!uid.startsWith(K9.LOCAL_UID_PREFIX)) {
                remoteMessage = remoteFolder.getMessage(uid);
            }
            if (remoteMessage == null) {
                return;
            }
            remoteMessage.setFlag(flag, newState);
        } finally {
            closeFolder(remoteFolder);
        }
    }
    private void queueExpunge(final Account account, final String folderName) {
        putBackground("queueExpunge " + account.getDescription() + ":" + folderName, null, new Runnable() {
            @Override
            public void run() {
                PendingCommand command = new PendingCommand();
                command.command = PENDING_COMMAND_EXPUNGE;

                command.arguments = new String[1];

                command.arguments[0] = folderName;
                queuePendingCommand(account, command);
                processPendingCommands(account);
            }
        });
    }
    private void processPendingExpunge(PendingCommand command, Account account)
    throws MessagingException {
        String folder = command.arguments[0];

        if (account.getErrorFolderName().equals(folder)) {
            return;
        }
        if (K9.DEBUG)
            Log.d(K9.LOG_TAG, "processPendingExpunge: folder = " + folder);

        Store remoteStore = account.getRemoteStore();
        Folder remoteFolder = remoteStore.getFolder(folder);
        try {
            if (!remoteFolder.exists()) {
                return;
            }
            remoteFolder.open(OpenMode.READ_WRITE);
            if (remoteFolder.getMode() != OpenMode.READ_WRITE) {
                return;
            }
            remoteFolder.expunge();
            if (K9.DEBUG)
                Log.d(K9.LOG_TAG, "processPendingExpunge: complete for folder = " + folder);
        } finally {
            closeFolder(remoteFolder);
        }
    }


    // TODO: This method is obsolete and is only for transition from K-9 2.0 to K-9 2.1
    // Eventually, it should be removed
    private void processPendingMoveOrCopyOld(PendingCommand command, Account account)
    throws MessagingException {
        String srcFolder = command.arguments[0];
        String uid = command.arguments[1];
        String destFolder = command.arguments[2];
        String isCopyS = command.arguments[3];

        boolean isCopy = false;
        if (isCopyS != null) {
            isCopy = Boolean.parseBoolean(isCopyS);
        }

        if (account.getErrorFolderName().equals(srcFolder)) {
            return;
        }

        Store remoteStore = account.getRemoteStore();
        Folder remoteSrcFolder = remoteStore.getFolder(srcFolder);
        Folder remoteDestFolder = remoteStore.getFolder(destFolder);

        if (!remoteSrcFolder.exists()) {
            throw new MessagingException("processPendingMoveOrCopyOld: remoteFolder " + srcFolder + " does not exist", true);
        }
        remoteSrcFolder.open(OpenMode.READ_WRITE);
        if (remoteSrcFolder.getMode() != OpenMode.READ_WRITE) {
            throw new MessagingException("processPendingMoveOrCopyOld: could not open remoteSrcFolder " + srcFolder + " read/write", true);
        }

        Message remoteMessage = null;
        if (!uid.startsWith(K9.LOCAL_UID_PREFIX)) {
            remoteMessage = remoteSrcFolder.getMessage(uid);
        }
        if (remoteMessage == null) {
            throw new MessagingException("processPendingMoveOrCopyOld: remoteMessage " + uid + " does not exist", true);
        }

        if (K9.DEBUG)
            Log.d(K9.LOG_TAG, "processPendingMoveOrCopyOld: source folder = " + srcFolder
                  + ", uid = " + uid + ", destination folder = " + destFolder + ", isCopy = " + isCopy);

        if (!isCopy && destFolder.equals(account.getTrashFolderName())) {
            if (K9.DEBUG)
                Log.d(K9.LOG_TAG, "processPendingMoveOrCopyOld doing special case for deleting message");

            remoteMessage.delete(account.getTrashFolderName());
            remoteSrcFolder.close();
            return;
        }

        remoteDestFolder.open(OpenMode.READ_WRITE);
        if (remoteDestFolder.getMode() != OpenMode.READ_WRITE) {
            throw new MessagingException("processPendingMoveOrCopyOld: could not open remoteDestFolder " + srcFolder + " read/write", true);
        }

        if (isCopy) {
            remoteSrcFolder.copyMessages(new Message[] { remoteMessage }, remoteDestFolder);
        } else {
            remoteSrcFolder.moveMessages(new Message[] { remoteMessage }, remoteDestFolder);
        }
        remoteSrcFolder.close();
        remoteDestFolder.close();
    }

    private void processPendingMarkAllAsRead(PendingCommand command, Account account) throws MessagingException {
        String folder = command.arguments[0];
        Folder remoteFolder = null;
        LocalFolder localFolder = null;
        try {
            Store localStore = account.getLocalStore();
            localFolder = (LocalFolder) localStore.getFolder(folder);
            localFolder.open(OpenMode.READ_WRITE);
            Message[] messages = localFolder.getMessages(null, false);
            for (Message message : messages) {
                if (!message.isSet(Flag.SEEN)) {
                    message.setFlag(Flag.SEEN, true);
                    for (MessagingListener l : getListeners()) {
                        l.listLocalMessagesUpdateMessage(account, folder, message);
                    }
                }
            }
            localFolder.setUnreadMessageCount(0);
            for (MessagingListener l : getListeners()) {
                l.folderStatusChanged(account, folder, 0);
            }


            if (account.getErrorFolderName().equals(folder)) {
                return;
            }

            Store remoteStore = account.getRemoteStore();
            remoteFolder = remoteStore.getFolder(folder);

            if (!remoteFolder.exists() || !remoteFolder.isFlagSupported(Flag.SEEN)) {
                return;
            }
            remoteFolder.open(OpenMode.READ_WRITE);
            if (remoteFolder.getMode() != OpenMode.READ_WRITE) {
                return;
            }

            remoteFolder.setFlags(new Flag[] {Flag.SEEN}, true);
            remoteFolder.close();
        } catch (UnsupportedOperationException uoe) {
            Log.w(K9.LOG_TAG, "Could not mark all server-side as read because store doesn't support operation", uoe);
        } finally {
            closeFolder(localFolder);
            closeFolder(remoteFolder);
        }
    }

    static long uidfill = 0;
    static AtomicBoolean loopCatch = new AtomicBoolean();
    public void addErrorMessage(Account account, String subject, Throwable t) {
        if (!loopCatch.compareAndSet(false, true)) {
            return;
        }
        try {
            if (t == null) {
                return;
            }

            CharArrayWriter baos = new CharArrayWriter(t.getStackTrace().length * 10);
            PrintWriter ps = new PrintWriter(baos);
            t.printStackTrace(ps);
            ps.close();

            if (subject == null) {
                subject = getRootCauseMessage(t);
            }

            addErrorMessage(account, subject, baos.toString());
        } catch (Throwable it) {
            Log.e(K9.LOG_TAG, "Could not save error message to " + account.getErrorFolderName(), it);
        } finally {
            loopCatch.set(false);
        }
    }

    public void addErrorMessage(Account account, String subject, String body) {
        if (!K9.ENABLE_ERROR_FOLDER) {
            return;
        }
        if (!loopCatch.compareAndSet(false, true)) {
            return;
        }
        try {
            if (body == null || body.length() < 1) {
                return;
            }

            Store localStore = account.getLocalStore();
            LocalFolder localFolder = (LocalFolder)localStore.getFolder(account.getErrorFolderName());
            Message[] messages = new Message[1];
            MimeMessage message = new MimeMessage();


            message.setBody(new TextBody(body));
            message.setFlag(Flag.X_DOWNLOADED_FULL, true);
            message.setSubject(subject);

            long nowTime = System.currentTimeMillis();
            Date nowDate = new Date(nowTime);
            message.setInternalDate(nowDate);
            message.addSentDate(nowDate);
            message.setFrom(new Address(account.getEmail(), "K9mail internal"));
            messages[0] = message;

            localFolder.appendMessages(messages);

            localFolder.clearMessagesOlderThan(nowTime - (15 * 60 * 1000));

        } catch (Throwable it) {
            Log.e(K9.LOG_TAG, "Could not save error message to " + account.getErrorFolderName(), it);
        } finally {
            loopCatch.set(false);
        }
    }



    public void markAllMessagesRead(final Account account, final String folder) {

        if (K9.DEBUG)
            Log.i(K9.LOG_TAG, "Marking all messages in " + account.getDescription() + ":" + folder + " as read");
        List<String> args = new ArrayList<String>();
        args.add(folder);
        PendingCommand command = new PendingCommand();
        command.command = PENDING_COMMAND_MARK_ALL_AS_READ;
        command.arguments = args.toArray(EMPTY_STRING_ARRAY);
        queuePendingCommand(account, command);
        processPendingCommands(account);
    }

    public void setFlag(
        final Message[] messages,
        final Flag flag,
        final boolean newState) {
        actOnMessages(messages, new MessageActor() {
            @Override
            public void act(final Account account, final Folder folder,
            final List<Message> messages) {
                setFlag(account, folder.getRemoteName(), messages.toArray(EMPTY_MESSAGE_ARRAY), flag,
                        newState);
            }
        });
    }

    /**
     * Set or remove a flag for a set of messages in a specific folder.
     *
     * <p>
     * The {@link Message} objects passed in are updated to reflect the new flag state.
     * </p>
     *
     * @param account
     *         The account the folder containing the messages belongs to.
     * @param folderName
     *         The name of the folder.
     * @param messages
     *         The messages to change the flag for.
     * @param flag
     *         The flag to change.
     * @param newState
     *         {@code true}, if the flag should be set. {@code false} if it should be removed.
     */
    public void setFlag(Account account, String folderName, Message[] messages, Flag flag,
            boolean newState) {
        // TODO: Put this into the background, but right now some callers depend on the message
        //       objects being modified right after this method returns.
        Folder localFolder = null;
        try {
            Store localStore = account.getLocalStore();
            localFolder = localStore.getFolder(folderName);
            localFolder.open(OpenMode.READ_WRITE);

            // Allows for re-allowing sending of messages that could not be sent
            if (flag == Flag.FLAGGED && !newState &&
                    account.getOutboxFolderName().equals(folderName)) {
                for (Message message : messages) {
                    String uid = message.getUid();
                    if (uid != null) {
                        sendCount.remove(uid);
                    }
                }
            }

            // Update the messages in the local store
            localFolder.setFlags(messages, new Flag[] {flag}, newState);

            for (MessagingListener l : getListeners()) {
                l.folderStatusChanged(account, folderName, localFolder.getUnreadMessageCount());
            }


            /*
             * Handle the remote side
             */

            // The error folder is always a local folder
            // TODO: Skip the remote part for all local-only folders
            if (account.getErrorFolderName().equals(folderName)) {
                return;
            }

            String[] uids = new String[messages.length];
            for (int i = 0, end = uids.length; i < end; i++) {
                uids[i] = messages[i].getUid();
            }

            queueSetFlag(account, folderName, Boolean.toString(newState), flag.toString(), uids);
            processPendingCommands(account);
        } catch (MessagingException me) {
            addErrorMessage(account, null, me);
            throw new RuntimeException(me);
        } finally {
            closeFolder(localFolder);
        }
    }

    /**
     * Set or remove a flag for a message referenced by message UID.
     *
     * @param account
     *         The account the folder containing the message belongs to.
     * @param folderName
     *         The name of the folder.
     * @param uid
     *         The UID of the message to change the flag for.
     * @param flag
     *         The flag to change.
     * @param newState
     *         {@code true}, if the flag should be set. {@code false} if it should be removed.
     */
    public void setFlag(Account account, String folderName, String uid, Flag flag,
            boolean newState) {
        Folder localFolder = null;
        try {
            LocalStore localStore = account.getLocalStore();
            localFolder = localStore.getFolder(folderName);
            localFolder.open(OpenMode.READ_WRITE);

            Message message = localFolder.getMessage(uid);
            if (message != null) {
                setFlag(account, folderName, new Message[] { message }, flag, newState);
            }
        } catch (MessagingException me) {
            addErrorMessage(account, null, me);
            throw new RuntimeException(me);
        } finally {
            closeFolder(localFolder);
        }
    }

    public void clearAllPending(final Account account) {
        try {
            Log.w(K9.LOG_TAG, "Clearing pending commands!");
            LocalStore localStore = account.getLocalStore();
            localStore.removePendingCommands();
        } catch (MessagingException me) {
            Log.e(K9.LOG_TAG, "Unable to clear pending command", me);
            addErrorMessage(account, null, me);
        }
    }

    public void loadMessageForViewRemote(final Account account, final String folder,
                                         final String uid, final MessagingListener listener) {
        put("loadMessageForViewRemote", listener, new Runnable() {
            @Override
            public void run() {
                Folder remoteFolder = null;
                LocalFolder localFolder = null;
                try {
                    LocalStore localStore = account.getLocalStore();
                    localFolder = localStore.getFolder(folder);
                    localFolder.open(OpenMode.READ_WRITE);

                    Message message = localFolder.getMessage(uid);

                    if (message.isSet(Flag.X_DOWNLOADED_FULL)) {
                        /*
                         * If the message has been synchronized since we were called we'll
                         * just hand it back cause it's ready to go.
                         */
                        FetchProfile fp = new FetchProfile();
                        fp.add(FetchProfile.Item.ENVELOPE);
                        fp.add(FetchProfile.Item.BODY);
                        localFolder.fetch(new Message[] { message }, fp, null);
                    } else {
                        /*
                         * At this point the message is not available, so we need to download it
                         * fully if possible.
                         */

                        Store remoteStore = account.getRemoteStore();
                        remoteFolder = remoteStore.getFolder(folder);
                        remoteFolder.open(OpenMode.READ_WRITE);

                        // Get the remote message and fully download it
                        Message remoteMessage = remoteFolder.getMessage(uid);
                        FetchProfile fp = new FetchProfile();
                        fp.add(FetchProfile.Item.BODY);
                        remoteFolder.fetch(new Message[] { remoteMessage }, fp, null);

                        // Store the message locally and load the stored message into memory
                        localFolder.appendMessages(new Message[] { remoteMessage });
                        fp.add(FetchProfile.Item.ENVELOPE);
                        message = localFolder.getMessage(uid);
                        localFolder.fetch(new Message[] { message }, fp, null);

                        // Mark that this message is now fully synched
                        if (account.isMarkMessageAsReadOnView()) {
                            message.setFlag(Flag.SEEN, true);
                        }
                        message.setFlag(Flag.X_DOWNLOADED_FULL, true);
                    }

                    // now that we have the full message, refresh the headers
                    for (MessagingListener l : getListeners(listener)) {
                        l.loadMessageForViewHeadersAvailable(account, folder, uid, message);
                    }

                    for (MessagingListener l : getListeners(listener)) {
                        l.loadMessageForViewBodyAvailable(account, folder, uid, message);
                    }
                    for (MessagingListener l : getListeners(listener)) {
                        l.loadMessageForViewFinished(account, folder, uid, message);
                    }
                } catch (Exception e) {
                    for (MessagingListener l : getListeners(listener)) {
                        l.loadMessageForViewFailed(account, folder, uid, e);
                    }
                    addErrorMessage(account, null, e);

                } finally {
                    closeFolder(remoteFolder);
                    closeFolder(localFolder);
                }
            }//run
        });
    }

    public void loadMessageForView(final Account account, final String folder, final String uid,
                                   final MessagingListener listener) {
        for (MessagingListener l : getListeners(listener)) {
            l.loadMessageForViewStarted(account, folder, uid);
        }
        threadPool.execute(new Runnable() {
            @Override
            public void run() {

                try {
                    LocalStore localStore = account.getLocalStore();
                    LocalFolder localFolder = localStore.getFolder(folder);
                    localFolder.open(OpenMode.READ_WRITE);

                    LocalMessage message = (LocalMessage)localFolder.getMessage(uid);
                    if (message == null
                    || message.getId() == 0) {
                        throw new IllegalArgumentException("Message not found: folder=" + folder + ", uid=" + uid);
                    }
                    if (account.isMarkMessageAsReadOnView() && !message.isSet(Flag.SEEN)) {
                        message.setFlag(Flag.SEEN, true);
                        setFlag(new Message[] { message }, Flag.SEEN, true);
                    }

                    for (MessagingListener l : getListeners(listener)) {
                        l.loadMessageForViewHeadersAvailable(account, folder, uid, message);
                    }

                    FetchProfile fp = new FetchProfile();
                    fp.add(FetchProfile.Item.ENVELOPE);
                    fp.add(FetchProfile.Item.BODY);
                    localFolder.fetch(new Message[] {
                                          message
                                      }, fp, null);
                    localFolder.close();

                    for (MessagingListener l : getListeners(listener)) {
                        l.loadMessageForViewBodyAvailable(account, folder, uid, message);
                    }

                    for (MessagingListener l : getListeners(listener)) {
                        l.loadMessageForViewFinished(account, folder, uid, message);
                    }

                } catch (Exception e) {
                    for (MessagingListener l : getListeners(listener)) {
                        l.loadMessageForViewFailed(account, folder, uid, e);
                    }
                    addErrorMessage(account, null, e);

                }
            }
        });
    }

    /**
     * Attempts to load the attachment specified by part from the given account and message.
     * @param account
     * @param message
     * @param part
     * @param listener
     */
    public void loadAttachment(
        final Account account,
        final Message message,
        final Part part,
        final Object tag,
        final MessagingListener listener) {
        /*
         * Check if the attachment has already been downloaded. If it has there's no reason to
         * download it, so we just tell the listener that it's ready to go.
         */

        if (part.getBody() != null) {
            for (MessagingListener l : getListeners(listener)) {
                l.loadAttachmentStarted(account, message, part, tag, false);
            }

            for (MessagingListener l : getListeners(listener)) {
                l.loadAttachmentFinished(account, message, part, tag);
            }
            return;
        }



        for (MessagingListener l : getListeners(listener)) {
            l.loadAttachmentStarted(account, message, part, tag, true);
        }

        put("loadAttachment", listener, new Runnable() {
            @Override
            public void run() {
                Folder remoteFolder = null;
                LocalFolder localFolder = null;
                try {
                    LocalStore localStore = account.getLocalStore();

                    List<Part> attachments = MimeUtility.collectAttachments(message);
                    for (Part attachment : attachments) {
                        attachment.setBody(null);
                    }
                    Store remoteStore = account.getRemoteStore();
                    localFolder = localStore.getFolder(message.getFolder().getRemoteName());
                    remoteFolder = remoteStore.getFolder(message.getFolder().getRemoteName());
                    remoteFolder.open(OpenMode.READ_WRITE);

                    //FIXME: This is an ugly hack that won't be needed once the Message objects have been united.
                    Message remoteMessage = remoteFolder.getMessage(message.getUid());
                    remoteMessage.setBody(message.getBody());
                    remoteFolder.fetchPart(remoteMessage, part, null);

                    localFolder.updateMessage((LocalMessage)message);
                    for (MessagingListener l : getListeners(listener)) {
                        l.loadAttachmentFinished(account, message, part, tag);
                    }
                } catch (MessagingException me) {
                    if (K9.DEBUG)
                        Log.v(K9.LOG_TAG, "Exception loading attachment", me);

                    for (MessagingListener l : getListeners(listener)) {
                        l.loadAttachmentFailed(account, message, part, tag, me.getMessage());
                    }
                    addErrorMessage(account, null, me);

                } finally {
                    closeFolder(localFolder);
                    closeFolder(remoteFolder);
                }
            }
        });
    }

    /**
     * Stores the given message in the Outbox and starts a sendPendingMessages command to
     * attempt to send the message.
     * @param account
     * @param message
     * @param listener
     */
    public void sendMessage(final Account account,
                            final Message message,
                            MessagingListener listener) {
        try {
            LocalStore localStore = account.getLocalStore();
            LocalFolder localFolder = localStore.getFolder(account.getOutboxFolderName());
            localFolder.open(OpenMode.READ_WRITE);
            localFolder.appendMessages(new Message[] { message });
            Message localMessage = localFolder.getMessage(message.getUid());
            localMessage.setFlag(Flag.X_DOWNLOADED_FULL, true);
            localFolder.close();
            sendPendingMessages(account, listener);
        } catch (Exception e) {
            /*
            for (MessagingListener l : getListeners())
            {
                // TODO general failed
            }
            */
            addErrorMessage(account, null, e);

        }
    }


    public void sendPendingMessages(MessagingListener listener) {
        final Preferences prefs = Preferences.getPreferences(mApplication.getApplicationContext());
        for (Account account : prefs.getAvailableAccounts()) {
            sendPendingMessages(account, listener);
        }
    }


    /**
     * Attempt to send any messages that are sitting in the Outbox.
     * @param account
     * @param listener
     */
    public void sendPendingMessages(final Account account,
                                    MessagingListener listener) {
        putBackground("sendPendingMessages", listener, new Runnable() {
            @Override
            public void run() {
                if (!account.isAvailable(mApplication)) {
                    throw new UnavailableAccountException();
                }
                if (messagesPendingSend(account)) {


                    notifyWhileSending(account);

                    try {
                        sendPendingMessagesSynchronous(account);
                    } finally {
                        notifyWhileSendingDone(account);
                    }
                }
            }
        });
    }

    private void cancelNotification(int id) {
        NotificationManager notifMgr =
            (NotificationManager) mApplication.getSystemService(Context.NOTIFICATION_SERVICE);

        notifMgr.cancel(id);
    }

    private void notifyWhileSendingDone(Account account) {
        if (account.isShowOngoing()) {
            cancelNotification(K9.FETCHING_EMAIL_NOTIFICATION - account.getAccountNumber());
        }
    }

    /**
     * Display an ongoing notification while a message is being sent.
     *
     * @param account
     *         The account the message is sent from. Never {@code null}.
     */
    private void notifyWhileSending(Account account) {
        if (!account.isShowOngoing()) {
            return;
        }

        NotificationManager notifMgr =
            (NotificationManager) mApplication.getSystemService(Context.NOTIFICATION_SERVICE);

        NotificationBuilder builder = NotificationBuilder.createInstance(mApplication);
        builder.setSmallIcon(R.drawable.ic_menu_refresh);
        builder.setWhen(System.currentTimeMillis());
        builder.setOngoing(true);
        builder.setTicker(mApplication.getString(R.string.notification_bg_send_ticker,
                account.getDescription()));

        builder.setContentTitle(mApplication.getString(R.string.notification_bg_send_title));
        builder.setContentText(account.getDescription());

        Intent intent = MessageList.actionHandleFolderIntent(mApplication, account,
                account.getInboxFolderName());
        PendingIntent pi = PendingIntent.getActivity(mApplication, 0, intent, 0);
        builder.setContentIntent(pi);

        if (K9.NOTIFICATION_LED_WHILE_SYNCING) {
            configureNotification(builder, null, null,
                    account.getNotificationSetting().getLedColor(),
                    K9.NOTIFICATION_LED_BLINK_FAST, true);
        }

        notifMgr.notify(K9.FETCHING_EMAIL_NOTIFICATION - account.getAccountNumber(),
                builder.getNotification());
    }

    private void notifySendTempFailed(Account account, Exception lastFailure) {
        notifySendFailed(account, lastFailure, account.getOutboxFolderName());
    }

    private void notifySendPermFailed(Account account, Exception lastFailure) {
        notifySendFailed(account, lastFailure, account.getDraftsFolderName());
    }

    /**
     * Display a notification when sending a message has failed.
     *
     * @param account
     *         The account that was used to sent the message.
     * @param lastFailure
     *         The {@link Exception} instance that indicated sending the message has failed.
     * @param openFolder
     *         The name of the folder to open when the notification is clicked.
     */
    private void notifySendFailed(Account account, Exception lastFailure, String openFolder) {
        NotificationManager notifMgr =
                (NotificationManager) mApplication.getSystemService(Context.NOTIFICATION_SERVICE);

        NotificationBuilder builder = NotificationBuilder.createInstance(mApplication);
        builder.setSmallIcon(R.drawable.stat_notify_email_generic);
        builder.setWhen(System.currentTimeMillis());
        builder.setAutoCancel(true);
        builder.setTicker(mApplication.getString(R.string.send_failure_subject));
        builder.setContentTitle(mApplication.getString(R.string.send_failure_subject));
        builder.setContentText(getRootCauseMessage(lastFailure));

        Intent i = FolderList.actionHandleNotification(mApplication, account, openFolder);
        PendingIntent pi = PendingIntent.getActivity(mApplication, 0, i, 0);
        builder.setContentIntent(pi);

        configureNotification(builder,  null, null, K9.NOTIFICATION_LED_SENDING_FAILURE_COLOR,
                K9.NOTIFICATION_LED_BLINK_FAST, true);

        notifMgr.notify(K9.SEND_FAILED_NOTIFICATION - account.getAccountNumber(),
                builder.getNotification());
    }

    /**
     * Display an ongoing notification while checking for new messages on the server.
     *
     * @param account
     *         The account that is checked for new messages. Never {@code null}.
     * @param folder
     *         The folder that is being checked for new messages. Never {@code null}.
     */
    private void notifyFetchingMail(final Account account, final Folder folder) {
        if (!account.isShowOngoing()) {
            return;
        }

        final NotificationManager notifMgr =
                (NotificationManager) mApplication.getSystemService(Context.NOTIFICATION_SERVICE);

        NotificationBuilder builder = NotificationBuilder.createInstance(mApplication);
        builder.setSmallIcon(R.drawable.ic_menu_refresh);
        builder.setWhen(System.currentTimeMillis());
        builder.setOngoing(true);
        builder.setTicker(mApplication.getString(
                R.string.notification_bg_sync_ticker, account.getDescription(), folder.getName()));
        builder.setContentTitle(mApplication.getString(R.string.notification_bg_sync_title));
        builder.setContentText(account.getDescription() +
                mApplication.getString(R.string.notification_bg_title_separator) +
                folder.getName());

        Intent intent = MessageList.actionHandleFolderIntent(mApplication, account,
                account.getInboxFolderName());
        PendingIntent pi = PendingIntent.getActivity(mApplication, 0, intent, 0);
        builder.setContentIntent(pi);

        if (K9.NOTIFICATION_LED_WHILE_SYNCING) {
            configureNotification(builder,  null, null,
                    account.getNotificationSetting().getLedColor(),
                    K9.NOTIFICATION_LED_BLINK_FAST, true);
        }

        notifMgr.notify(K9.FETCHING_EMAIL_NOTIFICATION - account.getAccountNumber(),
                builder.getNotification());
    }

    private void notifyFetchingMailCancel(final Account account) {
        if (account.isShowOngoing()) {
            cancelNotification(K9.FETCHING_EMAIL_NOTIFICATION - account.getAccountNumber());
        }
    }

    public boolean messagesPendingSend(final Account account) {
        Folder localFolder = null;
        try {
            localFolder = account.getLocalStore().getFolder(
                              account.getOutboxFolderName());
            if (!localFolder.exists()) {
                return false;
            }

            localFolder.open(OpenMode.READ_WRITE);

            if (localFolder.getMessageCount() > 0) {
                return true;
            }
        } catch (Exception e) {
            Log.e(K9.LOG_TAG, "Exception while checking for unsent messages", e);
        } finally {
            closeFolder(localFolder);
        }
        return false;
    }

    /**
     * Attempt to send any messages that are sitting in the Outbox.
     * @param account
     */
    public void sendPendingMessagesSynchronous(final Account account) {
        Folder localFolder = null;
        Exception lastFailure = null;
        try {
            Store localStore = account.getLocalStore();
            localFolder = localStore.getFolder(
                              account.getOutboxFolderName());
            if (!localFolder.exists()) {
                return;
            }
            for (MessagingListener l : getListeners()) {
                l.sendPendingMessagesStarted(account);
            }
            localFolder.open(OpenMode.READ_WRITE);

            Message[] localMessages = localFolder.getMessages(null);
            int progress = 0;
            int todo = localMessages.length;
            for (MessagingListener l : getListeners()) {
                l.synchronizeMailboxProgress(account, account.getSentFolderName(), progress, todo);
            }
            /*
             * The profile we will use to pull all of the content
             * for a given local message into memory for sending.
             */
            FetchProfile fp = new FetchProfile();
            fp.add(FetchProfile.Item.ENVELOPE);
            fp.add(FetchProfile.Item.BODY);

            if (K9.DEBUG)
                Log.i(K9.LOG_TAG, "Scanning folder '" + account.getOutboxFolderName() + "' (" + ((LocalFolder)localFolder).getId() + ") for messages to send");

            Transport transport = Transport.getInstance(account);
            for (Message message : localMessages) {
                if (message.isSet(Flag.DELETED)) {
                    message.destroy();
                    continue;
                }
                try {
                    AtomicInteger count = new AtomicInteger(0);
                    AtomicInteger oldCount = sendCount.putIfAbsent(message.getUid(), count);
                    if (oldCount != null) {
                        count = oldCount;
                    }

                    if (K9.DEBUG)
                        Log.i(K9.LOG_TAG, "Send count for message " + message.getUid() + " is " + count.get());

                    if (count.incrementAndGet() > K9.MAX_SEND_ATTEMPTS) {
                        Log.e(K9.LOG_TAG, "Send count for message " + message.getUid() + " can't be delivered after " + K9.MAX_SEND_ATTEMPTS + " attempts.  Giving up until the user restarts the device");
                        notifySendTempFailed(account, new MessagingException(message.getSubject()));
                        continue;
                    }



                    localFolder.fetch(new Message[] { message }, fp, null);
                    try {


                        if (message.getHeader(K9.IDENTITY_HEADER) != null) {
                            Log.v(K9.LOG_TAG, "The user has set the Outbox and Drafts folder to the same thing. " +
                                  "This message appears to be a draft, so K-9 will not send it");
                            continue;

                        }


                        message.setFlag(Flag.X_SEND_IN_PROGRESS, true);
                        if (K9.DEBUG)
                            Log.i(K9.LOG_TAG, "Sending message with UID " + message.getUid());
                        transport.sendMessage(message);
                        message.setFlag(Flag.X_SEND_IN_PROGRESS, false);
                        message.setFlag(Flag.SEEN, true);
                        progress++;
                        for (MessagingListener l : getListeners()) {
                            l.synchronizeMailboxProgress(account, account.getSentFolderName(), progress, todo);
                        }
                        if (!account.hasSentFolder()) {
                            if (K9.DEBUG)
                                Log.i(K9.LOG_TAG, "Account does not have a sent mail folder; deleting sent message");
                            message.setFlag(Flag.DELETED, true);
                        } else {
                            LocalFolder localSentFolder = (LocalFolder) localStore.getFolder(account.getSentFolderName());
                            if (K9.DEBUG)
                                Log.i(K9.LOG_TAG, "Moving sent message to folder '" + account.getSentFolderName() + "' (" + localSentFolder.getId() + ") ");

                            localFolder.moveMessages(new Message[] { message }, localSentFolder);

                            if (K9.DEBUG)
                                Log.i(K9.LOG_TAG, "Moved sent message to folder '" + account.getSentFolderName() + "' (" + localSentFolder.getId() + ") ");

                            PendingCommand command = new PendingCommand();
                            command.command = PENDING_COMMAND_APPEND;
                            command.arguments = new String[] { localSentFolder.getRemoteName(), message.getUid() };
                            queuePendingCommand(account, command);
                            processPendingCommands(account);
                        }

                    } catch (Exception e) {
                        // 5.x.x errors from the SMTP server are "PERMFAIL"
                        // move the message over to drafts rather than leaving it in the outbox
                        // This is a complete hack, but is worlds better than the previous
                        // "don't even bother" functionality
                        if (getRootCauseMessage(e).startsWith("5")) {
                            localFolder.moveMessages(new Message[] { message }, (LocalFolder) localStore.getFolder(account.getDraftsFolderName()));
                        }

                        message.setFlag(Flag.X_SEND_FAILED, true);
                        Log.e(K9.LOG_TAG, "Failed to send message", e);
                        for (MessagingListener l : getListeners()) {
                            l.synchronizeMailboxFailed(account, localFolder.getName(), getRootCauseMessage(e));
                        }
                        lastFailure = e;
                    }
                } catch (Exception e) {
                    Log.e(K9.LOG_TAG, "Failed to fetch message for sending", e);
                    for (MessagingListener l : getListeners()) {
                        l.synchronizeMailboxFailed(account, localFolder.getName(), getRootCauseMessage(e));
                    }
                    lastFailure = e;
                }
            }
            for (MessagingListener l : getListeners()) {
                l.sendPendingMessagesCompleted(account);
            }
            if (lastFailure != null) {
                if (getRootCauseMessage(lastFailure).startsWith("5")) {
                    notifySendPermFailed(account, lastFailure);
                } else {
                    notifySendTempFailed(account, lastFailure);
                }
            }
        } catch (UnavailableStorageException e) {
            Log.i(K9.LOG_TAG, "Failed to send pending messages because storage is not available - trying again later.");
            throw new UnavailableAccountException(e);
        } catch (Exception e) {
            for (MessagingListener l : getListeners()) {
                l.sendPendingMessagesFailed(account);
            }
            addErrorMessage(account, null, e);

        } finally {
            if (lastFailure == null) {
                cancelNotification(K9.SEND_FAILED_NOTIFICATION - account.getAccountNumber());
            }
            closeFolder(localFolder);
        }
    }

    public void getAccountStats(final Context context, final Account account,
                                final MessagingListener l) {
        Runnable unreadRunnable = new Runnable() {
            @Override
            public void run() {
                try {
                    AccountStats stats = account.getStats(context);
                    l.accountStatusChanged(account, stats);
                } catch (MessagingException me) {
                    Log.e(K9.LOG_TAG, "Count not get unread count for account " + account.getDescription(),
                          me);
                }

            }
        };

        put("getAccountStats:" + account.getDescription(), l, unreadRunnable);
    }

    public void getFolderUnreadMessageCount(final Account account, final String folderName,
                                            final MessagingListener l) {
        Runnable unreadRunnable = new Runnable() {
            @Override
            public void run() {

                int unreadMessageCount = 0;
                try {
                    Folder localFolder = account.getLocalStore().getFolder(folderName);
                    unreadMessageCount = localFolder.getUnreadMessageCount();
                } catch (MessagingException me) {
                    Log.e(K9.LOG_TAG, "Count not get unread count for account " + account.getDescription(), me);
                }
                l.folderStatusChanged(account, folderName, unreadMessageCount);
            }
        };


        put("getFolderUnread:" + account.getDescription() + ":" + folderName, l, unreadRunnable);
    }



    public boolean isMoveCapable(Message message) {
        return !message.getUid().startsWith(K9.LOCAL_UID_PREFIX);
    }
    public boolean isCopyCapable(Message message) {
        return isMoveCapable(message);
    }

    public boolean isMoveCapable(final Account account) {
        try {
            Store localStore = account.getLocalStore();
            Store remoteStore = account.getRemoteStore();
            return localStore.isMoveCapable() && remoteStore.isMoveCapable();
        } catch (MessagingException me) {

            Log.e(K9.LOG_TAG, "Exception while ascertaining move capability", me);
            return false;
        }
    }
    public boolean isCopyCapable(final Account account) {
        try {
            Store localStore = account.getLocalStore();
            Store remoteStore = account.getRemoteStore();
            return localStore.isCopyCapable() && remoteStore.isCopyCapable();
        } catch (MessagingException me) {
            Log.e(K9.LOG_TAG, "Exception while ascertaining copy capability", me);
            return false;
        }
    }
    public void moveMessages(final Account account, final String srcFolder, final Message[] messages, final String destFolder,
                             final MessagingListener listener) {
        for (Message message : messages) {
            suppressMessage(account, srcFolder, message);
        }
        putBackground("moveMessages", null, new Runnable() {
            @Override
            public void run() {
                moveOrCopyMessageSynchronous(account, srcFolder, messages, destFolder, false, listener);
            }
        });
    }

    public void moveMessage(final Account account, final String srcFolder, final Message message, final String destFolder,
                            final MessagingListener listener) {
        moveMessages(account, srcFolder, new Message[] { message }, destFolder, listener);
    }

    public void copyMessages(final Account account, final String srcFolder, final Message[] messages, final String destFolder,
                             final MessagingListener listener) {
        putBackground("copyMessages", null, new Runnable() {
            @Override
            public void run() {
                moveOrCopyMessageSynchronous(account, srcFolder, messages, destFolder, true, listener);
            }
        });
    }
    public void copyMessage(final Account account, final String srcFolder, final Message message, final String destFolder,
                            final MessagingListener listener) {
        copyMessages(account, srcFolder, new Message[] { message }, destFolder, listener);
    }

    private void moveOrCopyMessageSynchronous(final Account account, final String srcFolder, final Message[] inMessages,
            final String destFolder, final boolean isCopy, MessagingListener listener) {
        try {
            Map<String, String> uidMap = new HashMap<String, String>();
            Store localStore = account.getLocalStore();
            Store remoteStore = account.getRemoteStore();
            if (!isCopy && (!remoteStore.isMoveCapable() || !localStore.isMoveCapable())) {
                return;
            }
            if (isCopy && (!remoteStore.isCopyCapable() || !localStore.isCopyCapable())) {
                return;
            }

            Folder localSrcFolder = localStore.getFolder(srcFolder);
            Folder localDestFolder = localStore.getFolder(destFolder);

            boolean unreadCountAffected = false;
            List<String> uids = new LinkedList<String>();
            for (Message message : inMessages) {
                String uid = message.getUid();
                if (!uid.startsWith(K9.LOCAL_UID_PREFIX)) {
                    uids.add(uid);
                }

                if (!unreadCountAffected && !message.isSet(Flag.SEEN)) {
                    unreadCountAffected = true;
                }
            }

            Message[] messages = localSrcFolder.getMessages(uids.toArray(EMPTY_STRING_ARRAY), null);
            if (messages.length > 0) {
                Map<String, Message> origUidMap = new HashMap<String, Message>();

                for (Message message : messages) {
                    origUidMap.put(message.getUid(), message);
                }

                if (K9.DEBUG)
                    Log.i(K9.LOG_TAG, "moveOrCopyMessageSynchronous: source folder = " + srcFolder
                          + ", " + messages.length + " messages, " + ", destination folder = " + destFolder + ", isCopy = " + isCopy);

                if (isCopy) {
                    FetchProfile fp = new FetchProfile();
                    fp.add(FetchProfile.Item.ENVELOPE);
                    fp.add(FetchProfile.Item.BODY);
                    localSrcFolder.fetch(messages, fp, null);
                    uidMap = localSrcFolder.copyMessages(messages, localDestFolder);

                    if (unreadCountAffected) {
                        // If this copy operation changes the unread count in the destination
                        // folder, notify the listeners.
                        int unreadMessageCount = localDestFolder.getUnreadMessageCount();
                        for (MessagingListener l : getListeners()) {
                            l.folderStatusChanged(account, destFolder, unreadMessageCount);
                        }
                    }
                } else {
                    uidMap = localSrcFolder.moveMessages(messages, localDestFolder);
                    for (Map.Entry<String, Message> entry : origUidMap.entrySet()) {
                        String origUid = entry.getKey();
                        Message message = entry.getValue();
                        for (MessagingListener l : getListeners()) {
                            l.messageUidChanged(account, srcFolder, origUid, message.getUid());
                        }
                        unsuppressMessage(account, srcFolder, origUid);
                    }

                    if (unreadCountAffected) {
                        // If this move operation changes the unread count, notify the listeners
                        // that the unread count changed in both the source and destination folder.
                        int unreadMessageCountSrc = localSrcFolder.getUnreadMessageCount();
                        int unreadMessageCountDest = localDestFolder.getUnreadMessageCount();
                        for (MessagingListener l : getListeners()) {
                            l.folderStatusChanged(account, srcFolder, unreadMessageCountSrc);
                            l.folderStatusChanged(account, destFolder, unreadMessageCountDest);
                        }
                    }
                }

                queueMoveOrCopy(account, srcFolder, destFolder, isCopy, origUidMap.keySet().toArray(EMPTY_STRING_ARRAY), uidMap);
            }

            processPendingCommands(account);
        } catch (UnavailableStorageException e) {
            Log.i(K9.LOG_TAG, "Failed to move/copy message because storage is not available - trying again later.");
            throw new UnavailableAccountException(e);
        } catch (MessagingException me) {
            addErrorMessage(account, null, me);

            throw new RuntimeException("Error moving message", me);
        }
    }

    public void expunge(final Account account, final String folder, final MessagingListener listener) {
        putBackground("expunge", null, new Runnable() {
            @Override
            public void run() {
                queueExpunge(account, folder);
            }
        });
    }

    public void deleteDraft(final Account account, long id) {
        LocalFolder localFolder = null;
        try {
            LocalStore localStore = account.getLocalStore();
            localFolder = localStore.getFolder(account.getDraftsFolderName());
            localFolder.open(OpenMode.READ_WRITE);
            String uid = localFolder.getMessageUidById(id);
            if (uid != null) {
                Message message = localFolder.getMessage(uid);
                if (message != null) {
                    deleteMessages(new Message[] { message }, null);
                }
            }
        } catch (MessagingException me) {
            addErrorMessage(account, null, me);
        } finally {
            closeFolder(localFolder);
        }
    }

    public void deleteMessages(final Message[] messages, final MessagingListener listener) {
        actOnMessages(messages, new MessageActor() {

            @Override
            public void act(final Account account, final Folder folder,
            final List<Message> messages) {
                for (Message message : messages) {
                    suppressMessage(account, folder.getRemoteName(), message);
                }

                putBackground("deleteMessages", null, new Runnable() {
                    @Override
                    public void run() {
                        deleteMessagesSynchronous(account, folder.getRemoteName(), messages.toArray(EMPTY_MESSAGE_ARRAY), listener);
                    }
                });
            }

        });

    }

    private void deleteMessagesSynchronous(final Account account, final String folder, final Message[] messages,
                                           MessagingListener listener) {
        Folder localFolder = null;
        Folder localTrashFolder = null;
        String[] uids = getUidsFromMessages(messages);
        try {
            //We need to make these callbacks before moving the messages to the trash
            //as messages get a new UID after being moved
            for (Message message : messages) {
                for (MessagingListener l : getListeners(listener)) {
                    l.messageDeleted(account, folder, message);
                }
            }
            Store localStore = account.getLocalStore();
            localFolder = localStore.getFolder(folder);
            Map<String, String> uidMap = null;
            if (folder.equals(account.getTrashFolderName()) || !account.hasTrashFolder()) {
                if (K9.DEBUG)
                    Log.d(K9.LOG_TAG, "Deleting messages in trash folder or trash set to -None-, not copying");

                localFolder.setFlags(messages, new Flag[] { Flag.DELETED }, true);
            } else {
                localTrashFolder = localStore.getFolder(account.getTrashFolderName());
                if (!localTrashFolder.exists()) {
                    localTrashFolder.create(Folder.FolderType.HOLDS_MESSAGES);
                }
                if (localTrashFolder.exists()) {
                    if (K9.DEBUG)
                        Log.d(K9.LOG_TAG, "Deleting messages in normal folder, moving");

                    uidMap = localFolder.moveMessages(messages, localTrashFolder);

                }
            }

            for (MessagingListener l : getListeners()) {
                l.folderStatusChanged(account, folder, localFolder.getUnreadMessageCount());
                if (localTrashFolder != null) {
                    l.folderStatusChanged(account, account.getTrashFolderName(), localTrashFolder.getUnreadMessageCount());
                }
            }

            if (K9.DEBUG)
                Log.d(K9.LOG_TAG, "Delete policy for account " + account.getDescription() + " is " + account.getDeletePolicy());

            if (folder.equals(account.getOutboxFolderName())) {
                for (Message message : messages) {
                    // If the message was in the Outbox, then it has been copied to local Trash, and has
                    // to be copied to remote trash
                    PendingCommand command = new PendingCommand();
                    command.command = PENDING_COMMAND_APPEND;
                    command.arguments =
                        new String[] {
                        account.getTrashFolderName(),
                        message.getUid()
                    };
                    queuePendingCommand(account, command);
                }
                processPendingCommands(account);
            } else if (account.getDeletePolicy() == Account.DELETE_POLICY_ON_DELETE) {
                if (folder.equals(account.getTrashFolderName())) {
                    queueSetFlag(account, folder, Boolean.toString(true), Flag.DELETED.toString(), uids);
                } else {
                    queueMoveOrCopy(account, folder, account.getTrashFolderName(), false, uids, uidMap);
                }
                processPendingCommands(account);
            } else if (account.getDeletePolicy() == Account.DELETE_POLICY_MARK_AS_READ) {
                queueSetFlag(account, folder, Boolean.toString(true), Flag.SEEN.toString(), uids);
                processPendingCommands(account);
            } else {
                if (K9.DEBUG)
                    Log.d(K9.LOG_TAG, "Delete policy " + account.getDeletePolicy() + " prevents delete from server");
            }
            for (String uid : uids) {
                unsuppressMessage(account, folder, uid);
            }
        } catch (UnavailableStorageException e) {
            Log.i(K9.LOG_TAG, "Failed to delete message because storage is not available - trying again later.");
            throw new UnavailableAccountException(e);
        } catch (MessagingException me) {
            addErrorMessage(account, null, me);

            throw new RuntimeException("Error deleting message from local store.", me);
        } finally {
            closeFolder(localFolder);
            closeFolder(localTrashFolder);
        }
    }

    private String[] getUidsFromMessages(Message[] messages) {
        String[] uids = new String[messages.length];
        for (int i = 0; i < messages.length; i++) {
            uids[i] = messages[i].getUid();
        }
        return uids;
    }

    private void processPendingEmptyTrash(PendingCommand command, Account account) throws MessagingException {
        Store remoteStore = account.getRemoteStore();

        Folder remoteFolder = remoteStore.getFolder(account.getTrashFolderName());
        try {
            if (remoteFolder.exists()) {
                remoteFolder.open(OpenMode.READ_WRITE);
                remoteFolder.setFlags(new Flag [] { Flag.DELETED }, true);
                if (Account.EXPUNGE_IMMEDIATELY.equals(account.getExpungePolicy())) {
                    remoteFolder.expunge();
                }

                // When we empty trash, we need to actually synchronize the folder
                // or local deletes will never get cleaned up
                synchronizeFolder(account, remoteFolder, true, 0, null);
                compact(account, null);


            }
        } finally {
            closeFolder(remoteFolder);
        }
    }

    public void emptyTrash(final Account account, MessagingListener listener) {
        putBackground("emptyTrash", listener, new Runnable() {
            @Override
            public void run() {
                LocalFolder localFolder = null;
                try {
                    Store localStore = account.getLocalStore();
                    localFolder = (LocalFolder) localStore.getFolder(account.getTrashFolderName());
                    localFolder.open(OpenMode.READ_WRITE);
                    localFolder.setFlags(new Flag[] { Flag.DELETED }, true);
                    localFolder.setUnreadMessageCount(0);
                    localFolder.setFlaggedMessageCount(0);

                    for (MessagingListener l : getListeners()) {
                        l.emptyTrashCompleted(account);
                    }
                    List<String> args = new ArrayList<String>();
                    PendingCommand command = new PendingCommand();
                    command.command = PENDING_COMMAND_EMPTY_TRASH;
                    command.arguments = args.toArray(EMPTY_STRING_ARRAY);
                    queuePendingCommand(account, command);
                    processPendingCommands(account);
                } catch (UnavailableStorageException e) {
                    Log.i(K9.LOG_TAG, "Failed to empty trash because storage is not available - trying again later.");
                    throw new UnavailableAccountException(e);
                } catch (Exception e) {
                    Log.e(K9.LOG_TAG, "emptyTrash failed", e);

                    addErrorMessage(account, null, e);
                } finally {
                    closeFolder(localFolder);
                }
            }
        });
    }

    public void sendAlternate(final Context context, Account account, Message message) {
        if (K9.DEBUG)
            Log.d(K9.LOG_TAG, "About to load message " + account.getDescription() + ":" + message.getFolder().getName()
                  + ":" + message.getUid() + " for sendAlternate");

        loadMessageForView(account, message.getFolder().getRemoteName(),
        message.getUid(), new MessagingListener() {
            @Override
            public void loadMessageForViewBodyAvailable(Account account, String folder, String uid,
            Message message) {
                if (K9.DEBUG)
                    Log.d(K9.LOG_TAG, "Got message " + account.getDescription() + ":" + folder
                          + ":" + message.getUid() + " for sendAlternate");

                try {
                    Intent msg = new Intent(Intent.ACTION_SEND);
                    String quotedText = null;
                    Part part = MimeUtility.findFirstPartByMimeType(message,
                                "text/plain");
                    if (part == null) {
                        part = MimeUtility.findFirstPartByMimeType(message, "text/html");
                    }
                    if (part != null) {
                        quotedText = MimeUtility.getTextFromPart(part);
                    }
                    if (quotedText != null) {
                        msg.putExtra(Intent.EXTRA_TEXT, quotedText);
                    }
                    msg.putExtra(Intent.EXTRA_SUBJECT, message.getSubject());

                    Address[] from = message.getFrom();
                    String[] senders = new String[from.length];
                    for (int i = 0; i < from.length; i++) {
                        senders[i] = from[i].toString();
                    }
                    msg.putExtra(Intents.Share.EXTRA_FROM, senders);

                    Address[] to = message.getRecipients(RecipientType.TO);
                    String[] recipientsTo = new String[to.length];
                    for (int i = 0; i < to.length; i++) {
                        recipientsTo[i] = to[i].toString();
                    }
                    msg.putExtra(Intent.EXTRA_EMAIL, recipientsTo);

                    Address[] cc = message.getRecipients(RecipientType.CC);
                    String[] recipientsCc = new String[cc.length];
                    for (int i = 0; i < cc.length; i++) {
                        recipientsCc[i] = cc[i].toString();
                    }
                    msg.putExtra(Intent.EXTRA_CC, recipientsCc);

                    msg.setType("text/plain");
                    context.startActivity(Intent.createChooser(msg, context.getString(R.string.send_alternate_chooser_title)));
                } catch (MessagingException me) {
                    Log.e(K9.LOG_TAG, "Unable to send email through alternate program", me);
                }
            }
        });

    }

    /**
     * Checks mail for one or multiple accounts. If account is null all accounts
     * are checked.
     *
     * @param context
     * @param account
     * @param listener
     */
    public void checkMail(final Context context, final Account account,
                          final boolean ignoreLastCheckedTime,
                          final boolean useManualWakeLock,
                          final MessagingListener listener) {

        TracingWakeLock twakeLock = null;
        if (useManualWakeLock) {
            TracingPowerManager pm = TracingPowerManager.getPowerManager(context);

            twakeLock = pm.newWakeLock(PowerManager.PARTIAL_WAKE_LOCK, "K9 MessagingController.checkMail");
            twakeLock.setReferenceCounted(false);
            twakeLock.acquire(K9.MANUAL_WAKE_LOCK_TIMEOUT);
        }
        final TracingWakeLock wakeLock = twakeLock;

        for (MessagingListener l : getListeners()) {
            l.checkMailStarted(context, account);
        }
        putBackground("checkMail", listener, new Runnable() {
            @Override
            public void run() {

                try {
                    if (K9.DEBUG)
                        Log.i(K9.LOG_TAG, "Starting mail check");
                    Preferences prefs = Preferences.getPreferences(context);

                    Collection<Account> accounts;
                    if (account != null) {
                        accounts = new ArrayList<Account>(1);
                        accounts.add(account);
                    } else {
                        accounts = prefs.getAvailableAccounts();
                    }

                    for (final Account account : accounts) {
                        checkMailForAccount(context, account, ignoreLastCheckedTime, prefs, listener);
                    }

                } catch (Exception e) {
                    Log.e(K9.LOG_TAG, "Unable to synchronize mail", e);
                    addErrorMessage(account, null, e);
                }
                putBackground("finalize sync", null, new Runnable() {
                    @Override
                    public void run() {

                        if (K9.DEBUG)
                            Log.i(K9.LOG_TAG, "Finished mail sync");

                        if (wakeLock != null) {
                            wakeLock.release();
                        }
                        for (MessagingListener l : getListeners()) {
                            l.checkMailFinished(context, account);
                        }

                    }
                }
                             );
            }
        });
    }



    private void checkMailForAccount(final Context context, final Account account,
                                     final boolean ignoreLastCheckedTime,
                                     final Preferences prefs,
                                     final MessagingListener listener) {
        if (!account.isAvailable(context)) {
            if (K9.DEBUG) {
                Log.i(K9.LOG_TAG, "Skipping synchronizing unavailable account " + account.getDescription());
            }
            return;
        }
        final long accountInterval = account.getAutomaticCheckIntervalMinutes() * 60 * 1000;
        if (!ignoreLastCheckedTime && accountInterval <= 0) {
            if (K9.DEBUG)
                Log.i(K9.LOG_TAG, "Skipping synchronizing account " + account.getDescription());
            return;
        }

        if (K9.DEBUG)
            Log.i(K9.LOG_TAG, "Synchronizing account " + account.getDescription());

        account.setRingNotified(false);

        sendPendingMessages(account, listener);

        try {
            Account.FolderMode aDisplayMode = account.getFolderDisplayMode();
            Account.FolderMode aSyncMode = account.getFolderSyncMode();

            Store localStore = account.getLocalStore();
            for (final Folder folder : localStore.getPersonalNamespaces(false)) {
                folder.open(Folder.OpenMode.READ_WRITE);
                folder.refresh(prefs);

                Folder.FolderClass fDisplayClass = folder.getDisplayClass();
                Folder.FolderClass fSyncClass = folder.getSyncClass();

                if (modeMismatch(aDisplayMode, fDisplayClass)) {
                    // Never sync a folder that isn't displayed
                    /*
                    if (K9.DEBUG)
                        Log.v(K9.LOG_TAG, "Not syncing folder " + folder.getName() +
                              " which is in display mode " + fDisplayClass + " while account is in display mode " + aDisplayMode);
                    */

                    continue;
                }

                if (modeMismatch(aSyncMode, fSyncClass)) {
                    // Do not sync folders in the wrong class
                    /*
                    if (K9.DEBUG)
                        Log.v(K9.LOG_TAG, "Not syncing folder " + folder.getName() +
                              " which is in sync mode " + fSyncClass + " while account is in sync mode " + aSyncMode);
                    */

                    continue;
                }
                synchronizeFolder(account, folder, ignoreLastCheckedTime, accountInterval, listener);
            }
        } catch (MessagingException e) {
            Log.e(K9.LOG_TAG, "Unable to synchronize account " + account.getName(), e);
            addErrorMessage(account, null, e);
        } finally {
            putBackground("clear notification flag for " + account.getDescription(), null, new Runnable() {
                @Override
                public void run() {
                    if (K9.DEBUG)
                        Log.v(K9.LOG_TAG, "Clearing notification flag for " + account.getDescription());
                    account.setRingNotified(false);
                    try {
                        AccountStats stats = account.getStats(context);
                        if (stats == null || stats.unreadMessageCount == 0) {
                            notifyAccountCancel(context, account);
                        }
                    } catch (MessagingException e) {
                        Log.e(K9.LOG_TAG, "Unable to getUnreadMessageCount for account: " + account, e);
                    }
                }
            }
                         );
        }


    }


    private void synchronizeFolder(
        final Account account,
        final Folder folder,
        final boolean ignoreLastCheckedTime,
        final long accountInterval,
        final MessagingListener listener) {


        if (K9.DEBUG)
            Log.v(K9.LOG_TAG, "Folder " + folder.getName() + " was last synced @ " +
                  new Date(folder.getLastChecked()));

        if (!ignoreLastCheckedTime && folder.getLastChecked() >
                (System.currentTimeMillis() - accountInterval)) {
            if (K9.DEBUG)
                Log.v(K9.LOG_TAG, "Not syncing folder " + folder.getName()
                      + ", previously synced @ " + new Date(folder.getLastChecked())
                      + " which would be too recent for the account period");

            return;
        }
        putBackground("sync" + folder.getName(), null, new Runnable() {
            @Override
            public void run() {
                LocalFolder tLocalFolder = null;
                try {
                    // In case multiple Commands get enqueued, don't run more than
                    // once
                    final LocalStore localStore = account.getLocalStore();
                    tLocalFolder = localStore.getFolder(folder.getRemoteName());
                    tLocalFolder.open(Folder.OpenMode.READ_WRITE);

                    if (!ignoreLastCheckedTime && tLocalFolder.getLastChecked() >
                    (System.currentTimeMillis() - accountInterval)) {
                        if (K9.DEBUG)
                            Log.v(K9.LOG_TAG, "Not running Command for folder " + folder.getName()
                                  + ", previously synced @ " + new Date(folder.getLastChecked())
                                  + " which would be too recent for the account period");
                        return;
                    }
                    notifyFetchingMail(account, folder);
                    try {
                        synchronizeMailboxSynchronous(account, folder.getRemoteName(), listener, null);
                    } finally {
                        notifyFetchingMailCancel(account);
                    }
                } catch (Exception e) {

                    Log.e(K9.LOG_TAG, "Exception while processing folder " +
                          account.getDescription() + ":" + folder.getName(), e);
                    addErrorMessage(account, null, e);
                } finally {
                    closeFolder(tLocalFolder);
                }
            }
        }
                     );


    }



    public void compact(final Account account, final MessagingListener ml) {
        putBackground("compact:" + account.getDescription(), ml, new Runnable() {
            @Override
            public void run() {
                try {
                    LocalStore localStore = account.getLocalStore();
                    long oldSize = localStore.getSize();
                    localStore.compact();
                    long newSize = localStore.getSize();
                    for (MessagingListener l : getListeners(ml)) {
                        l.accountSizeChanged(account, oldSize, newSize);
                    }
                } catch (UnavailableStorageException e) {
                    Log.i(K9.LOG_TAG, "Failed to compact account because storage is not available - trying again later.");
                    throw new UnavailableAccountException(e);
                } catch (Exception e) {
                    Log.e(K9.LOG_TAG, "Failed to compact account " + account.getDescription(), e);
                }
            }
        });
    }

    public void clear(final Account account, final MessagingListener ml) {
        putBackground("clear:" + account.getDescription(), ml, new Runnable() {
            @Override
            public void run() {
                try {
                    LocalStore localStore = account.getLocalStore();
                    long oldSize = localStore.getSize();
                    localStore.clear();
                    localStore.resetVisibleLimits(account.getDisplayCount());
                    long newSize = localStore.getSize();
                    AccountStats stats = new AccountStats();
                    stats.size = newSize;
                    stats.unreadMessageCount = 0;
                    stats.flaggedMessageCount = 0;
                    for (MessagingListener l : getListeners(ml)) {
                        l.accountSizeChanged(account, oldSize, newSize);
                        l.accountStatusChanged(account, stats);
                    }
                } catch (UnavailableStorageException e) {
                    Log.i(K9.LOG_TAG, "Failed to clear account because storage is not available - trying again later.");
                    throw new UnavailableAccountException(e);
                } catch (Exception e) {
                    Log.e(K9.LOG_TAG, "Failed to clear account " + account.getDescription(), e);
                }
            }
        });
    }

    public void recreate(final Account account, final MessagingListener ml) {
        putBackground("recreate:" + account.getDescription(), ml, new Runnable() {
            @Override
            public void run() {
                try {
                    LocalStore localStore = account.getLocalStore();
                    long oldSize = localStore.getSize();
                    localStore.recreate();
                    localStore.resetVisibleLimits(account.getDisplayCount());
                    long newSize = localStore.getSize();
                    AccountStats stats = new AccountStats();
                    stats.size = newSize;
                    stats.unreadMessageCount = 0;
                    stats.flaggedMessageCount = 0;
                    for (MessagingListener l : getListeners(ml)) {
                        l.accountSizeChanged(account, oldSize, newSize);
                        l.accountStatusChanged(account, stats);
                    }
                } catch (UnavailableStorageException e) {
                    Log.i(K9.LOG_TAG, "Failed to recreate an account because storage is not available - trying again later.");
                    throw new UnavailableAccountException(e);
                } catch (Exception e) {
                    Log.e(K9.LOG_TAG, "Failed to recreate account " + account.getDescription(), e);
                }
            }
        });
    }


    private boolean shouldNotifyForMessage(Account account, LocalFolder localFolder, Message message) {
        // If we don't even have an account name, don't show the notification.
        // (This happens during initial account setup)
        if (account.getName() == null) {
            return false;
        }

        // Do not notify if the user does not have notifications enabled or if the message has
        // been read.
        if (!account.isNotifyNewMail() || message.isSet(Flag.SEEN)) {
            return false;
        }

        // If the account is a POP3 account and the message is older than the oldest message we've
        // previously seen, then don't notify about it.
        if (account.getStoreUri().startsWith("pop3") &&
                message.olderThan(new Date(account.getLatestOldMessageSeenTime()))) {
            return false;
        }

        // No notification for new messages in Trash, Drafts, Spam or Sent folder.
        // But do notify if it's the INBOX (see issue 1817).
        Folder folder = message.getFolder();
        if (folder != null) {
            String folderName = folder.getRemoteName();
            if (!account.getInboxFolderName().equals(folderName) &&
                    (account.getTrashFolderName().equals(folderName)
                     || account.getDraftsFolderName().equals(folderName)
                     || account.getSpamFolderName().equals(folderName)
                     || account.getSentFolderName().equals(folderName))) {
                return false;
            }
        }

        if (message.getUid() != null && localFolder.getLastUid() != null) {
            try {
                Integer messageUid = Integer.parseInt(message.getUid());
                if (messageUid <= localFolder.getLastUid()) {
                    if (K9.DEBUG)
                        Log.d(K9.LOG_TAG, "Message uid is " + messageUid + ", max message uid is " +
                              localFolder.getLastUid() + ".  Skipping notification.");
                    return false;
                }
            } catch (NumberFormatException e) {
                // Nothing to be done here.
            }
        }

        // Don't notify if the sender address matches one of our identities and the user chose not
        // to be notified for such messages.
        if (account.isAnIdentity(message.getFrom()) && !account.isNotifySelfNewMail()) {
            return false;
        }

        return true;
    }



    /**
     * Creates a notification of a newly received message.
     */
    private void notifyAccount(Context context, Account account, Message message,
                               int previousUnreadMessageCount, AtomicInteger newMessageCount) {

        // If we have a message, set the notification to "<From>: <Subject>"
        StringBuilder messageNotice = new StringBuilder();
        final KeyguardManager keyguardService = (KeyguardManager) context.getSystemService(Context.KEYGUARD_SERVICE);
        try {
            if (message.getFrom() != null) {
                Address[] fromAddrs = message.getFrom();
                String from = fromAddrs.length > 0 ? fromAddrs[0].toFriendly().toString() : null;
                String subject = message.getSubject();
                if (subject == null) {
                    subject = context.getString(R.string.general_no_subject);
                }

                if (from != null) {
                    // Show From: address by default
                    if (!account.isAnIdentity(fromAddrs)) {
                        messageNotice.append(from).append(": ").append(subject);
                    }
                    // show To: if the message was sent from me
                    else {
                        Address[] rcpts = message.getRecipients(Message.RecipientType.TO);
                        String to = rcpts.length > 0 ? rcpts[0].toFriendly().toString() : null;
                        if (to != null) {
                            messageNotice.append(String.format(context.getString(R.string.message_to_fmt), to)).append(": ").append(subject);
                        } else {
                            messageNotice.append(context.getString(R.string.general_no_sender)).append(": ").append(subject);
                        }
                    }
                }
            }
        } catch (MessagingException e) {
            Log.e(K9.LOG_TAG, "Unable to get message information for notification.", e);
        }

        // If privacy mode active and keyguard active
        // OR
        // GlobalPreference is ALWAYS hide subject
        // OR
        // If we could not set a per-message notification, revert to a default message
        if ((K9.getNotificationHideSubject() == NotificationHideSubject.WHEN_LOCKED &&
                    keyguardService.inKeyguardRestrictedInputMode()) ||
                (K9.getNotificationHideSubject() == NotificationHideSubject.ALWAYS) ||
                messageNotice.length() == 0) {
            messageNotice = new StringBuilder(context.getString(R.string.notification_new_title));
        }

        NotificationManager notifMgr =
                (NotificationManager) context.getSystemService(Context.NOTIFICATION_SERVICE);

        NotificationBuilder builder = NotificationBuilder.createInstance(context);
        builder.setSmallIcon(R.drawable.stat_notify_email_generic);
        builder.setWhen(System.currentTimeMillis());
        builder.setTicker(messageNotice);

        final int unreadCount = previousUnreadMessageCount + newMessageCount.get();
        if (account.isNotificationShowsUnreadCount() ||
                // Honeycomb and newer don't show the number as overlay on the notification icon.
                // However, the number will appear in the detailed notification view.
                Build.VERSION.SDK_INT >= Build.VERSION_CODES.HONEYCOMB) {
            builder.setNumber(unreadCount);
        }
        
        String accountDescr = (account.getDescription() != null) ?
                account.getDescription() : account.getEmail();
        String accountNotice = context.getString(R.string.notification_new_one_account_fmt,
                unreadCount, accountDescr);
        builder.setContentTitle(accountNotice);
        builder.setContentText(messageNotice);

        Intent i = FolderList.actionHandleNotification(context, account, message.getFolder().getRemoteName());
        PendingIntent pi = PendingIntent.getActivity(context, 0, i, 0);
        builder.setContentIntent(pi);

        // Only ring or vibrate if we have not done so already on this account and fetch
        boolean ringAndVibrate = false;
        if (!account.isRingNotified()) {
            account.setRingNotified(true);
            ringAndVibrate = true;
        }

        NotificationSetting n = account.getNotificationSetting();
        configureNotification(
                builder,
                (n.shouldRing()) ?  n.getRingtone() : null,
                (n.shouldVibrate()) ? n.getVibration() : null,
                (n.isLed()) ? Integer.valueOf(n.getLedColor()) : null,
                K9.NOTIFICATION_LED_BLINK_SLOW,
                ringAndVibrate);

        notifMgr.notify(account.getAccountNumber(), builder.getNotification());
    }

    /**
     * Configure the notification sound and LED
     *
     * @param builder
     *         {@link NotificationBuilder} instance used to configure the notification.
     *         Never {@code null}.
     * @param ringtone
     *          String name of ringtone. {@code null}, if no ringtone should be played.
     * @param vibrationPattern
     *         {@code long[]} vibration pattern. {@code null}, if no vibration should be played.
     * @param ledColor
     *         Color to flash LED. {@code null}, if no LED flash should happen.
     * @param ledSpeed
     *         Either {@link K9#NOTIFICATION_LED_BLINK_SLOW} or
     *         {@link K9#NOTIFICATION_LED_BLINK_FAST}.
     * @param ringAndVibrate
     *          {@code true}, if ringtone/vibration are allowed. {@code false}, otherwise.
     */
    private void configureNotification(NotificationBuilder builder, String ringtone,
            long[] vibrationPattern, Integer ledColor, int ledSpeed, boolean ringAndVibrate) {

        // if it's quiet time, then we shouldn't be ringing, buzzing or flashing
        if (K9.isQuietTime()) {
            return;
        }

        if (ringAndVibrate) {
            if (ringtone != null && !TextUtils.isEmpty(ringtone)) {
                builder.setSound(Uri.parse(ringtone));
            }

            if (vibrationPattern != null) {
                builder.setVibrate(vibrationPattern);
            }
        }

        if (ledColor != null) {
            int ledOnMS;
            int ledOffMS;
            if (ledSpeed == K9.NOTIFICATION_LED_BLINK_SLOW) {
                ledOnMS = K9.NOTIFICATION_LED_ON_TIME;
                ledOffMS = K9.NOTIFICATION_LED_OFF_TIME;
            } else {
                ledOnMS = K9.NOTIFICATION_LED_FAST_ON_TIME;
                ledOffMS = K9.NOTIFICATION_LED_FAST_OFF_TIME;
            }

            builder.setLights(ledColor, ledOnMS, ledOffMS);
        }
    }

    /** Cancel a notification of new email messages */
    public void notifyAccountCancel(Context context, Account account) {
        NotificationManager notifMgr =
            (NotificationManager)context.getSystemService(Context.NOTIFICATION_SERVICE);
        notifMgr.cancel(account.getAccountNumber());
        notifMgr.cancel(-1000 - account.getAccountNumber());
    }

    /**
     * Save a draft message.
     * @param account Account we are saving for.
     * @param message Message to save.
     * @return Message representing the entry in the local store.
     */
    public Message saveDraft(final Account account, final Message message, long existingDraftId) {
        Message localMessage = null;
        try {
            LocalStore localStore = account.getLocalStore();
            LocalFolder localFolder = localStore.getFolder(account.getDraftsFolderName());
            localFolder.open(OpenMode.READ_WRITE);

            if (existingDraftId != INVALID_MESSAGE_ID) {
                String uid = localFolder.getMessageUidById(existingDraftId);
                message.setUid(uid);
            }

            // Save the message to the store.
            localFolder.appendMessages(new Message[] {
                                           message
                                       });
            // Fetch the message back from the store.  This is the Message that's returned to the caller.
            localMessage = localFolder.getMessage(message.getUid());
            localMessage.setFlag(Flag.X_DOWNLOADED_FULL, true);

            PendingCommand command = new PendingCommand();
            command.command = PENDING_COMMAND_APPEND;
            command.arguments = new String[] {
                localFolder.getRemoteName(),
                localMessage.getUid()
            };
            queuePendingCommand(account, command);
            processPendingCommands(account);

        } catch (MessagingException e) {
            Log.e(K9.LOG_TAG, "Unable to save message as draft.", e);
            addErrorMessage(account, null, e);
        }
        return localMessage;
    }

    public long getId(Message message) {
        long id;
        if (message instanceof LocalMessage) {
            id = ((LocalMessage) message).getId();
        } else {
            Log.w(K9.LOG_TAG, "MessagingController.getId() called without a LocalMessage");
            id = INVALID_MESSAGE_ID;
        }

        return id;
    }

    public boolean modeMismatch(Account.FolderMode aMode, Folder.FolderClass fMode) {
        if (aMode == Account.FolderMode.NONE
                || (aMode == Account.FolderMode.FIRST_CLASS &&
                    fMode != Folder.FolderClass.FIRST_CLASS)
                || (aMode == Account.FolderMode.FIRST_AND_SECOND_CLASS &&
                    fMode != Folder.FolderClass.FIRST_CLASS &&
                    fMode != Folder.FolderClass.SECOND_CLASS)
                || (aMode == Account.FolderMode.NOT_SECOND_CLASS &&
                    fMode == Folder.FolderClass.SECOND_CLASS)) {
            return true;
        } else {
            return false;
        }
    }

    static AtomicInteger sequencing = new AtomicInteger(0);
    static class Command implements Comparable<Command> {
        public Runnable runnable;

        public MessagingListener listener;

        public String description;

        boolean isForeground;

        int sequence = sequencing.getAndIncrement();

        @Override
        public int compareTo(Command other) {
            if (other.isForeground && !isForeground) {
                return 1;
            } else if (!other.isForeground && isForeground) {
                return -1;
            } else {
                return (sequence - other.sequence);
            }
        }
    }

    public MessagingListener getCheckMailListener() {
        return checkMailListener;
    }

    public void setCheckMailListener(MessagingListener checkMailListener) {
        if (this.checkMailListener != null) {
            removeListener(this.checkMailListener);
        }
        this.checkMailListener = checkMailListener;
        if (this.checkMailListener != null) {
            addListener(this.checkMailListener);
        }
    }

    public Collection<Pusher> getPushers() {
        return pushers.values();
    }

    public boolean setupPushing(final Account account) {
        try {
            Pusher previousPusher = pushers.remove(account);
            if (previousPusher != null) {
                previousPusher.stop();
            }
            Preferences prefs = Preferences.getPreferences(mApplication);

            Account.FolderMode aDisplayMode = account.getFolderDisplayMode();
            Account.FolderMode aPushMode = account.getFolderPushMode();

            List<String> names = new ArrayList<String>();

            Store localStore = account.getLocalStore();
            for (final Folder folder : localStore.getPersonalNamespaces(false)) {
                if (folder.getName().equals(account.getErrorFolderName())
                        || folder.getName().equals(account.getOutboxFolderName())) {
                    /*
                    if (K9.DEBUG)
                        Log.v(K9.LOG_TAG, "Not pushing folder " + folder.getName() +
                              " which should never be pushed");
                    */

                    continue;
                }
                folder.open(Folder.OpenMode.READ_WRITE);
                folder.refresh(prefs);

                Folder.FolderClass fDisplayClass = folder.getDisplayClass();
                Folder.FolderClass fPushClass = folder.getPushClass();

                if (modeMismatch(aDisplayMode, fDisplayClass)) {
                    // Never push a folder that isn't displayed
                    /*
                    if (K9.DEBUG)
                        Log.v(K9.LOG_TAG, "Not pushing folder " + folder.getName() +
                              " which is in display class " + fDisplayClass + " while account is in display mode " + aDisplayMode);
                    */

                    continue;
                }

                if (modeMismatch(aPushMode, fPushClass)) {
                    // Do not push folders in the wrong class
                    /*
                    if (K9.DEBUG)
                        Log.v(K9.LOG_TAG, "Not pushing folder " + folder.getName() +
                              " which is in push mode " + fPushClass + " while account is in push mode " + aPushMode);
                    */

                    continue;
                }
                if (K9.DEBUG)
                    Log.i(K9.LOG_TAG, "Starting pusher for " + account.getDescription() + ":" + folder.getName());

                names.add(folder.getRemoteName());
            }

            if (!names.isEmpty()) {
                PushReceiver receiver = new MessagingControllerPushReceiver(mApplication, account, this);
                int maxPushFolders = account.getMaxPushFolders();

                if (names.size() > maxPushFolders) {
                    if (K9.DEBUG)
                        Log.i(K9.LOG_TAG, "Count of folders to push for account " + account.getDescription() + " is " + names.size()
                              + ", greater than limit of " + maxPushFolders + ", truncating");

                    names = names.subList(0, maxPushFolders);
                }

                try {
                    Store store = account.getRemoteStore();
                    if (!store.isPushCapable()) {
                        if (K9.DEBUG)
                            Log.i(K9.LOG_TAG, "Account " + account.getDescription() + " is not push capable, skipping");

                        return false;
                    }
                    Pusher pusher = store.getPusher(receiver);
                    if (pusher != null) {
                        Pusher oldPusher  = pushers.putIfAbsent(account, pusher);
                        if (oldPusher == null) {
                            pusher.start(names);
                        }
                    }
                } catch (Exception e) {
                    Log.e(K9.LOG_TAG, "Could not get remote store", e);
                    return false;
                }

                return true;
            } else {
                if (K9.DEBUG)
                    Log.i(K9.LOG_TAG, "No folders are configured for pushing in account " + account.getDescription());
                return false;
            }

        } catch (Exception e) {
            Log.e(K9.LOG_TAG, "Got exception while setting up pushing", e);
        }
        return false;
    }

    public void stopAllPushing() {
        if (K9.DEBUG)
            Log.i(K9.LOG_TAG, "Stopping all pushers");

        Iterator<Pusher> iter = pushers.values().iterator();
        while (iter.hasNext()) {
            Pusher pusher = iter.next();
            iter.remove();
            pusher.stop();
        }
    }

    public void messagesArrived(final Account account, final Folder remoteFolder, final List<Message> messages, final boolean flagSyncOnly) {
        if (K9.DEBUG)
            Log.i(K9.LOG_TAG, "Got new pushed email messages for account " + account.getDescription()
                  + ", folder " + remoteFolder.getName());

        final CountDownLatch latch = new CountDownLatch(1);
        putBackground("Push messageArrived of account " + account.getDescription()
        + ", folder " + remoteFolder.getName(), null, new Runnable() {
            @Override
            public void run() {
                LocalFolder localFolder = null;
                try {
                    LocalStore localStore = account.getLocalStore();
                    localFolder = localStore.getFolder(remoteFolder.getRemoteName());
                    localFolder.open(OpenMode.READ_WRITE);

                    account.setRingNotified(false);
                    int newCount = downloadMessages(account, remoteFolder, localFolder, messages, flagSyncOnly);
                    int unreadMessageCount = setLocalUnreadCountToRemote(localFolder, remoteFolder,  messages.size());

                    setLocalFlaggedCountToRemote(localFolder, remoteFolder);

                    localFolder.setLastPush(System.currentTimeMillis());
                    localFolder.setStatus(null);

                    if (K9.DEBUG)
                        Log.i(K9.LOG_TAG, "messagesArrived newCount = " + newCount + ", unread count = " + unreadMessageCount);

                    if (unreadMessageCount == 0) {
                        notifyAccountCancel(mApplication, account);
                    }

                    for (MessagingListener l : getListeners()) {
                        l.folderStatusChanged(account, remoteFolder.getRemoteName(), unreadMessageCount);
                    }

                } catch (Exception e) {
                    String rootMessage = getRootCauseMessage(e);
                    String errorMessage = "Push failed: " + rootMessage;
                    try {
                        // Oddly enough, using a local variable gets rid of a
                        // potential null pointer access warning with Eclipse.
                        LocalFolder folder = localFolder;
                        folder.setStatus(errorMessage);
                    } catch (Exception se) {
                        Log.e(K9.LOG_TAG, "Unable to set failed status on localFolder", se);
                    }
                    for (MessagingListener l : getListeners()) {
                        l.synchronizeMailboxFailed(account, remoteFolder.getRemoteName(), errorMessage);
                    }
                    addErrorMessage(account, null, e);
                } finally {
                    closeFolder(localFolder);
                    latch.countDown();
                }

            }
        });
        try {
            latch.await();
        } catch (Exception e) {
            Log.e(K9.LOG_TAG, "Interrupted while awaiting latch release", e);
        }
        if (K9.DEBUG)
            Log.i(K9.LOG_TAG, "MessagingController.messagesArrivedLatch released");
    }

    public void systemStatusChanged() {
        for (MessagingListener l : getListeners()) {
            l.systemStatusChanged();
        }
    }

    enum MemorizingState { STARTED, FINISHED, FAILED }

    static class Memory {
        Account account;
        String folderName;
        MemorizingState syncingState = null;
        MemorizingState sendingState = null;
        MemorizingState pushingState = null;
        MemorizingState processingState = null;
        String failureMessage = null;

        int syncingTotalMessagesInMailbox;
        int syncingNumNewMessages;

        int folderCompleted = 0;
        int folderTotal = 0;
        String processingCommandTitle = null;

        Memory(Account nAccount, String nFolderName) {
            account = nAccount;
            folderName = nFolderName;
        }

        String getKey() {
            return getMemoryKey(account, folderName);
        }


    }
    static String getMemoryKey(Account taccount, String tfolderName) {
        return taccount.getDescription() + ":" + tfolderName;
    }
    static class MemorizingListener extends MessagingListener {
        HashMap<String, Memory> memories = new HashMap<String, Memory>(31);

        Memory getMemory(Account account, String folderName) {
            Memory memory = memories.get(getMemoryKey(account, folderName));
            if (memory == null) {
                memory = new Memory(account, folderName);
                memories.put(memory.getKey(), memory);
            }
            return memory;
        }

        @Override
        public synchronized void synchronizeMailboxStarted(Account account, String folder) {
            Memory memory = getMemory(account, folder);
            memory.syncingState = MemorizingState.STARTED;
            memory.folderCompleted = 0;
            memory.folderTotal = 0;
        }

        @Override
        public synchronized void synchronizeMailboxFinished(Account account, String folder,
                int totalMessagesInMailbox, int numNewMessages) {
            Memory memory = getMemory(account, folder);
            memory.syncingState = MemorizingState.FINISHED;
            memory.syncingTotalMessagesInMailbox = totalMessagesInMailbox;
            memory.syncingNumNewMessages = numNewMessages;
        }

        @Override
        public synchronized void synchronizeMailboxFailed(Account account, String folder,
                String message) {

            Memory memory = getMemory(account, folder);
            memory.syncingState = MemorizingState.FAILED;
            memory.failureMessage = message;
        }
        synchronized void refreshOther(MessagingListener other) {
            if (other != null) {

                Memory syncStarted = null;
                Memory sendStarted = null;
                Memory processingStarted = null;

                for (Memory memory : memories.values()) {

                    if (memory.syncingState != null) {
                        switch (memory.syncingState) {
                        case STARTED:
                            syncStarted = memory;
                            break;
                        case FINISHED:
                            other.synchronizeMailboxFinished(memory.account, memory.folderName,
                                                             memory.syncingTotalMessagesInMailbox, memory.syncingNumNewMessages);
                            break;
                        case FAILED:
                            other.synchronizeMailboxFailed(memory.account, memory.folderName,
                                                           memory.failureMessage);
                            break;
                        }
                    }

                    if (memory.sendingState != null) {
                        switch (memory.sendingState) {
                        case STARTED:
                            sendStarted = memory;
                            break;
                        case FINISHED:
                            other.sendPendingMessagesCompleted(memory.account);
                            break;
                        case FAILED:
                            other.sendPendingMessagesFailed(memory.account);
                            break;
                        }
                    }
                    if (memory.pushingState != null) {
                        switch (memory.pushingState) {
                        case STARTED:
                            other.setPushActive(memory.account, memory.folderName, true);
                            break;
                        case FINISHED:
                            other.setPushActive(memory.account, memory.folderName, false);
                            break;
                        }
                    }
                    if (memory.processingState != null) {
                        switch (memory.processingState) {
                        case STARTED:
                            processingStarted = memory;
                            break;
                        case FINISHED:
                        case FAILED:
                            other.pendingCommandsFinished(memory.account);
                            break;
                        }
                    }
                }
                Memory somethingStarted = null;
                if (syncStarted != null) {
                    other.synchronizeMailboxStarted(syncStarted.account, syncStarted.folderName);
                    somethingStarted = syncStarted;
                }
                if (sendStarted != null) {
                    other.sendPendingMessagesStarted(sendStarted.account);
                    somethingStarted = sendStarted;
                }
                if (processingStarted != null) {
                    other.pendingCommandsProcessing(processingStarted.account);
                    if (processingStarted.processingCommandTitle != null) {
                        other.pendingCommandStarted(processingStarted.account, processingStarted.processingCommandTitle);

                    } else {
                        other.pendingCommandCompleted(processingStarted.account, processingStarted.processingCommandTitle);
                    }
                    somethingStarted = processingStarted;
                }
                if (somethingStarted != null && somethingStarted.folderTotal > 0) {
                    other.synchronizeMailboxProgress(somethingStarted.account, somethingStarted.folderName, somethingStarted.folderCompleted, somethingStarted.folderTotal);
                }

            }
        }
        @Override
        public synchronized void setPushActive(Account account, String folderName, boolean active) {
            Memory memory = getMemory(account, folderName);
            memory.pushingState = (active ? MemorizingState.STARTED : MemorizingState.FINISHED);
        }

        @Override
        public synchronized void sendPendingMessagesStarted(Account account) {
            Memory memory = getMemory(account, null);
            memory.sendingState = MemorizingState.STARTED;
            memory.folderCompleted = 0;
            memory.folderTotal = 0;
        }

        @Override
        public synchronized void sendPendingMessagesCompleted(Account account) {
            Memory memory = getMemory(account, null);
            memory.sendingState = MemorizingState.FINISHED;
        }

        @Override
        public synchronized void sendPendingMessagesFailed(Account account) {
            Memory memory = getMemory(account, null);
            memory.sendingState = MemorizingState.FAILED;
        }


        @Override
        public synchronized void synchronizeMailboxProgress(Account account, String folderName, int completed, int total) {
            Memory memory = getMemory(account, folderName);
            memory.folderCompleted = completed;
            memory.folderTotal = total;
        }


        @Override
        public synchronized void pendingCommandsProcessing(Account account) {
            Memory memory = getMemory(account, null);
            memory.processingState = MemorizingState.STARTED;
            memory.folderCompleted = 0;
            memory.folderTotal = 0;
        }
        @Override
        public synchronized void pendingCommandsFinished(Account account) {
            Memory memory = getMemory(account, null);
            memory.processingState = MemorizingState.FINISHED;
        }
        @Override
        public synchronized void pendingCommandStarted(Account account, String commandTitle) {
            Memory memory = getMemory(account, null);
            memory.processingCommandTitle = commandTitle;
        }

        @Override
        public synchronized void pendingCommandCompleted(Account account, String commandTitle) {
            Memory memory = getMemory(account, null);
            memory.processingCommandTitle = null;
        }

    }

    private void actOnMessages(Message[] messages, MessageActor actor) {
        Map<Account, Map<Folder, List<Message>>> accountMap = new HashMap<Account, Map<Folder, List<Message>>>();

        for (Message message : messages) {
            Folder folder = message.getFolder();
            Account account = folder.getAccount();

            Map<Folder, List<Message>> folderMap = accountMap.get(account);
            if (folderMap == null) {
                folderMap = new HashMap<Folder, List<Message>>();
                accountMap.put(account, folderMap);
            }
            List<Message> messageList = folderMap.get(folder);
            if (messageList == null) {
                messageList = new LinkedList<Message>();
                folderMap.put(folder, messageList);
            }

            messageList.add(message);
        }
        for (Map.Entry<Account, Map<Folder, List<Message>>> entry : accountMap.entrySet()) {
            Account account = entry.getKey();

            //account.refresh(Preferences.getPreferences(K9.app));
            Map<Folder, List<Message>> folderMap = entry.getValue();
            for (Map.Entry<Folder, List<Message>> folderEntry : folderMap.entrySet()) {
                Folder folder = folderEntry.getKey();
                List<Message> messageList = folderEntry.getValue();
                actor.act(account, folder, messageList);
            }
        }
    }

    interface MessageActor {
        public void act(final Account account, final Folder folder, final List<Message> messages);
    }
}<|MERGE_RESOLUTION|>--- conflicted
+++ resolved
@@ -542,10 +542,6 @@
         new MessageRetrievalListener() {
             List<Message> pendingMessages = new ArrayList<Message>();
 
-<<<<<<< HEAD
-=======
-
->>>>>>> 0c691999
             @Override
             public void messageStarted(String message, int number, int ofTotal) {}
             @Override
