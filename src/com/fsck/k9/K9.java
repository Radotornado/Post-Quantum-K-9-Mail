
package com.fsck.k9;

import java.io.File;
import java.lang.reflect.Method;
import java.util.ArrayList;
import java.util.HashMap;
import java.util.List;
import java.util.concurrent.BlockingQueue;
import java.util.concurrent.SynchronousQueue;

import android.app.Application;
import android.content.ComponentName;
import android.content.Context;
import android.content.Intent;
import android.content.IntentFilter;
import android.content.SharedPreferences;
import android.content.pm.PackageInfo;
import android.content.pm.PackageManager;
import android.content.pm.PackageManager.NameNotFoundException;
import android.net.Uri;
import android.os.Environment;
import android.os.Handler;
import android.os.Looper;
import android.text.format.Time;
import android.util.Log;

import com.fsck.k9.Account.SortType;
import com.fsck.k9.activity.MessageCompose;
import com.fsck.k9.controller.MessagingController;
import com.fsck.k9.controller.MessagingListener;
import com.fsck.k9.mail.Address;
import com.fsck.k9.mail.Message;
import com.fsck.k9.mail.MessagingException;
import com.fsck.k9.mail.internet.BinaryTempFileBody;
import com.fsck.k9.provider.UnreadWidgetProvider;
import com.fsck.k9.service.BootReceiver;
import com.fsck.k9.service.MailService;
import com.fsck.k9.service.ShutdownReceiver;
import com.fsck.k9.service.StorageGoneReceiver;

public class K9 extends Application {
    public static final int THEME_LIGHT = 0;
    public static final int THEME_DARK = 1;

    /**
     * Components that are interested in knowing when the K9 instance is
     * available and ready (Android invokes Application.onCreate() after other
     * components') should implement this interface and register using
     * {@link K9#registerApplicationAware(ApplicationAware)}.
     */
    public static interface ApplicationAware {
        /**
         * Called when the Application instance is available and ready.
         *
         * @param application
         *            The application instance. Never <code>null</code>.
         * @throws Exception
         */
        void initializeComponent(K9 application);
    }

    public static Application app = null;
    public static File tempDirectory;
    public static final String LOG_TAG = "k9";

    /**
     * Components that are interested in knowing when the K9 instance is
     * available and ready.
     *
     * @see ApplicationAware
     */
    private static List<ApplicationAware> observers = new ArrayList<ApplicationAware>();

    public enum BACKGROUND_OPS {
        WHEN_CHECKED, ALWAYS, NEVER, WHEN_CHECKED_AUTO_SYNC
    }

    private static String language = "";
    private static int theme = THEME_LIGHT;

    private static final FontSizes fontSizes = new FontSizes();

    private static BACKGROUND_OPS backgroundOps = BACKGROUND_OPS.WHEN_CHECKED;
    /**
     * Some log messages can be sent to a file, so that the logs
     * can be read using unprivileged access (eg. Terminal Emulator)
     * on the phone, without adb.  Set to null to disable
     */
    public static final String logFile = null;
    //public static final String logFile = Environment.getExternalStorageDirectory() + "/k9mail/debug.log";

    /**
     * If this is enabled, various development settings will be enabled
     * It should NEVER be on for Market builds
     * Right now, it just governs strictmode
     **/
    public static boolean DEVELOPER_MODE = true;


    /**
     * If this is enabled there will be additional logging information sent to
     * Log.d, including protocol dumps.
     * Controlled by Preferences at run-time
     */
    public static boolean DEBUG = false;

    /**
     * Should K-9 log the conversation it has over the wire with
     * SMTP servers?
     */

    public static boolean DEBUG_PROTOCOL_SMTP = true;

    /**
     * Should K-9 log the conversation it has over the wire with
     * IMAP servers?
     */

    public static boolean DEBUG_PROTOCOL_IMAP = true;


    /**
     * Should K-9 log the conversation it has over the wire with
     * POP3 servers?
     */

    public static boolean DEBUG_PROTOCOL_POP3 = true;

    /**
     * Should K-9 log the conversation it has over the wire with
     * WebDAV servers?
     */

    public static boolean DEBUG_PROTOCOL_WEBDAV = true;



    /**
     * If this is enabled than logging that normally hides sensitive information
     * like passwords will show that information.
     */
    public static boolean DEBUG_SENSITIVE = false;

    /**
     * Can create messages containing stack traces that can be forwarded
     * to the development team.
     */
    public static boolean ENABLE_ERROR_FOLDER = true;
    public static String ERROR_FOLDER_NAME = "K9mail-errors";

    private static boolean mAnimations = true;

    private static boolean mConfirmDelete = false;
    private static boolean mConfirmDeleteStarred = false;
    private static boolean mConfirmSpam = false;
    private static boolean mConfirmMarkAllAsRead = true;
    private static boolean mKeyguardPrivacy = false;

    private static boolean mMessageListStars = true;
    private static boolean mMessageListCheckboxes = false;
    private static boolean mMessageListTouchable = false;
    private static int mMessageListPreviewLines = 2;

    private static boolean mShowCorrespondentNames = true;
    private static boolean mShowContactName = false;
    private static boolean mChangeContactNameColor = false;
    private static int mContactNameColor = 0xff00008f;
    private static boolean mMessageViewFixedWidthFont = false;
    private static boolean mMessageViewReturnToList = false;
    private static boolean mMessageViewShowNext = false;

    private static boolean mGesturesEnabled = true;
    private static boolean mUseVolumeKeysForNavigation = false;
    private static boolean mUseVolumeKeysForListNavigation = false;
    private static boolean mManageBack = false;
    private static boolean mStartIntegratedInbox = false;
    private static boolean mMeasureAccounts = true;
    private static boolean mCountSearchMessages = true;
    private static boolean mHideSpecialAccounts = false;
    private static boolean mZoomControlsEnabled = false;
    private static boolean mMobileOptimizedLayout = false;
    private static boolean mQuietTimeEnabled = false;
    private static String mQuietTimeStarts = null;
    private static String mQuietTimeEnds = null;
    private static boolean compactLayouts = false;
    private static String mAttachmentDefaultPath = "";

    private static boolean mBatchButtonsMarkRead = true;
    private static boolean mBatchButtonsDelete = true;
    private static boolean mBatchButtonsArchive = false;
    private static boolean mBatchButtonsMove = false;
    private static boolean mBatchButtonsFlag = true;
    private static boolean mBatchButtonsUnselect = true;
<<<<<<< HEAD
    private static boolean mShowAdvancedOptions;
    
=======

>>>>>>> 50a066eb
    private static boolean useGalleryBugWorkaround = false;
    private static boolean galleryBuggy;

    private static SortType mSortType;
    private static HashMap<SortType, Boolean> mSortAscending = new HashMap<SortType, Boolean>();

    /**
     * The MIME type(s) of attachments we're willing to view.
     */
    public static final String[] ACCEPTABLE_ATTACHMENT_VIEW_TYPES = new String[] {
        "*/*",
    };

    /**
     * The MIME type(s) of attachments we're not willing to view.
     */
    public static final String[] UNACCEPTABLE_ATTACHMENT_VIEW_TYPES = new String[] {
    };

    /**
     * The MIME type(s) of attachments we're willing to download to SD.
     */
    public static final String[] ACCEPTABLE_ATTACHMENT_DOWNLOAD_TYPES = new String[] {
        "*/*",
    };

    /**
     * The MIME type(s) of attachments we're not willing to download to SD.
     */
    public static final String[] UNACCEPTABLE_ATTACHMENT_DOWNLOAD_TYPES = new String[] {
    };

    /**
     * For use when displaying that no folder is selected
     */
    public static final String FOLDER_NONE = "-NONE-";

    public static final String LOCAL_UID_PREFIX = "K9LOCAL:";

    public static final String REMOTE_UID_PREFIX = "K9REMOTE:";

    public static final String IDENTITY_HEADER = "X-K9mail-Identity";

    /**
     * Specifies how many messages will be shown in a folder by default. This number is set
     * on each new folder and can be incremented with "Load more messages..." by the
     * VISIBLE_LIMIT_INCREMENT
     */
    public static int DEFAULT_VISIBLE_LIMIT = 25;

    /**
     * The maximum size of an attachment we're willing to download (either View or Save)
     * Attachments that are base64 encoded (most) will be about 1.375x their actual size
     * so we should probably factor that in. A 5MB attachment will generally be around
     * 6.8MB downloaded but only 5MB saved.
     */
    public static final int MAX_ATTACHMENT_DOWNLOAD_SIZE = (128 * 1024 * 1024);


    /* How many times should K-9 try to deliver a message before giving up
     * until the app is killed and restarted
     */

    public static int MAX_SEND_ATTEMPTS = 5;

    /**
     * Max time (in millis) the wake lock will be held for when background sync is happening
     */
    public static final int WAKE_LOCK_TIMEOUT = 600000;

    public static final int MANUAL_WAKE_LOCK_TIMEOUT = 120000;

    public static final int PUSH_WAKE_LOCK_TIMEOUT = 60000;

    public static final int MAIL_SERVICE_WAKE_LOCK_TIMEOUT = 60000;

    public static final int BOOT_RECEIVER_WAKE_LOCK_TIMEOUT = 60000;

    /**
     * Time the LED is on/off when blinking on new email notification
     */
    public static final int NOTIFICATION_LED_ON_TIME = 500;
    public static final int NOTIFICATION_LED_OFF_TIME = 2000;

    public static final boolean NOTIFICATION_LED_WHILE_SYNCING = false;
    public static final int NOTIFICATION_LED_FAST_ON_TIME = 100;
    public static final int NOTIFICATION_LED_FAST_OFF_TIME = 100;


    public static final int NOTIFICATION_LED_BLINK_SLOW = 0;
    public static final int NOTIFICATION_LED_BLINK_FAST = 1;



    public static final int NOTIFICATION_LED_SENDING_FAILURE_COLOR = 0xffff0000;

    // Must not conflict with an account number
    public static final int FETCHING_EMAIL_NOTIFICATION      = -5000;
    public static final int SEND_FAILED_NOTIFICATION      = -1500;
    public static final int CONNECTIVITY_ID = -3;


    public static class Intents {

        public static class EmailReceived {
            public static final String ACTION_EMAIL_RECEIVED    = "com.fsck.k9.intent.action.EMAIL_RECEIVED";
            public static final String ACTION_EMAIL_DELETED     = "com.fsck.k9.intent.action.EMAIL_DELETED";
            public static final String ACTION_REFRESH_OBSERVER  = "com.fsck.k9.intent.action.REFRESH_OBSERVER";
            public static final String EXTRA_ACCOUNT            = "com.fsck.k9.intent.extra.ACCOUNT";
            public static final String EXTRA_FOLDER             = "com.fsck.k9.intent.extra.FOLDER";
            public static final String EXTRA_SENT_DATE          = "com.fsck.k9.intent.extra.SENT_DATE";
            public static final String EXTRA_FROM               = "com.fsck.k9.intent.extra.FROM";
            public static final String EXTRA_TO                 = "com.fsck.k9.intent.extra.TO";
            public static final String EXTRA_CC                 = "com.fsck.k9.intent.extra.CC";
            public static final String EXTRA_BCC                = "com.fsck.k9.intent.extra.BCC";
            public static final String EXTRA_SUBJECT            = "com.fsck.k9.intent.extra.SUBJECT";
            public static final String EXTRA_FROM_SELF          = "com.fsck.k9.intent.extra.FROM_SELF";
        }

        public static class Share {
            /*
             * We don't want to use EmailReceived.EXTRA_FROM ("com.fsck.k9.intent.extra.FROM")
             * because of different semantics (String array vs. string with comma separated
             * email addresses)
             */
            public static final String EXTRA_FROM               = "com.fsck.k9.intent.extra.SENDER";
        }
    }

    /**
     * Called throughout the application when the number of accounts has changed. This method
     * enables or disables the Compose activity, the boot receiver and the service based on
     * whether any accounts are configured.
     */
    public static void setServicesEnabled(Context context) {
        int acctLength = Preferences.getPreferences(context).getAvailableAccounts().size();

        setServicesEnabled(context, acctLength > 0, null);

    }

    private static void setServicesEnabled(Context context, boolean enabled, Integer wakeLockId) {

        PackageManager pm = context.getPackageManager();

        if (!enabled && pm.getComponentEnabledSetting(new ComponentName(context, MailService.class)) ==
                PackageManager.COMPONENT_ENABLED_STATE_ENABLED) {
            /*
             * If no accounts now exist but the service is still enabled we're about to disable it
             * so we'll reschedule to kill off any existing alarms.
             */
            MailService.actionReset(context, wakeLockId);
        }
        Class<?>[] classes = { MessageCompose.class, BootReceiver.class, MailService.class };

        for (Class<?> clazz : classes) {

            boolean alreadyEnabled = pm.getComponentEnabledSetting(new ComponentName(context, clazz)) ==
                                     PackageManager.COMPONENT_ENABLED_STATE_ENABLED;

            if (enabled != alreadyEnabled) {
                pm.setComponentEnabledSetting(
                    new ComponentName(context, clazz),
                    enabled ? PackageManager.COMPONENT_ENABLED_STATE_ENABLED :
                    PackageManager.COMPONENT_ENABLED_STATE_DISABLED,
                    PackageManager.DONT_KILL_APP);
            }
        }

        if (enabled && pm.getComponentEnabledSetting(new ComponentName(context, MailService.class)) ==
                PackageManager.COMPONENT_ENABLED_STATE_ENABLED) {
            /*
             * And now if accounts do exist then we've just enabled the service and we want to
             * schedule alarms for the new accounts.
             */
            MailService.actionReset(context, wakeLockId);
        }

    }

    /**
     * Register BroadcastReceivers programmaticaly because doing it from manifest
     * would make K-9 auto-start. We don't want auto-start because the initialization
     * sequence isn't safe while some events occur (SD card unmount).
     */
    protected void registerReceivers() {
        final StorageGoneReceiver receiver = new StorageGoneReceiver();
        final IntentFilter filter = new IntentFilter();
        filter.addAction(Intent.ACTION_MEDIA_EJECT);
        filter.addAction(Intent.ACTION_MEDIA_UNMOUNTED);
        filter.addDataScheme("file");

        final BlockingQueue<Handler> queue = new SynchronousQueue<Handler>();

        // starting a new thread to handle unmount events
        new Thread(new Runnable() {
            @Override
            public void run() {
                Looper.prepare();
                try {
                    queue.put(new Handler());
                } catch (InterruptedException e) {
                    Log.e(K9.LOG_TAG, "", e);
                }
                Looper.loop();
            }

        }, "Unmount-thread").start();

        try {
            final Handler storageGoneHandler = queue.take();
            registerReceiver(receiver, filter, null, storageGoneHandler);
            Log.i(K9.LOG_TAG, "Registered: unmount receiver");
        } catch (InterruptedException e) {
            Log.e(K9.LOG_TAG, "Unable to register unmount receiver", e);
        }

        registerReceiver(new ShutdownReceiver(), new IntentFilter(Intent.ACTION_SHUTDOWN));
        Log.i(K9.LOG_TAG, "Registered: shutdown receiver");
    }

    public static void save(SharedPreferences.Editor editor) {
        editor.putBoolean("enableDebugLogging", K9.DEBUG);
        editor.putBoolean("enableSensitiveLogging", K9.DEBUG_SENSITIVE);
        editor.putString("backgroundOperations", K9.backgroundOps.toString());
        editor.putBoolean("animations", mAnimations);
        editor.putBoolean("gesturesEnabled", mGesturesEnabled);
        editor.putBoolean("useVolumeKeysForNavigation", mUseVolumeKeysForNavigation);
        editor.putBoolean("useVolumeKeysForListNavigation", mUseVolumeKeysForListNavigation);
        editor.putBoolean("manageBack", mManageBack);
        editor.putBoolean("zoomControlsEnabled", mZoomControlsEnabled);
        editor.putBoolean("mobileOptimizedLayout", mMobileOptimizedLayout);
        editor.putBoolean("quietTimeEnabled", mQuietTimeEnabled);
        editor.putString("quietTimeStarts", mQuietTimeStarts);
        editor.putString("quietTimeEnds", mQuietTimeEnds);

        editor.putBoolean("startIntegratedInbox", mStartIntegratedInbox);
        editor.putBoolean("measureAccounts", mMeasureAccounts);
        editor.putBoolean("countSearchMessages", mCountSearchMessages);
        editor.putBoolean("hideSpecialAccounts", mHideSpecialAccounts);
        editor.putBoolean("messageListStars", mMessageListStars);
        editor.putBoolean("messageListCheckboxes", mMessageListCheckboxes);
        editor.putBoolean("messageListTouchable", mMessageListTouchable);
        editor.putInt("messageListPreviewLines", mMessageListPreviewLines);

        editor.putBoolean("showCorrespondentNames", mShowCorrespondentNames);
        editor.putBoolean("showContactName", mShowContactName);
        editor.putBoolean("changeRegisteredNameColor", mChangeContactNameColor);
        editor.putInt("registeredNameColor", mContactNameColor);
        editor.putBoolean("messageViewFixedWidthFont", mMessageViewFixedWidthFont);
        editor.putBoolean("messageViewReturnToList", mMessageViewReturnToList);
        editor.putBoolean("messageViewShowNext", mMessageViewShowNext);

        editor.putBoolean("batchButtonsMarkRead", mBatchButtonsMarkRead);
        editor.putBoolean("batchButtonsDelete", mBatchButtonsDelete);
        editor.putBoolean("batchButtonsArchive", mBatchButtonsArchive);
        editor.putBoolean("batchButtonsMove", mBatchButtonsMove);
        editor.putBoolean("batchButtonsFlag", mBatchButtonsFlag);
        editor.putBoolean("batchButtonsUnselect", mBatchButtonsUnselect);

        editor.putString("language", language);
        editor.putInt("theme", theme);
        editor.putBoolean("useGalleryBugWorkaround", useGalleryBugWorkaround);

        editor.putBoolean("confirmDelete", mConfirmDelete);
        editor.putBoolean("confirmDeleteStarred", mConfirmDeleteStarred);
        editor.putBoolean("confirmSpam", mConfirmSpam);
        editor.putBoolean("confirmMarkAllAsRead", mConfirmMarkAllAsRead);

        editor.putString("sortTypeEnum", mSortType.name());
        editor.putBoolean("sortAscending", mSortAscending.get(mSortType));

        editor.putBoolean("keyguardPrivacy", mKeyguardPrivacy);

        editor.putBoolean("compactLayouts", compactLayouts);
        editor.putString("attachmentdefaultpath", mAttachmentDefaultPath);
        editor.putBoolean("showAdvancedOptions", mShowAdvancedOptions);
        fontSizes.save(editor);
    }

    @Override
    public void onCreate() {
        maybeSetupStrictMode();
        super.onCreate();
        app = this;

        galleryBuggy = checkForBuggyGallery();

        Preferences prefs = Preferences.getPreferences(this);
        loadPrefs(prefs);

        /*
         * We have to give MimeMessage a temp directory because File.createTempFile(String, String)
         * doesn't work in Android and MimeMessage does not have access to a Context.
         */
        BinaryTempFileBody.setTempDirectory(getCacheDir());

        /*
         * Enable background sync of messages
         */

        setServicesEnabled(this);
        registerReceivers();

        MessagingController.getInstance(this).addListener(new MessagingListener() {
            private void broadcastIntent(String action, Account account, String folder, Message message) {
                try {
                    Uri uri = Uri.parse("email://messages/" + account.getAccountNumber() + "/" + Uri.encode(folder) + "/" + Uri.encode(message.getUid()));
                    Intent intent = new Intent(action, uri);
                    intent.putExtra(K9.Intents.EmailReceived.EXTRA_ACCOUNT, account.getDescription());
                    intent.putExtra(K9.Intents.EmailReceived.EXTRA_FOLDER, folder);
                    intent.putExtra(K9.Intents.EmailReceived.EXTRA_SENT_DATE, message.getSentDate());
                    intent.putExtra(K9.Intents.EmailReceived.EXTRA_FROM, Address.toString(message.getFrom()));
                    intent.putExtra(K9.Intents.EmailReceived.EXTRA_TO, Address.toString(message.getRecipients(Message.RecipientType.TO)));
                    intent.putExtra(K9.Intents.EmailReceived.EXTRA_CC, Address.toString(message.getRecipients(Message.RecipientType.CC)));
                    intent.putExtra(K9.Intents.EmailReceived.EXTRA_BCC, Address.toString(message.getRecipients(Message.RecipientType.BCC)));
                    intent.putExtra(K9.Intents.EmailReceived.EXTRA_SUBJECT, message.getSubject());
                    intent.putExtra(K9.Intents.EmailReceived.EXTRA_FROM_SELF, account.isAnIdentity(message.getFrom()));
                    K9.this.sendBroadcast(intent);
                    if (K9.DEBUG)
                        Log.d(K9.LOG_TAG, "Broadcasted: action=" + action
                              + " account=" + account.getDescription()
                              + " folder=" + folder
                              + " message uid=" + message.getUid()
                             );

                } catch (MessagingException e) {
                    Log.w(K9.LOG_TAG, "Error: action=" + action
                          + " account=" + account.getDescription()
                          + " folder=" + folder
                          + " message uid=" + message.getUid()
                         );
                }
            }

            private void updateUnreadWidget() {
                try {
                    UnreadWidgetProvider.updateUnreadCount(K9.this);
                } catch (Exception e) {
                    if (K9.DEBUG) {
                        Log.e(LOG_TAG, "Error while updating unread widget(s)", e);
                    }
                }
            }

            @Override
            public void synchronizeMailboxRemovedMessage(Account account, String folder, Message message) {
                broadcastIntent(K9.Intents.EmailReceived.ACTION_EMAIL_DELETED, account, folder, message);
                updateUnreadWidget();
            }

            @Override
            public void messageDeleted(Account account, String folder, Message message) {
                broadcastIntent(K9.Intents.EmailReceived.ACTION_EMAIL_DELETED, account, folder, message);
                updateUnreadWidget();
            }

            @Override
            public void synchronizeMailboxNewMessage(Account account, String folder, Message message) {
                broadcastIntent(K9.Intents.EmailReceived.ACTION_EMAIL_RECEIVED, account, folder, message);
                updateUnreadWidget();
            }

            @Override
            public void folderStatusChanged(Account account, String folderName,
                    int unreadMessageCount) {
                updateUnreadWidget();
            }

            @Override
            public void searchStats(final AccountStats stats) {
                // let observers know a fetch occurred
                K9.this.sendBroadcast(new Intent(K9.Intents.EmailReceived.ACTION_REFRESH_OBSERVER, null));
            }

        });

        notifyObservers();
    }

    public static void loadPrefs(Preferences prefs) {
        SharedPreferences sprefs = prefs.getPreferences();
        DEBUG = sprefs.getBoolean("enableDebugLogging", false);
        DEBUG_SENSITIVE = sprefs.getBoolean("enableSensitiveLogging", false);
        mAnimations = sprefs.getBoolean("animations", true);
        mGesturesEnabled = sprefs.getBoolean("gesturesEnabled", false);
        mUseVolumeKeysForNavigation = sprefs.getBoolean("useVolumeKeysForNavigation", false);
        mUseVolumeKeysForListNavigation = sprefs.getBoolean("useVolumeKeysForListNavigation", false);
        mManageBack = sprefs.getBoolean("manageBack", false);
        mStartIntegratedInbox = sprefs.getBoolean("startIntegratedInbox", false);
        mMeasureAccounts = sprefs.getBoolean("measureAccounts", true);
        mCountSearchMessages = sprefs.getBoolean("countSearchMessages", true);
        mHideSpecialAccounts = sprefs.getBoolean("hideSpecialAccounts", false);
        mMessageListStars = sprefs.getBoolean("messageListStars", true);
        mMessageListCheckboxes = sprefs.getBoolean("messageListCheckboxes", false);
        mMessageListTouchable = sprefs.getBoolean("messageListTouchable", false);
        mMessageListPreviewLines = sprefs.getInt("messageListPreviewLines", 2);

        mMobileOptimizedLayout = sprefs.getBoolean("mobileOptimizedLayout", false);
        mZoomControlsEnabled = sprefs.getBoolean("zoomControlsEnabled", true);

        mQuietTimeEnabled = sprefs.getBoolean("quietTimeEnabled", false);
        mQuietTimeStarts = sprefs.getString("quietTimeStarts", "21:00");
        mQuietTimeEnds = sprefs.getString("quietTimeEnds", "7:00");

        mShowCorrespondentNames = sprefs.getBoolean("showCorrespondentNames", true);
        mShowContactName = sprefs.getBoolean("showContactName", false);
        mChangeContactNameColor = sprefs.getBoolean("changeRegisteredNameColor", false);
        mContactNameColor = sprefs.getInt("registeredNameColor", 0xff00008f);
        mMessageViewFixedWidthFont = sprefs.getBoolean("messageViewFixedWidthFont", false);
        mMessageViewReturnToList = sprefs.getBoolean("messageViewReturnToList", false);
        mMessageViewShowNext = sprefs.getBoolean("messageViewShowNext", false);

        mBatchButtonsMarkRead = sprefs.getBoolean("batchButtonsMarkRead", true);
        mBatchButtonsDelete = sprefs.getBoolean("batchButtonsDelete", true);
        mBatchButtonsArchive = sprefs.getBoolean("batchButtonsArchive", true);
        mBatchButtonsMove = sprefs.getBoolean("batchButtonsMove", true);
        mBatchButtonsFlag = sprefs.getBoolean("batchButtonsFlag", true);
        mBatchButtonsUnselect = sprefs.getBoolean("batchButtonsUnselect", true);

        useGalleryBugWorkaround = sprefs.getBoolean("useGalleryBugWorkaround", K9.isGalleryBuggy());

        mConfirmDelete = sprefs.getBoolean("confirmDelete", false);
        mConfirmDeleteStarred = sprefs.getBoolean("confirmDeleteStarred", false);
        mConfirmSpam = sprefs.getBoolean("confirmSpam", false);
        mConfirmMarkAllAsRead = sprefs.getBoolean("confirmMarkAllAsRead", true);

        try {
            String value = sprefs.getString("sortTypeEnum", Account.DEFAULT_SORT_TYPE.name());
            mSortType = SortType.valueOf(value);
        } catch (Exception e) {
            mSortType = Account.DEFAULT_SORT_TYPE;
        }

        boolean sortAscending = sprefs.getBoolean("sortAscending", Account.DEFAULT_SORT_ASCENDING);
        mSortAscending.put(mSortType, sortAscending);

        mKeyguardPrivacy = sprefs.getBoolean("keyguardPrivacy", false);

        compactLayouts = sprefs.getBoolean("compactLayouts", false);
        mAttachmentDefaultPath = sprefs.getString("attachmentdefaultpath",  Environment.getExternalStorageDirectory().toString());
        mShowAdvancedOptions = sprefs.getBoolean("showAdvancedOptions", false);
        fontSizes.load(sprefs);

        try {
            setBackgroundOps(BACKGROUND_OPS.valueOf(sprefs.getString("backgroundOperations", "WHEN_CHECKED")));
        } catch (Exception e) {
            setBackgroundOps(BACKGROUND_OPS.WHEN_CHECKED);
        }

        K9.setK9Language(sprefs.getString("language", ""));

        int theme = sprefs.getInt("theme", THEME_LIGHT);

        // We used to save the resource ID of the theme. So convert that to the new format if
        // necessary.
        if (theme == THEME_DARK || theme == android.R.style.Theme) {
            theme = THEME_DARK;
        } else {
            theme = THEME_LIGHT;
        }
        K9.setK9Theme(theme);
    }

    private void maybeSetupStrictMode() {
        if (!K9.DEVELOPER_MODE)
            return;

        try {
            Class<?> strictMode = Class.forName("android.os.StrictMode");
            Method enableDefaults = strictMode.getMethod("enableDefaults");
            enableDefaults.invoke(strictMode);
        }

        catch (Exception e) {
            // Discard , as it means we're not running on a device with strict mode
            Log.v(K9.LOG_TAG, "Failed to turn on strict mode", e);
        }

    }


    /**
     * since Android invokes Application.onCreate() only after invoking all
     * other components' onCreate(), here is a way to notify interested
     * component that the application is available and ready
     */
    protected void notifyObservers() {
        for (final ApplicationAware aware : observers) {
            if (K9.DEBUG) {
                Log.v(K9.LOG_TAG, "Initializing observer: " + aware);
            }
            try {
                aware.initializeComponent(this);
            } catch (Exception e) {
                Log.w(K9.LOG_TAG, "Failure when notifying " + aware, e);
            }
        }
    }

    /**
     * Register a component to be notified when the {@link K9} instance is ready.
     *
     * @param component
     *            Never <code>null</code>.
     */
    public static void registerApplicationAware(final ApplicationAware component) {
        if (!observers.contains(component)) {
            observers.add(component);
        }
    }

    public static String getK9Language() {
        return language;
    }

    public static void setK9Language(String nlanguage) {
        language = nlanguage;
    }

    public static int getK9ThemeResourceId(int theme) {
        return (theme == THEME_LIGHT) ? R.style.Theme_K9_Light : R.style.Theme_K9_Dark;
    }

    public static int getK9ThemeResourceId() {
        return getK9ThemeResourceId(theme);
    }

    public static int getK9Theme() {
        return theme;
    }

    public static void setK9Theme(int ntheme) {
        theme = ntheme;
    }

    public static BACKGROUND_OPS getBackgroundOps() {
        return backgroundOps;
    }

    public static boolean setBackgroundOps(BACKGROUND_OPS backgroundOps) {
        BACKGROUND_OPS oldBackgroundOps = K9.backgroundOps;
        K9.backgroundOps = backgroundOps;
        return backgroundOps != oldBackgroundOps;
    }

    public static boolean setBackgroundOps(String nbackgroundOps) {
        return setBackgroundOps(BACKGROUND_OPS.valueOf(nbackgroundOps));
    }

    public static boolean gesturesEnabled() {
        return mGesturesEnabled;
    }

    public static void setGesturesEnabled(boolean gestures) {
        mGesturesEnabled = gestures;
    }

    public static boolean useVolumeKeysForNavigationEnabled() {
        return mUseVolumeKeysForNavigation;
    }

    public static void setUseVolumeKeysForNavigation(boolean volume) {
        mUseVolumeKeysForNavigation = volume;
    }

    public static boolean useVolumeKeysForListNavigationEnabled() {
        return mUseVolumeKeysForListNavigation;
    }

    public static void setUseVolumeKeysForListNavigation(boolean enabled) {
        mUseVolumeKeysForListNavigation = enabled;
    }

    public static boolean manageBack() {
        return mManageBack;
    }

    public static void setManageBack(boolean manageBack) {
        mManageBack = manageBack;
    }

    public static boolean zoomControlsEnabled() {
        return mZoomControlsEnabled;
    }

    public static void setZoomControlsEnabled(boolean zoomControlsEnabled) {
        mZoomControlsEnabled = zoomControlsEnabled;
    }


    public static boolean mobileOptimizedLayout() {
        return mMobileOptimizedLayout;
    }

    public static void setMobileOptimizedLayout(boolean mobileOptimizedLayout) {
        mMobileOptimizedLayout = mobileOptimizedLayout;
    }

    public static boolean getQuietTimeEnabled() {
        return mQuietTimeEnabled;
    }

    public static void setQuietTimeEnabled(boolean quietTimeEnabled) {
        mQuietTimeEnabled = quietTimeEnabled;
    }

    public static String getQuietTimeStarts() {
        return mQuietTimeStarts;
    }

    public static void setQuietTimeStarts(String quietTimeStarts) {
        mQuietTimeStarts = quietTimeStarts;
    }

    public static String getQuietTimeEnds() {
        return mQuietTimeEnds;
    }

    public static void setQuietTimeEnds(String quietTimeEnds) {
        mQuietTimeEnds = quietTimeEnds;
    }


    public static boolean isQuietTime() {
        if (!mQuietTimeEnabled) {
            return false;
        }

        Time time = new Time();
        time.setToNow();
        Integer startHour = Integer.parseInt(mQuietTimeStarts.split(":")[0]);
        Integer startMinute = Integer.parseInt(mQuietTimeStarts.split(":")[1]);
        Integer endHour = Integer.parseInt(mQuietTimeEnds.split(":")[0]);
        Integer endMinute = Integer.parseInt(mQuietTimeEnds.split(":")[1]);

        Integer now = (time.hour * 60) + time.minute;
        Integer quietStarts = startHour * 60 + startMinute;
        Integer quietEnds =  endHour * 60 + endMinute;

        // If start and end times are the same, we're never quiet
        if (quietStarts.equals(quietEnds)) {
            return false;
        }


        // 21:00 - 05:00 means we want to be quiet if it's after 9 or before 5
        if (quietStarts > quietEnds) {
            // if it's 22:00 or 03:00 but not 8:00
            if (now >= quietStarts || now <= quietEnds) {
                return true;
            }
        }

        // 01:00 - 05:00
        else {

            // if it' 2:00 or 4:00 but not 8:00 or 0:00
            if (now >= quietStarts && now <= quietEnds) {
                return true;
            }
        }

        return false;
    }



    public static boolean startIntegratedInbox() {
        return mStartIntegratedInbox;
    }

    public static void setStartIntegratedInbox(boolean startIntegratedInbox) {
        mStartIntegratedInbox = startIntegratedInbox;
    }

    public static boolean showAnimations() {
        return mAnimations;
    }

    public static void setAnimations(boolean animations) {
        mAnimations = animations;
    }

    public static boolean messageListTouchable() {
        return mMessageListTouchable;
    }

    public static void setMessageListTouchable(boolean touchy) {
        mMessageListTouchable = touchy;
    }

    public static int messageListPreviewLines() {
        return mMessageListPreviewLines;
    }

    public static void setMessageListPreviewLines(int lines) {
        mMessageListPreviewLines = lines;
    }

    public static boolean messageListStars() {
        return mMessageListStars;
    }

    public static void setMessageListStars(boolean stars) {
        mMessageListStars = stars;
    }
    public static boolean messageListCheckboxes() {
        return mMessageListCheckboxes;
    }

    public static void setMessageListCheckboxes(boolean checkboxes) {
        mMessageListCheckboxes = checkboxes;
    }

    public static boolean showCorrespondentNames() {
        return mShowCorrespondentNames;
    }

    public static void setShowCorrespondentNames(boolean showCorrespondentNames) {
        mShowCorrespondentNames = showCorrespondentNames;
    }

    public static boolean showContactName() {
        return mShowContactName;
    }

    public static void setShowContactName(boolean showContactName) {
        mShowContactName = showContactName;
    }

    public static boolean changeContactNameColor() {
        return mChangeContactNameColor;
    }

    public static void setChangeContactNameColor(boolean changeContactNameColor) {
        mChangeContactNameColor = changeContactNameColor;
    }

    public static int getContactNameColor() {
        return mContactNameColor;
    }

    public static void setContactNameColor(int contactNameColor) {
        mContactNameColor = contactNameColor;
    }

    public static boolean messageViewFixedWidthFont() {
        return mMessageViewFixedWidthFont;
    }

    public static void setMessageViewFixedWidthFont(boolean fixed) {
        mMessageViewFixedWidthFont = fixed;
    }

    public static boolean messageViewReturnToList() {
        return mMessageViewReturnToList;
    }

    public static void setMessageViewReturnToList(boolean messageViewReturnToList) {
        mMessageViewReturnToList = messageViewReturnToList;
    }

    public static boolean messageViewShowNext() {
        return mMessageViewShowNext;
    }

    public static void setMessageViewShowNext(boolean messageViewShowNext) {
        mMessageViewShowNext = messageViewShowNext;
    }

    public static Method getMethod(Class<?> classObject, String methodName) {
        try {
            return classObject.getMethod(methodName, boolean.class);
        } catch (NoSuchMethodException e) {
            Log.i(K9.LOG_TAG, "Can't get method " +
                  classObject.toString() + "." + methodName);
        } catch (Exception e) {
            Log.e(K9.LOG_TAG, "Error while using reflection to get method " +
                  classObject.toString() + "." + methodName, e);
        }
        return null;
    }

    public static FontSizes getFontSizes() {
        return fontSizes;
    }

    public static boolean measureAccounts() {
        return mMeasureAccounts;
    }

    public static void setMeasureAccounts(boolean measureAccounts) {
        mMeasureAccounts = measureAccounts;
    }

    public static boolean countSearchMessages() {
        return mCountSearchMessages;
    }

    public static void setCountSearchMessages(boolean countSearchMessages) {
        mCountSearchMessages = countSearchMessages;
    }

    public static boolean isHideSpecialAccounts() {
        return mHideSpecialAccounts;
    }

    public static void setHideSpecialAccounts(boolean hideSpecialAccounts) {
        mHideSpecialAccounts = hideSpecialAccounts;
    }

    public static boolean useGalleryBugWorkaround() {
        return useGalleryBugWorkaround;
    }

    public static void setUseGalleryBugWorkaround(boolean useGalleryBugWorkaround) {
        K9.useGalleryBugWorkaround = useGalleryBugWorkaround;
    }

    public static boolean isGalleryBuggy() {
        return galleryBuggy;
    }

    public static boolean confirmDelete() {
        return mConfirmDelete;
    }

    public static void setConfirmDelete(final boolean confirm) {
        mConfirmDelete = confirm;
    }

    public static boolean confirmDeleteStarred() {
        return mConfirmDeleteStarred;
    }

    public static void setConfirmDeleteStarred(final boolean confirm) {
        mConfirmDeleteStarred = confirm;
    }

    public static boolean confirmSpam() {
        return mConfirmSpam;
    }

    public static void setConfirmSpam(final boolean confirm) {
        mConfirmSpam = confirm;
    }

    public static boolean confirmMarkAllAsRead() {
        return mConfirmMarkAllAsRead;
    }

    public static void setConfirmMarkAllAsRead(final boolean confirm) {
        mConfirmMarkAllAsRead = confirm;
    }

    /**
     * @return Whether privacy rules should be applied when system is locked
     */
    public static boolean keyguardPrivacy() {
        return mKeyguardPrivacy;
    }

    public static void setKeyguardPrivacy(final boolean state) {
        mKeyguardPrivacy = state;
    }

    public static boolean useCompactLayouts() {
        return compactLayouts;
    }

    public static void setCompactLayouts(boolean compactLayouts) {
        K9.compactLayouts = compactLayouts;
    }

    public static boolean batchButtonsMarkRead() {
        return mBatchButtonsMarkRead;
    }
    public static void setBatchButtonsMarkRead(final boolean state) {
        mBatchButtonsMarkRead = state;
    }

    public static boolean batchButtonsDelete() {
        return mBatchButtonsDelete;
    }
    public static void setBatchButtonsDelete(final boolean state) {
        mBatchButtonsDelete = state;
    }

    public static boolean batchButtonsArchive() {
        return mBatchButtonsArchive;
    }
    public static void setBatchButtonsArchive(final boolean state) {
        mBatchButtonsArchive = state;
    }

    public static boolean batchButtonsMove() {
        return mBatchButtonsMove;
    }
    public static void setBatchButtonsMove(final boolean state) {
        mBatchButtonsMove = state;
    }

    public static boolean batchButtonsFlag() {
        return mBatchButtonsFlag;
    }
    public static void setBatchButtonsFlag(final boolean state) {
        mBatchButtonsFlag = state;
    }

    public static boolean batchButtonsUnselect() {
        return mBatchButtonsUnselect;
    }
    public static void setBatchButtonsUnselect(final boolean state) {
        mBatchButtonsUnselect = state;
    }

    /**
     * Check if this system contains a buggy Gallery 3D package.
     *
     * We have to work around the fact that those Gallery versions won't show
     * any images or videos when the pick intent is used with a MIME type other
     * than image/* or video/*. See issue 1186.
     *
     * @return true, if a buggy Gallery 3D package was found. False, otherwise.
     */
    private boolean checkForBuggyGallery() {
        try {
            PackageInfo pi = getPackageManager().getPackageInfo("com.cooliris.media", 0);

            return (pi.versionCode == 30682);
        } catch (NameNotFoundException e) {
            return false;
        }
    }

    public static String getAttachmentDefaultPath() {
        return mAttachmentDefaultPath;
    }

    public static void setAttachmentDefaultPath(String attachmentDefaultPath) {
        K9.mAttachmentDefaultPath = attachmentDefaultPath;
    }

    public static synchronized SortType getSortType() {
        return mSortType;
    }

    public static synchronized void setSortType(SortType sortType) {
        mSortType = sortType;
    }

    public static synchronized boolean isSortAscending(SortType sortType) {
        if (mSortAscending.get(sortType) == null) {
            mSortAscending.put(sortType, sortType.isDefaultAscending());
        }
        return mSortAscending.get(sortType);
    }

    public static synchronized void setSortAscending(SortType sortType, boolean sortAscending) {
        mSortAscending.put(sortType, sortAscending);
    }

    public static boolean isShowAdvancedOptions() {
        return mShowAdvancedOptions;
    }

    public static void setShowAdvancedOptions(boolean showAdvancedOptions) {
        mShowAdvancedOptions = showAdvancedOptions;
    }

}<|MERGE_RESOLUTION|>--- conflicted
+++ resolved
@@ -192,12 +192,8 @@
     private static boolean mBatchButtonsMove = false;
     private static boolean mBatchButtonsFlag = true;
     private static boolean mBatchButtonsUnselect = true;
-<<<<<<< HEAD
     private static boolean mShowAdvancedOptions;
-    
-=======
-
->>>>>>> 50a066eb
+
     private static boolean useGalleryBugWorkaround = false;
     private static boolean galleryBuggy;
 
